// Copyright Daniel Wallin 2006. Use, modification and distribution is
// subject to the Boost Software License, Version 1.0. (See accompanying
// file LICENSE_1_0.txt or copy at http://www.boost.org/LICENSE_1_0.txt)

#include "boost_python.hpp"
#include <memory>

#include "libtorrent/torrent_info.hpp"
#include "libtorrent/session_settings.hpp"
#include "libtorrent/time.hpp"
#include "libtorrent/socket_io.hpp"
#include "libtorrent/announce_entry.hpp"
#include "bytes.hpp"

#ifdef _MSC_VER
#pragma warning(push)
// warning C4996: X: was declared deprecated
#pragma warning( disable : 4996 )
#endif

using namespace boost::python;
using namespace libtorrent;
namespace lt = libtorrent;

namespace
{

    std::vector<announce_entry>::const_iterator begin_trackers(torrent_info& i)
    {
        return i.trackers().begin();
    }

    std::vector<announce_entry>::const_iterator end_trackers(torrent_info& i)
    {
        return i.trackers().end();
    }

    void add_node(torrent_info& ti, char const* hostname, int port)
    {
        ti.add_node(std::make_pair(hostname, port));
    }

    list nodes(torrent_info const& ti)
    {
        list result;

        for (auto const& i : ti.nodes())
            result.append(boost::python::make_tuple(i.first, i.second));

        return result;
    }

    list get_web_seeds(torrent_info const& ti)
    {
        std::vector<web_seed_entry> const& ws = ti.web_seeds();
        list ret;
        for (std::vector<web_seed_entry>::const_iterator i = ws.begin()
            , end(ws.end()); i != end; ++i)
        {
            dict d;
            d["url"] = i->url;
            d["type"] = i->type;
            d["auth"] = i->auth;
            ret.append(d);
        }

        return ret;
    }

    void set_web_seeds(torrent_info& ti, list ws)
    {
        std::vector<web_seed_entry> web_seeds;
        int const len = static_cast<int>(boost::python::len(ws));
        for (int i = 0; i < len; i++)
        {
           dict e = extract<dict>(ws[i]);
           int const type = extract<int>(e["type"]);
           web_seeds.push_back(web_seed_entry(
              extract<std::string>(e["url"])
              , static_cast<web_seed_entry::type_t>(type)
              , extract<std::string>(e["auth"])));
        }
        ti.set_web_seeds(web_seeds);
    }

    list get_merkle_tree(torrent_info const& ti)
    {
        std::vector<sha1_hash> const& mt = ti.merkle_tree();
        list ret;
        for (std::vector<sha1_hash>::const_iterator i = mt.begin()
            , end(mt.end()); i != end; ++i)
        {
            ret.append(bytes(i->to_string()));
        }
        return ret;
    }

    void set_merkle_tree(torrent_info& ti, list hashes)
    {
        std::vector<sha1_hash> h;
        for (int i = 0, e = int(len(hashes)); i < e; ++i)
            h.push_back(sha1_hash(bytes(extract<bytes>(hashes[i])).arr.data()));

        ti.set_merkle_tree(h);
    }

    bytes hash_for_piece(torrent_info const& ti, piece_index_t i)
    {
        return bytes(ti.hash_for_piece(i).to_string());
    }

    bytes metadata(torrent_info const& ti)
    {
        return bytes(ti.metadata().get(), ti.metadata_size());
    }

    list map_block(torrent_info& ti, piece_index_t piece, std::int64_t offset, int size)
    {
       std::vector<file_slice> p = ti.map_block(piece, offset, size);
       list result;

       for (std::vector<file_slice>::iterator i(p.begin()), e(p.end()); i != e; ++i)
          result.append(*i);

       return result;
    }

    // Create getters for announce_entry data members with non-trivial types which need converting.
    lt::time_point get_next_announce(announce_entry const& ae) { return ae.next_announce; }
    lt::time_point get_min_announce(announce_entry const& ae) { return ae.min_announce; }
    // announce_entry data member bit-fields.
    int get_fails(announce_entry const& ae) { return ae.fails; }
    int get_source(announce_entry const& ae) { return ae.source; }
    bool get_verified(announce_entry const& ae) { return ae.verified; }
    bool get_updating(announce_entry const& ae) { return ae.updating; }
    bool get_start_sent(announce_entry const& ae) { return ae.start_sent; }
    bool get_complete_sent(announce_entry const& ae) { return ae.complete_sent; }
<<<<<<< HEAD
=======
    bool get_send_stats(announce_entry const& ae) { return ae.send_stats; }
    // announce_entry method requires lt::time_point.
    bool can_announce(announce_entry const& ae, bool is_seed) {
        lt::time_point now = lt::clock_type::now();
        return ae.can_announce(now, is_seed);
    }
>>>>>>> 949d4cd1

#ifndef TORRENT_NO_DEPRECATE
    bool get_send_stats(announce_entry const& ae) { return ae.send_stats; }
    std::int64_t get_size(file_entry const& fe) { return fe.size; }
    std::int64_t get_offset(file_entry const& fe) { return fe.offset; }
    std::int64_t get_file_base(file_entry const& fe) { return fe.file_base; }
    void set_file_base(file_entry& fe, int b) { fe.file_base = b; }
    bool get_pad_file(file_entry const& fe) { return fe.pad_file; }
    bool get_executable_attribute(file_entry const& fe) { return fe.executable_attribute; }
    bool get_hidden_attribute(file_entry const& fe) { return fe.hidden_attribute; }
    bool get_symlink_attribute(file_entry const& fe) { return fe.symlink_attribute; }
#endif

} // namespace unnamed

std::shared_ptr<torrent_info> buffer_constructor0(char const* buf, int len, int flags)
{
   error_code ec;
   std::shared_ptr<torrent_info> ret = std::make_shared<torrent_info>(buf
		, len, ec, flags);
#ifndef BOOST_NO_EXCEPTIONS
   if (ec) throw system_error(ec);
#endif
   return ret;
}

std::shared_ptr<torrent_info> buffer_constructor1(char const* buf, int len)
{
	return buffer_constructor0(buf, len, 0);
}

std::shared_ptr<torrent_info> file_constructor0(std::string const& filename, int flags)
{
   error_code ec;
   std::shared_ptr<torrent_info> ret = std::make_shared<torrent_info>(filename
		, ec, flags);
#ifndef BOOST_NO_EXCEPTIONS
   if (ec) throw system_error(ec);
#endif
   return ret;
}

std::shared_ptr<torrent_info> file_constructor1(std::string const& filename)
{
	return file_constructor0(filename, 0);
}

std::shared_ptr<torrent_info> bencoded_constructor0(entry const& ent, int flags)
{
	std::vector<char> buf;
	bencode(std::back_inserter(buf), ent);

	bdecode_node e;
	error_code ec;
	if (buf.size() == 0 || bdecode(&buf[0], &buf[0] + buf.size(), e, ec) != 0)
	{
#ifndef BOOST_NO_EXCEPTIONS
		throw system_error(ec);
#endif
	}

	std::shared_ptr<torrent_info> ret = std::make_shared<torrent_info>(e
			, ec, flags);
#ifndef BOOST_NO_EXCEPTIONS
	if (ec) throw system_error(ec);
#endif
	return ret;
}

std::shared_ptr<torrent_info> bencoded_constructor1(entry const& ent)
{
	return bencoded_constructor0(ent, 0);
}

using by_value = return_value_policy<return_by_value>;
void bind_torrent_info()
{
    return_value_policy<copy_const_reference> copy;

    void (torrent_info::*rename_file0)(file_index_t, std::string const&) = &torrent_info::rename_file;
#if TORRENT_USE_WSTRING && !defined TORRENT_NO_DEPRECATE
    void (torrent_info::*rename_file1)(file_index_t, std::wstring const&) = &torrent_info::rename_file;
#endif

    class_<file_slice>("file_slice")
        .add_property("file_index", make_getter((&file_slice::file_index), by_value()))
        .def_readwrite("offset", &file_slice::offset)
        .def_readwrite("size", &file_slice::size)
        ;

    class_<torrent_info, std::shared_ptr<torrent_info>>("torrent_info", no_init)
        .def(init<sha1_hash const&, int>((arg("info_hash"), arg("flags") = 0)))
        .def("__init__", make_constructor(&bencoded_constructor0))
        .def("__init__", make_constructor(&bencoded_constructor1))
        .def("__init__", make_constructor(&buffer_constructor0))
        .def("__init__", make_constructor(&buffer_constructor1))
        .def("__init__", make_constructor(&file_constructor0))
        .def("__init__", make_constructor(&file_constructor1))
        .def(init<torrent_info const&>((arg("ti"))))

#if TORRENT_USE_WSTRING && !defined TORRENT_NO_DEPRECATE
        .def(init<std::wstring, int>((arg("file"), arg("flags") = 0)))
#endif

        .def("add_tracker", &torrent_info::add_tracker, arg("url"))
        .def("add_url_seed", &torrent_info::add_url_seed)
        .def("add_http_seed", &torrent_info::add_http_seed)
        .def("web_seeds", get_web_seeds)
        .def("set_web_seeds", set_web_seeds)

        .def("name", &torrent_info::name, copy)
        .def("comment", &torrent_info::comment, copy)
        .def("creator", &torrent_info::creator, copy)
        .def("total_size", &torrent_info::total_size)
        .def("piece_length", &torrent_info::piece_length)
        .def("num_pieces", &torrent_info::num_pieces)
        .def("info_hash", &torrent_info::info_hash, copy)
        .def("hash_for_piece", &hash_for_piece)
        .def("merkle_tree", get_merkle_tree)
        .def("set_merkle_tree", set_merkle_tree)
        .def("piece_size", &torrent_info::piece_size)

        .def("similar_torrents", &torrent_info::similar_torrents)
        .def("collections", &torrent_info::collections)
        .def("ssl_cert", &torrent_info::ssl_cert)
        .def("num_files", &torrent_info::num_files)
        .def("rename_file", rename_file0)
        .def("remap_files", &torrent_info::remap_files)
        .def("files", &torrent_info::files, return_internal_reference<>())
        .def("orig_files", &torrent_info::orig_files, return_internal_reference<>())
#ifndef TORRENT_NO_DEPRECATE
        .def("file_at", &torrent_info::file_at)
        .def("file_at_offset", &torrent_info::file_at_offset)
#if TORRENT_USE_WSTRING
        .def("rename_file", rename_file1)
#endif // TORRENT_USE_WSTRING
#endif // TORRENT_NO_DEPRECATE

        .def("is_valid", &torrent_info::is_valid)
        .def("priv", &torrent_info::priv)
        .def("is_i2p", &torrent_info::is_i2p)
        .def("is_merkle_torrent", &torrent_info::is_merkle_torrent)
        .def("trackers", range(begin_trackers, end_trackers))

        .def("creation_date", &torrent_info::creation_date)

        .def("add_node", &add_node)
        .def("nodes", &nodes)
        .def("metadata", &metadata)
        .def("metadata_size", &torrent_info::metadata_size)
        .def("map_block", map_block)
        .def("map_file", &torrent_info::map_file)
        ;

#ifndef TORRENT_NO_DEPRECATE
    class_<file_entry>("file_entry")
        .def_readwrite("path", &file_entry::path)
        .def_readwrite("symlink_path", &file_entry::symlink_path)
        .def_readwrite("filehash", &file_entry::filehash)
        .def_readwrite("mtime", &file_entry::mtime)
        .add_property("pad_file", &get_pad_file)
        .add_property("executable_attribute", &get_executable_attribute)
        .add_property("hidden_attribute", &get_hidden_attribute)
        .add_property("symlink_attribute", &get_symlink_attribute)
        .add_property("offset", &get_offset)
        .add_property("size", &get_size)
        .add_property("file_base", &get_file_base, &set_file_base)
        ;
#endif

    class_<announce_entry>("announce_entry", init<std::string const&>())
        .def_readwrite("url", &announce_entry::url)
        .def_readonly("trackerid", &announce_entry::trackerid)
        .def_readonly("message", &announce_entry::message)
        .def_readonly("last_error", &announce_entry::last_error)
        .add_property("next_announce", &get_next_announce)
        .add_property("min_announce", &get_min_announce)
        .def_readonly("scrape_incomplete", &announce_entry::scrape_incomplete)
        .def_readonly("scrape_complete", &announce_entry::scrape_complete)
        .def_readonly("scrape_downloaded", &announce_entry::scrape_downloaded)
        .def_readwrite("tier", &announce_entry::tier)
        .def_readwrite("fail_limit", &announce_entry::fail_limit)
        .add_property("fails", &get_fails)
        .add_property("source", &get_source)
        .add_property("verified", &get_verified)
        .add_property("updating", &get_updating)
        .add_property("start_sent", &get_start_sent)
        .add_property("complete_sent", &get_complete_sent)
#if !defined TORRENT_NO_DEPRECATE
        .add_property("send_stats", &get_send_stats)
#endif

        .def("next_announce_in", &announce_entry::next_announce_in)
        .def("min_announce_in", &announce_entry::min_announce_in)
        .def("reset", &announce_entry::reset)
        .def("can_announce", can_announce)
        .def("is_working", &announce_entry::is_working)
        .def("trim", &announce_entry::trim)
        ;

    enum_<announce_entry::tracker_source>("tracker_source")
        .value("source_torrent", announce_entry::source_torrent)
        .value("source_client", announce_entry::source_client)
        .value("source_magnet_link", announce_entry::source_magnet_link)
        .value("source_tex", announce_entry::source_tex)
    ;

    implicitly_convertible<std::shared_ptr<torrent_info>, std::shared_ptr<const torrent_info>>();
    boost::python::register_ptr_to_python<std::shared_ptr<const torrent_info>>();
}

#ifdef _MSC_VER
#pragma warning(pop)
#endif<|MERGE_RESOLUTION|>--- conflicted
+++ resolved
@@ -135,15 +135,11 @@
     bool get_updating(announce_entry const& ae) { return ae.updating; }
     bool get_start_sent(announce_entry const& ae) { return ae.start_sent; }
     bool get_complete_sent(announce_entry const& ae) { return ae.complete_sent; }
-<<<<<<< HEAD
-=======
-    bool get_send_stats(announce_entry const& ae) { return ae.send_stats; }
     // announce_entry method requires lt::time_point.
     bool can_announce(announce_entry const& ae, bool is_seed) {
         lt::time_point now = lt::clock_type::now();
         return ae.can_announce(now, is_seed);
     }
->>>>>>> 949d4cd1
 
 #ifndef TORRENT_NO_DEPRECATE
     bool get_send_stats(announce_entry const& ae) { return ae.send_stats; }
