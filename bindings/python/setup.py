--- conflicted
+++ resolved
@@ -235,45 +235,8 @@
         self.b2_args = ""
         self.no_autoconf = ""
 
-<<<<<<< HEAD
         self._b2_args_split: List[str] = []
         self._b2_args_configured: Set[str] = set()
-=======
-        self.cxxflags = None
-        self.linkflags = None
-
-        # TODO: this is for backwards compatibility
-        # loading these files will be removed in libtorrent-2.0
-        try:
-            with open('compile_flags') as f:
-                opts = f.read()
-                if '-std=c++' in opts:
-                    self.cxxflags = '-std=c++' + opts.split('-std=c++')[-1].split()[0]
-        except OSError:
-            pass
-
-        # TODO: this is for backwards compatibility
-        # loading these files will be removed in libtorrent-2.0
-        try:
-            with open('link_flags') as f:
-                opts = f.read().split(' ')
-                opts = [x for x in opts if x.startswith('-L')]
-                if len(opts):
-                    self.linkflags = opts
-        except OSError:
-            pass
-
-        if os.name == "nt":
-            self.toolset = get_msvc_toolset()
-        else:
-            self.toolset = None
-        self.libtorrent_link = None
-        self.boost_link = None
-        self.pic = None
-        self.optimization = None
-        self.hash = None
-        self.cxxstd = None
->>>>>>> 72a09da8
 
         super().initialize_options()
 
@@ -339,14 +302,8 @@
         if self.cxxstd:
             warnings.warn("--cxxstd is deprecated; use --b2-args=cxxstd=...")
             self._maybe_add_arg(f"cxxstd={self.cxxstd}")
-<<<<<<< HEAD
 
     def _should_add_arg(self, arg: str) -> bool:
-=======
-            self._b2_args_configured.add("cxxstd")
-
-    def _should_add_arg(self, arg):
->>>>>>> 72a09da8
         m = re.match(r"(-\w).*", arg)
         if m:
             name = m.group(1)
