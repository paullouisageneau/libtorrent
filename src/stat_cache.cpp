--- conflicted
+++ resolved
@@ -37,77 +37,48 @@
 
 namespace libtorrent {
 
-<<<<<<< HEAD
 	stat_cache::stat_cache() = default;
 	stat_cache::~stat_cache() = default;
-=======
-	void stat_cache::set_cache(int i, boost::int64_t size, time_t time)
-	{
-		TORRENT_ASSERT(i >= 0);
-		mutex::scoped_lock l(m_mutex);
-		if (i >= int(m_stat_cache.size()))
-			m_stat_cache.resize(i + 1, not_in_cache);
-		m_stat_cache[i].file_size = size;
-		m_stat_cache[i].file_time = time;
-	}
->>>>>>> 049d867c
 
 	void stat_cache::set_cache(file_index_t const i, std::int64_t const size)
 	{
-<<<<<<< HEAD
+		std::lock_guard<std::mutex> l(m_mutex);
+		set_cache_impl(i, size);
+	}
+
+	void stat_cache::set_cache_impl(file_index_t const i, std::int64_t const size)
+	{
 		if (i >= m_stat_cache.end_index())
 			m_stat_cache.resize(static_cast<int>(i) + 1, not_in_cache);
 		m_stat_cache[i].file_size = size;
-=======
-		TORRENT_ASSERT(i >= 0);
-		mutex::scoped_lock l(m_mutex);
-		if (i >= int(m_stat_cache.size())) return;
-		m_stat_cache[i].file_size = not_in_cache;
->>>>>>> 049d867c
 	}
 
 	void stat_cache::set_error(file_index_t const i, error_code const& ec)
 	{
-<<<<<<< HEAD
+		std::lock_guard<std::mutex> l(m_mutex);
+		set_error_impl(i, ec);
+	}
+
+	void stat_cache::set_error_impl(file_index_t const i, error_code const& ec)
+	{
 		if (i >= m_stat_cache.end_index())
 			m_stat_cache.resize(static_cast<int>(i) + 1, not_in_cache);
 
 		int const error_index = add_error(ec);
 		m_stat_cache[i].file_size = file_error - error_index;
-=======
-		TORRENT_ASSERT(i >= 0);
-		mutex::scoped_lock l(m_mutex);
-		if (i >= int(m_stat_cache.size()))
-			m_stat_cache.resize(i + 1, not_in_cache);
-		m_stat_cache[i].file_size = no_exist;
-	}
-
-	void stat_cache::set_error(int i)
-	{
-		TORRENT_ASSERT(i >= 0);
-		mutex::scoped_lock l(m_mutex);
-		if (i >= int(m_stat_cache.size()))
-			m_stat_cache.resize(i + 1, not_in_cache);
-		m_stat_cache[i].file_size = cache_error;
->>>>>>> 049d867c
 	}
 
 	void stat_cache::set_dirty(file_index_t const i)
 	{
-<<<<<<< HEAD
+		std::lock_guard<std::mutex> l(m_mutex);
 		if (i >= m_stat_cache.end_index()) return;
 		m_stat_cache[i].file_size = not_in_cache;
-=======
-		mutex::scoped_lock l(m_mutex);
-		if (i >= int(m_stat_cache.size())) return not_in_cache;
-		return m_stat_cache[i].file_size;
->>>>>>> 049d867c
 	}
 
 	std::int64_t stat_cache::get_filesize(file_index_t const i, file_storage const& fs
 		, std::string const& save_path, error_code& ec)
 	{
-<<<<<<< HEAD
+		std::lock_guard<std::mutex> l(m_mutex);
 		TORRENT_ASSERT(i < fs.end_file());
 		if (i >= m_stat_cache.end_index()) m_stat_cache.resize(static_cast<int>(i) + 1, not_in_cache);
 		std::int64_t sz = m_stat_cache[i].file_size;
@@ -124,41 +95,31 @@
 			stat_file(file_path, &s, ec);
 			if (ec)
 			{
-				set_error(i, ec);
+				set_error_impl(i, ec);
 				sz = file_error;
 			}
 			else
 			{
-				set_cache(i, s.file_size);
+				set_cache_impl(i, s.file_size);
 				sz = s.file_size;
 			}
 		}
 		return sz;
-=======
-		mutex::scoped_lock l(m_mutex);
-		if (i >= int(m_stat_cache.size())) return not_in_cache;
-		if (m_stat_cache[i].file_size < 0) return m_stat_cache[i].file_size;
-		return m_stat_cache[i].file_time;
->>>>>>> 049d867c
 	}
 
 	void stat_cache::reserve(int num_files)
 	{
-		mutex::scoped_lock l(m_mutex);
+		std::lock_guard<std::mutex> l(m_mutex);
 		m_stat_cache.resize(num_files, not_in_cache);
 	}
 
 	void stat_cache::clear()
 	{
-<<<<<<< HEAD
+		std::lock_guard<std::mutex> l(m_mutex);
 		m_stat_cache.clear();
 		m_stat_cache.shrink_to_fit();
 		m_errors.clear();
 		m_errors.shrink_to_fit();
-=======
-		mutex::scoped_lock l(m_mutex);
-		std::vector<stat_cache_t>().swap(m_stat_cache);
->>>>>>> 049d867c
 	}
 
 	int stat_cache::add_error(error_code const& ec)
