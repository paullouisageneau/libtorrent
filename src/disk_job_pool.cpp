/*

Copyright (c) 2014, 2016-2017, 2019-2020, Arvid Norberg
Copyright (c) 2018, 2020, Alden Torres
All rights reserved.

Redistribution and use in source and binary forms, with or without
modification, are permitted provided that the following conditions
are met:

    * Redistributions of source code must retain the above copyright
      notice, this list of conditions and the following disclaimer.
    * Redistributions in binary form must reproduce the above copyright
      notice, this list of conditions and the following disclaimer in
      the documentation and/or other materials provided with the distribution.
    * Neither the name of the author nor the names of its
      contributors may be used to endorse or promote products derived
      from this software without specific prior written permission.

THIS SOFTWARE IS PROVIDED BY THE COPYRIGHT HOLDERS AND CONTRIBUTORS "AS IS"
AND ANY EXPRESS OR IMPLIED WARRANTIES, INCLUDING, BUT NOT LIMITED TO, THE
IMPLIED WARRANTIES OF MERCHANTABILITY AND FITNESS FOR A PARTICULAR PURPOSE
ARE DISCLAIMED. IN NO EVENT SHALL THE COPYRIGHT OWNER OR CONTRIBUTORS BE
LIABLE FOR ANY DIRECT, INDIRECT, INCIDENTAL, SPECIAL, EXEMPLARY, OR
CONSEQUENTIAL DAMAGES (INCLUDING, BUT NOT LIMITED TO, PROCUREMENT OF
SUBSTITUTE GOODS OR SERVICES; LOSS OF USE, DATA, OR PROFITS; OR BUSINESS
INTERRUPTION) HOWEVER CAUSED AND ON ANY THEORY OF LIABILITY, WHETHER IN
CONTRACT, STRICT LIABILITY, OR TORT (INCLUDING NEGLIGENCE OR OTHERWISE)
ARISING IN ANY WAY OUT OF THE USE OF THIS SOFTWARE, EVEN IF ADVISED OF THE
POSSIBILITY OF SUCH DAMAGE.

*/

#include "libtorrent/aux_/disk_job_pool.hpp"
#include "libtorrent/aux_/disk_io_job.hpp"

namespace libtorrent {
namespace aux {

	disk_job_pool::disk_job_pool()
		: m_jobs_in_use(0)
		, m_read_jobs(0)
		, m_write_jobs(0)
		, m_job_pool(sizeof(disk_io_job))
	{}

	disk_job_pool::~disk_job_pool()
	{
// #error this should be fixed!
//		TORRENT_ASSERT(m_jobs_in_use == 0);
	}

	disk_io_job* disk_job_pool::allocate_job(job_action_t const type)
	{
		std::unique_lock<std::mutex> l(m_job_mutex);
		void* storage = m_job_pool.malloc();
		m_job_pool.set_next_size(100);
<<<<<<< HEAD
		if (storage == nullptr) return nullptr;
=======
>>>>>>> 6522fc46
		++m_jobs_in_use;
		if (type == job_action_t::read) ++m_read_jobs;
		else if (type == job_action_t::write) ++m_write_jobs;
		l.unlock();
		TORRENT_ASSERT(storage);

		auto ptr = new (storage) disk_io_job;
		ptr->action = type;
#if TORRENT_USE_ASSERTS
		ptr->in_use = true;
#endif
		return ptr;
	}

	void disk_job_pool::free_job(disk_io_job* j)
	{
		TORRENT_ASSERT(j);
		if (j == nullptr) return;
#if TORRENT_USE_ASSERTS
		TORRENT_ASSERT(j->in_use);
		j->in_use = false;
#endif
		job_action_t const type = j->action;
		j->~disk_io_job();
		std::lock_guard<std::mutex> l(m_job_mutex);
		if (type == job_action_t::read) --m_read_jobs;
		else if (type == job_action_t::write) --m_write_jobs;
		--m_jobs_in_use;
		m_job_pool.free(j);
	}

	void disk_job_pool::free_jobs(disk_io_job** j, int const num)
	{
		if (num == 0) return;

		int read_jobs = 0;
		int write_jobs = 0;
		for (int i = 0; i < num; ++i)
		{
			job_action_t const type = j[i]->action;
			j[i]->~disk_io_job();
			if (type == job_action_t::read) ++read_jobs;
			else if (type == job_action_t::write) ++write_jobs;
		}

		std::lock_guard<std::mutex> l(m_job_mutex);
		m_read_jobs -= read_jobs;
		m_write_jobs -= write_jobs;
		m_jobs_in_use -= num;
		for (int i = 0; i < num; ++i)
			m_job_pool.free(j[i]);
	}
}
}<|MERGE_RESOLUTION|>--- conflicted
+++ resolved
@@ -55,10 +55,6 @@
 		std::unique_lock<std::mutex> l(m_job_mutex);
 		void* storage = m_job_pool.malloc();
 		m_job_pool.set_next_size(100);
-<<<<<<< HEAD
-		if (storage == nullptr) return nullptr;
-=======
->>>>>>> 6522fc46
 		++m_jobs_in_use;
 		if (type == job_action_t::read) ++m_read_jobs;
 		else if (type == job_action_t::write) ++m_write_jobs;
