/*

Copyright (c) 2003-2018, Arvid Norberg
All rights reserved.

Redistribution and use in source and binary forms, with or without
modification, are permitted provided that the following conditions
are met:

    * Redistributions of source code must retain the above copyright
      notice, this list of conditions and the following disclaimer.
    * Redistributions in binary form must reproduce the above copyright
      notice, this list of conditions and the following disclaimer in
      the documentation and/or other materials provided with the distribution.
    * Neither the name of the author nor the names of its
      contributors may be used to endorse or promote products derived
      from this software without specific prior written permission.

THIS SOFTWARE IS PROVIDED BY THE COPYRIGHT HOLDERS AND CONTRIBUTORS "AS IS"
AND ANY EXPRESS OR IMPLIED WARRANTIES, INCLUDING, BUT NOT LIMITED TO, THE
IMPLIED WARRANTIES OF MERCHANTABILITY AND FITNESS FOR A PARTICULAR PURPOSE
ARE DISCLAIMED. IN NO EVENT SHALL THE COPYRIGHT OWNER OR CONTRIBUTORS BE
LIABLE FOR ANY DIRECT, INDIRECT, INCIDENTAL, SPECIAL, EXEMPLARY, OR
CONSEQUENTIAL DAMAGES (INCLUDING, BUT NOT LIMITED TO, PROCUREMENT OF
SUBSTITUTE GOODS OR SERVICES; LOSS OF USE, DATA, OR PROFITS; OR BUSINESS
INTERRUPTION) HOWEVER CAUSED AND ON ANY THEORY OF LIABILITY, WHETHER IN
CONTRACT, STRICT LIABILITY, OR TORT (INCLUDING NEGLIGENCE OR OTHERWISE)
ARISING IN ANY WAY OUT OF THE USE OF THIS SOFTWARE, EVEN IF ADVISED OF THE
POSSIBILITY OF SUCH DAMAGE.

*/

#include "libtorrent/config.hpp"

#include <cstdarg> // for va_list
#include <ctime>
#include <algorithm>
#include <set>
#include <map>
#include <vector>
#include <cctype>
#include <numeric>
#include <limits> // for numeric_limits
#include <cstdio> // for snprintf
#include <functional>

#ifdef TORRENT_USE_OPENSSL
#include "libtorrent/ssl_stream.hpp"
#include "libtorrent/aux_/disable_warnings_push.hpp"
#include <boost/asio/ssl/context.hpp>
#include <boost/asio/ssl/verify_context.hpp>
#include "libtorrent/aux_/disable_warnings_pop.hpp"
#endif // TORRENT_USE_OPENSSL

#include "libtorrent/torrent.hpp"
#include "libtorrent/torrent_handle.hpp"
#include "libtorrent/announce_entry.hpp"
#include "libtorrent/torrent_info.hpp"
#include "libtorrent/tracker_manager.hpp"
#include "libtorrent/parse_url.hpp"
#include "libtorrent/bencode.hpp"
#include "libtorrent/hasher.hpp"
#include "libtorrent/entry.hpp"
#include "libtorrent/peer.hpp"
#include "libtorrent/peer_connection.hpp"
#include "libtorrent/bt_peer_connection.hpp"
#include "libtorrent/web_peer_connection.hpp"
#include "libtorrent/http_seed_connection.hpp"
#include "libtorrent/peer_connection_handle.hpp"
#include "libtorrent/peer_id.hpp"
#include "libtorrent/identify_client.hpp"
#include "libtorrent/alert_types.hpp"
#include "libtorrent/extensions.hpp"
#include "libtorrent/aux_/session_interface.hpp"
#include "libtorrent/aux_/instantiate_connection.hpp"
#include "libtorrent/assert.hpp"
#include "libtorrent/broadcast_socket.hpp"
#include "libtorrent/kademlia/dht_tracker.hpp"
#include "libtorrent/peer_info.hpp"
#include "libtorrent/http_connection.hpp"
#include "libtorrent/random.hpp"
#include "libtorrent/peer_class.hpp" // for peer_class
#include "libtorrent/socket_io.hpp" // for read_*_endpoint
#include "libtorrent/ip_filter.hpp"
#include "libtorrent/request_blocks.hpp"
#include "libtorrent/performance_counters.hpp" // for counters
#include "libtorrent/resolver_interface.hpp"
#include "libtorrent/aux_/alloca.hpp"
#include "libtorrent/resolve_links.hpp"
#include "libtorrent/aux_/file_progress.hpp"
#include "libtorrent/aux_/has_block.hpp"
#include "libtorrent/alert_manager.hpp"
#include "libtorrent/disk_interface.hpp"
#include "libtorrent/broadcast_socket.hpp" // for is_ip_address
#include "libtorrent/download_priority.hpp"
#include "libtorrent/hex.hpp" // to_hex
#include "libtorrent/aux_/range.hpp"
// TODO: factor out cache_status to its own header
#include "libtorrent/disk_io_thread.hpp" // for cache_status
#include "libtorrent/aux_/numeric_cast.hpp"
#include "libtorrent/aux_/path.hpp"
#include "libtorrent/aux_/set_socket_buffer.hpp"
#include "libtorrent/aux_/generate_peer_id.hpp"

#ifndef TORRENT_DISABLE_LOGGING
#include "libtorrent/aux_/session_impl.hpp" // for tracker_logger
#endif

#include "libtorrent/aux_/torrent_impl.hpp"

using namespace std::placeholders;

namespace libtorrent {
namespace {

bool is_downloading_state(int const st)
{
	switch (st)
	{
		case torrent_status::checking_files:
		case torrent_status::allocating:
		case torrent_status::checking_resume_data:
			return false;
		case torrent_status::downloading_metadata:
		case torrent_status::downloading:
		case torrent_status::finished:
		case torrent_status::seeding:
			return true;
		default:
			// unexpected state
			TORRENT_ASSERT_FAIL_VAL(st);
			return false;
	}
}
} // anonymous namespace

	web_seed_t::web_seed_t(web_seed_entry const& wse)
		: web_seed_entry(wse)
	{
		peer_info.web_seed = true;
	}

	web_seed_t::web_seed_t(std::string const& url_, web_seed_entry::type_t type_
		, std::string const& auth_
		, web_seed_entry::headers_t const& extra_headers_)
		: web_seed_entry(url_, type_, auth_, extra_headers_)
	{
		peer_info.web_seed = true;
	}

	torrent_hot_members::torrent_hot_members(aux::session_interface& ses
		, add_torrent_params const& p, bool const session_paused)
		: m_ses(ses)
		, m_complete(0xffffff)
		, m_upload_mode(p.flags & torrent_flags::upload_mode)
		, m_connections_initialized(false)
		, m_abort(false)
		, m_paused(p.flags & torrent_flags::paused)
		, m_session_paused(session_paused)
		, m_share_mode(p.flags & torrent_flags::share_mode)
		, m_have_all(false)
		, m_graceful_pause_mode(false)
		, m_state_subscription(p.flags & torrent_flags::update_subscribe)
		, m_max_connections(0xffffff)
		, m_state(torrent_status::checking_resume_data)
	{}

	torrent::torrent(
		aux::session_interface& ses
		, bool const session_paused
		, add_torrent_params const& p)
		: torrent_hot_members(ses, p, session_paused)
		, m_total_uploaded(p.total_uploaded)
		, m_total_downloaded(p.total_downloaded)
		, m_tracker_timer(ses.get_io_service())
		, m_inactivity_timer(ses.get_io_service())
		, m_trackerid(p.trackerid)
		, m_save_path(complete(p.save_path))
#if TORRENT_ABI_VERSION == 1
		// deprecated in 1.2
		, m_url(p.url)
		, m_uuid(p.uuid)
#endif
		, m_stats_counters(ses.stats_counters())
		, m_storage_constructor(p.storage)
		, m_added_time(p.added_time ? p.added_time : std::time(nullptr))
		, m_completed_time(p.completed_time)
		, m_info_hash(p.info_hash)
		, m_error_file(torrent_status::error_file_none)
		, m_sequence_number(-1)
		, m_peer_id(aux::generate_peer_id(settings()))
		, m_announce_to_trackers(!(p.flags & torrent_flags::paused))
		, m_announce_to_lsd(!(p.flags & torrent_flags::paused))
		, m_has_incoming(false)
		, m_files_checked(false)
		, m_storage_mode(p.storage_mode)
		, m_announcing(false)
		, m_added(false)
		, m_sequential_download(p.flags & torrent_flags::sequential_download)
		, m_auto_sequential(false)
		, m_seed_mode(false)
		, m_super_seeding(p.flags & torrent_flags::super_seeding)
		, m_stop_when_ready(p.flags & torrent_flags::stop_when_ready)
		, m_need_save_resume_data(p.flags & torrent_flags::need_save_resume)
		, m_max_uploads((1 << 24) - 1)
		, m_save_resume_flags()
		, m_num_uploads(0)
		, m_need_connect_boost(true)
		, m_lsd_seq(0)
		, m_magnet_link(false)
		, m_apply_ip_filter(p.flags & torrent_flags::apply_ip_filter)
		, m_pending_active_change(false)
		, m_padding(0)
		, m_incomplete(0xffffff)
		, m_announce_to_dht(!(p.flags & torrent_flags::paused))
		, m_ssl_torrent(false)
		, m_deleted(false)
		, m_last_download(seconds32(p.last_download))
		, m_last_upload(seconds32(p.last_upload))
		, m_auto_managed(p.flags & torrent_flags::auto_managed)
		, m_current_gauge_state(static_cast<std::uint32_t>(no_gauge_state))
		, m_moving_storage(false)
		, m_inactive(false)
		, m_downloaded(0xffffff)
		, m_progress_ppm(0)
	{
		// we cannot log in the constructor, because it relies on shared_from_this
		// being initialized, which happens after the constructor returns.

		// TODO: 3 we could probably get away with just saving a few fields here
		// TODO: 2 p should probably be moved in here
		m_add_torrent_params.reset(new add_torrent_params(p));

#if TORRENT_USE_UNC_PATHS
		m_save_path = canonicalize_path(m_save_path);
#endif

		if (!m_apply_ip_filter)
		{
			inc_stats_counter(counters::non_filter_torrents);
		}

		if (!p.ti || !p.ti->is_valid())
		{
			// we don't have metadata for this torrent. We'll download
			// it either through the URL passed in, or through a metadata
			// extension. Make sure that when we save resume data for this
			// torrent, we also save the metadata
			m_magnet_link = true;
		}

		if (!m_torrent_file)
			m_torrent_file = (p.ti ? p.ti : std::make_shared<torrent_info>(m_info_hash));

		// --- WEB SEEDS ---

		// if override web seed flag is set, don't load any web seeds from the
		// torrent file.
		std::vector<web_seed_t> ws;
		if (!(p.flags & torrent_flags::override_web_seeds))
		{
			for (auto const& e : m_torrent_file->web_seeds())
				ws.emplace_back(e);
		}

		// add web seeds from add_torrent_params
		bool const multi_file = m_torrent_file->is_valid()
				&& m_torrent_file->num_files() > 1;

		for (auto const& u : p.url_seeds)
		{
			ws.emplace_back(web_seed_t(u, web_seed_entry::url_seed));

			// correct URLs to end with a "/" for multi-file torrents
			std::string& url = ws.back().url;
			if (multi_file)
				ensure_trailing_slash(url);
		}

		for (auto const& e : p.http_seeds)
			ws.emplace_back(e, web_seed_entry::http_seed);

		aux::random_shuffle(ws.begin(), ws.end());
		for (auto& w : ws) m_web_seeds.emplace_back(std::move(w));

		// --- TRACKERS ---

		// if override trackers flag is set, don't load trackers from torrent file
		if (!(p.flags & torrent_flags::override_trackers))
		{
			auto const& trackers = m_torrent_file->trackers();
			m_trackers = {trackers.begin(), trackers.end()};
		}

		int tier = 0;
		auto tier_iter = p.tracker_tiers.begin();
		for (auto const& url : p.trackers)
		{
			announce_entry e(url);
			if (tier_iter != p.tracker_tiers.end())
				tier = *tier_iter++;

			e.fail_limit = 0;
			e.source = announce_entry::source_magnet_link;
			e.tier = std::uint8_t(tier);
			if (!find_tracker(e.url))
			{
				m_trackers.push_back(e);
			}
		}

		std::sort(m_trackers.begin(), m_trackers.end()
			, [] (announce_entry const& lhs, announce_entry const& rhs)
			{ return lhs.tier < rhs.tier; });

		if (settings().get_bool(settings_pack::prefer_udp_trackers))
			prioritize_udp_trackers();

		// --- MERKLE TREE ---

		if (m_torrent_file->is_valid()
			&& m_torrent_file->is_merkle_torrent())
		{
			if (p.merkle_tree.size() == m_torrent_file->merkle_tree().size())
			{
				// TODO: 2 set_merkle_tree should probably take the vector as &&
				std::vector<sha1_hash> tree(p.merkle_tree);
				m_torrent_file->set_merkle_tree(tree);
			}
			else
			{
				// TODO: 0 if this is a merkle torrent and we can't
				// restore the tree, we need to wipe all the
				// bits in the have array, but not necessarily
				// we might want to do a full check to see if we have
				// all the pieces. This is low priority since almost
				// no one uses merkle torrents
				TORRENT_ASSERT_FAIL();
			}
		}

		if (m_torrent_file->is_valid())
		{
			// setting file- or piece priorities for seed mode makes no sense. If a
			// torrent ends up in seed mode by accident, it can be very confusing,
			// so assume the seed mode flag is not intended and don't enable it in
			// that case. Also, if the resume data says we're missing a piece, we
			// can't be in seed-mode.
			m_seed_mode = (p.flags & torrent_flags::seed_mode)
				&& std::find(p.file_priorities.begin(), p.file_priorities.end(), dont_download) == p.file_priorities.end()
				&& std::find(p.piece_priorities.begin(), p.piece_priorities.end(), dont_download) == p.piece_priorities.end()
				&& std::find(p.have_pieces.begin(), p.have_pieces.end(), false) == p.have_pieces.end();

			m_connections_initialized = true;
		}
		else
		{
			if (!p.name.empty()) m_name.reset(new std::string(p.name));
		}

#if TORRENT_ABI_VERSION == 1
		// deprecated in 1.2
		if (!m_url.empty() && m_uuid.empty()) m_uuid = m_url;
#endif

		TORRENT_ASSERT(is_single_thread());
		m_file_priority.assign(p.file_priorities.begin(), p.file_priorities.end());

		if (m_seed_mode)
		{
			m_verified.resize(m_torrent_file->num_pieces(), false);
			m_verifying.resize(m_torrent_file->num_pieces(), false);
		}

		m_total_uploaded = p.total_uploaded;
		m_total_downloaded = p.total_downloaded;

		// the number of seconds this torrent has spent in started, finished and
		// seeding state so far, respectively.
		m_active_time = seconds(p.active_time);
		m_finished_time = seconds(p.finished_time);
		m_seeding_time = seconds(p.seeding_time);

		if (m_completed_time != 0 && m_completed_time < m_added_time)
			m_completed_time = m_added_time;

#if TORRENT_ABI_VERSION == 1
		if (!m_name && !m_url.empty()) m_name.reset(new std::string(m_url));
#endif

		if (valid_metadata())
		{
			inc_stats_counter(counters::num_total_pieces_added
				, m_torrent_file->num_pieces());
		}
	}

	void torrent::inc_stats_counter(int c, int value)
	{ m_ses.stats_counters().inc_stats_counter(c, value); }

#if TORRENT_ABI_VERSION == 1
	// deprecated in 1.2
	void torrent::on_torrent_download(error_code const& ec
		, http_parser const& parser, span<char const> data) try
	{
		if (m_abort) return;

		if (ec && ec != boost::asio::error::eof)
		{
			set_error(ec, torrent_status::error_file_url);
			pause();
			return;
		}

		if (parser.status_code() != 200)
		{
			set_error(error_code(parser.status_code(), http_category()), torrent_status::error_file_url);
			pause();
			return;
		}

		error_code e;
		auto tf = std::make_shared<torrent_info>(data, std::ref(e), from_span);
		if (e)
		{
			set_error(e, torrent_status::error_file_url);
			pause();
			return;
		}

		// update our torrent_info object and move the
		// torrent from the old info-hash to the new one
		// as we replace the torrent_info object
		// we're about to erase the session's reference to this
		// torrent, create another reference
		auto me = shared_from_this();

		m_ses.remove_torrent_impl(me, {});

		if (alerts().should_post<torrent_update_alert>())
			alerts().emplace_alert<torrent_update_alert>(get_handle(), info_hash(), tf->info_hash());

		m_torrent_file = tf;
		m_info_hash = tf->info_hash();

		// now, we might already have this torrent in the session.
		std::shared_ptr<torrent> t = m_ses.find_torrent(m_torrent_file->info_hash()).lock();
		if (t)
		{
			if (!m_uuid.empty() && t->uuid().empty())
				t->set_uuid(m_uuid);
			if (!m_url.empty() && t->url().empty())
				t->set_url(m_url);

			// insert this torrent in the uuid index
			if (!m_uuid.empty() || !m_url.empty())
			{
				m_ses.insert_uuid_torrent(m_uuid.empty() ? m_url : m_uuid, t);
			}

			// TODO: if the existing torrent doesn't have metadata, insert
			// the metadata we just downloaded into it.

			set_error(errors::duplicate_torrent, torrent_status::error_file_url);
			abort();
			return;
		}

		m_ses.insert_torrent(m_torrent_file->info_hash(), me, m_uuid);

		// if the user added any trackers while downloading the
		// .torrent file, merge them into the new tracker list
		std::vector<announce_entry> new_trackers = m_torrent_file->trackers();
		for (auto const& tr : m_trackers)
		{
			// if we already have this tracker, ignore it
			if (std::any_of(new_trackers.begin(), new_trackers.end()
				, [&tr] (announce_entry const& ae) { return ae.url == tr.url; }))
				continue;

			// insert the tracker ordered by tier
			new_trackers.insert(std::find_if(new_trackers.begin(), new_trackers.end()
				, [&tr] (announce_entry const& ae) { return ae.tier >= tr.tier; }), tr);
		}
		m_trackers.swap(new_trackers);

		// add the web seeds from the .torrent file
		std::vector<web_seed_entry> const& web_seeds = m_torrent_file->web_seeds();
		std::vector<web_seed_t> ws(web_seeds.begin(), web_seeds.end());
		aux::random_shuffle(ws.begin(), ws.end());
		for (auto& w : ws) m_web_seeds.push_back(std::move(w));

#if !defined TORRENT_DISABLE_ENCRYPTION
		static char const req2[4] = {'r', 'e', 'q', '2'};
		hasher h(req2);
		h.update(m_torrent_file->info_hash());
		m_ses.add_obfuscated_hash(h.final(), shared_from_this());
#endif

		if (m_ses.alerts().should_post<metadata_received_alert>())
		{
			m_ses.alerts().emplace_alert<metadata_received_alert>(
				get_handle());
		}

		state_updated();

		set_state(torrent_status::downloading);

		init();
	}
	catch (...) { handle_exception(); }

#endif // TORRENT_ABI_VERSION

	int torrent::current_stats_state() const
	{
		if (m_abort || !m_added)
			return counters::num_checking_torrents + no_gauge_state;

		if (has_error()) return counters::num_error_torrents;
		if (m_paused || m_graceful_pause_mode)
		{
			if (!is_auto_managed()) return counters::num_stopped_torrents;
			if (is_seed()) return counters::num_queued_seeding_torrents;
			return counters::num_queued_download_torrents;
		}
		if (state() == torrent_status::checking_files
#if TORRENT_ABI_VERSION == 1
			|| state() == torrent_status::queued_for_checking
#endif
			)
			return counters::num_checking_torrents;
		else if (is_seed()) return counters::num_seeding_torrents;
		else if (is_upload_only()) return counters::num_upload_only_torrents;
		return counters::num_downloading_torrents;
	}

	void torrent::update_gauge()
	{
		int const new_gauge_state = current_stats_state() - counters::num_checking_torrents;
		TORRENT_ASSERT(new_gauge_state >= 0);
		TORRENT_ASSERT(new_gauge_state <= no_gauge_state);

		if (new_gauge_state == int(m_current_gauge_state)) return;

		if (m_current_gauge_state != no_gauge_state)
			inc_stats_counter(m_current_gauge_state + counters::num_checking_torrents, -1);
		if (new_gauge_state != no_gauge_state)
			inc_stats_counter(new_gauge_state + counters::num_checking_torrents, 1);

		TORRENT_ASSERT(new_gauge_state >= 0);
		TORRENT_ASSERT(new_gauge_state <= no_gauge_state);
		m_current_gauge_state = static_cast<std::uint32_t>(new_gauge_state);
	}

	void torrent::leave_seed_mode(seed_mode_t const checking)
	{
		if (!m_seed_mode) return;

		if (checking == seed_mode_t::check_files)
		{
			// this means the user promised we had all the
			// files, but it turned out we didn't. This is
			// an error.

			// TODO: 2 post alert

#ifndef TORRENT_DISABLE_LOGGING
			debug_log("*** FAILED SEED MODE, rechecking");
#endif
		}

#ifndef TORRENT_DISABLE_LOGGING
		debug_log("*** LEAVING SEED MODE (%s)"
			, checking == seed_mode_t::skip_checking ? "as seed" : "as non-seed");
#endif
		m_seed_mode = false;
		// seed is false if we turned out not
		// to be a seed after all
		if (checking == seed_mode_t::check_files
			&& state() != torrent_status::checking_resume_data)
		{
			m_have_all = false;
			set_state(torrent_status::downloading);
			force_recheck();
		}
		m_num_verified = 0;
		m_verified.clear();
		m_verifying.clear();

		set_need_save_resume();
	}

	void torrent::verified(piece_index_t const piece)
	{
		TORRENT_ASSERT(!m_verified.get_bit(piece));
		++m_num_verified;
		m_verified.set_bit(piece);
	}

	void torrent::start()
	{
		TORRENT_ASSERT(is_single_thread());
		TORRENT_ASSERT(m_was_started == false);
#if TORRENT_USE_ASSERTS
		m_was_started = true;
#endif

		// Some of these calls may log to the torrent debug log, which requires a
		// call to get_handle(), which requires the torrent object to be fully
		// constructed, as it relies on get_shared_from_this()
		if (m_add_torrent_params)
		{
#if TORRENT_ABI_VERSION == 1
			if (m_add_torrent_params->internal_resume_data_error
				&& m_ses.alerts().should_post<fastresume_rejected_alert>())
			{
				m_ses.alerts().emplace_alert<fastresume_rejected_alert>(get_handle()
					, m_add_torrent_params->internal_resume_data_error, ""
					, operation_t::unknown);
			}
#endif

			add_torrent_params const& p = *m_add_torrent_params;

			set_max_uploads(p.max_uploads, false);
			set_max_connections(p.max_connections, false);
			set_limit_impl(p.upload_limit, peer_connection::upload_channel, false);
			set_limit_impl(p.download_limit, peer_connection::download_channel, false);

			for (auto const& peer : p.peers)
			{
				add_peer(peer, peer_info::resume_data);
			}
		}

#ifndef TORRENT_DISABLE_LOGGING
		if (should_log())
		{
			debug_log("creating torrent: %s max-uploads: %d max-connections: %d "
				"upload-limit: %d download-limit: %d flags: %s%s%s%s%s%s%s%s%s%s%s "
				"save-path: %s"
				, torrent_file().name().c_str()
				, int(m_max_uploads)
				, int(m_max_connections)
				, upload_limit()
				, download_limit()
				, m_seed_mode ? "seed-mode " : ""
				, m_upload_mode ? "upload-mode " : ""
				, m_share_mode ? "share-mode " : ""
				, m_apply_ip_filter ? "apply-ip-filter " : ""
				, m_paused ? "paused " : ""
				, m_auto_managed ? "auto-managed " : ""
				, m_state_subscription ? "update-subscribe " : ""
				, m_super_seeding ? "super-seeding " : ""
				, m_sequential_download ? "sequential-download " : ""
				, (m_add_torrent_params && m_add_torrent_params->flags & torrent_flags::override_trackers)
					? "override-trackers"  : ""
				, (m_add_torrent_params && m_add_torrent_params->flags & torrent_flags::override_web_seeds)
					? "override-web-seeds " : ""
				, m_save_path.c_str()
				);
		}
#endif

		update_gauge();

		update_want_peers();
		update_want_scrape();
		update_want_tick();
		update_state_list();

#if TORRENT_ABI_VERSION == 1
		// deprecated in 1.2
		if (!m_torrent_file->is_valid() && !m_url.empty())
		{
			// we need to download the .torrent file from m_url
			start_download_url();
		}
		else
#endif
		if (m_torrent_file->is_valid())
		{
			init();
		}
		else
		{
			// we need to start announcing since we don't have any
			// metadata. To receive peers to ask for it.
			set_state(torrent_status::downloading_metadata);
			start_announcing();
		}

#if TORRENT_USE_INVARIANT_CHECKS
		check_invariant();
#endif
	}

#if TORRENT_ABI_VERSION == 1
	// deprecated in 1.2
	void torrent::start_download_url()
	{
		TORRENT_ASSERT(!m_url.empty());
		TORRENT_ASSERT(!m_torrent_file->is_valid());
		std::shared_ptr<http_connection> conn(
			new http_connection(m_ses.get_io_service()
				, m_ses.get_resolver()
				, std::bind(&torrent::on_torrent_download, shared_from_this()
					, _1, _2, _3)
				, true // bottled
				//bottled buffer size
				, settings().get_int(settings_pack::max_http_recv_buffer_size)
				, http_connect_handler()
				, http_filter_handler()
#ifdef TORRENT_USE_OPENSSL
				, m_ssl_ctx.get()
#endif
				));
		aux::proxy_settings ps = m_ses.proxy();
		conn->get(m_url, seconds(30), 0, &ps
			, 5
			, settings().get_bool(settings_pack::anonymous_mode)
				? "" : settings().get_str(settings_pack::user_agent));
		set_state(torrent_status::downloading_metadata);
	}
#endif

	void torrent::set_apply_ip_filter(bool b)
	{
		if (b == m_apply_ip_filter) return;
		if (b)
		{
			inc_stats_counter(counters::non_filter_torrents, -1);
		}
		else
		{
			inc_stats_counter(counters::non_filter_torrents);
		}
		m_apply_ip_filter = b;
		ip_filter_updated();
		state_updated();
	}

	void torrent::set_ip_filter(std::shared_ptr<const ip_filter> ipf)
	{
		m_ip_filter = std::move(ipf);
		if (!m_apply_ip_filter) return;
		ip_filter_updated();
	}

#ifndef TORRENT_DISABLE_DHT
	bool torrent::should_announce_dht() const
	{
		TORRENT_ASSERT(is_single_thread());
		if (!m_ses.announce_dht()) return false;

		if (!m_ses.dht()) return false;
		if (m_torrent_file->is_valid() && !m_files_checked) return false;
		if (!m_announce_to_dht) return false;
		if (m_paused) return false;

#if TORRENT_ABI_VERSION == 1
		// deprecated in 1.2
		// if we don't have the metadata, and we're waiting
		// for a web server to serve it to us, no need to announce
		// because the info-hash is just the URL hash
		if (!m_torrent_file->is_valid() && !m_url.empty()) return false;
#endif

		// don't announce private torrents
		if (m_torrent_file->is_valid() && m_torrent_file->priv()) return false;
		if (m_trackers.empty()) return true;
		if (!settings().get_bool(settings_pack::use_dht_as_fallback)) return true;

		int verified_trackers = 0;
		for (auto const& tr : m_trackers)
			if (tr.verified) ++verified_trackers;

		return verified_trackers == 0;
	}

#endif

	torrent::~torrent()
	{
		// TODO: 3 assert there are no outstanding async operations on this
		// torrent

#if TORRENT_USE_ASSERTS
		for (torrent_list_index_t i{}; i != m_links.end_index(); ++i)
		{
			if (!m_links[i].in_list()) continue;
			m_links[i].unlink(m_ses.torrent_list(i), i);
		}
#endif

		// The invariant can't be maintained here, since the torrent
		// is being destructed, all weak references to it have been
		// reset, which means that all its peers already have an
		// invalidated torrent pointer (so it cannot be verified to be correct)

		// i.e. the invariant can only be maintained if all connections have
		// been closed by the time the torrent is destructed. And they are
		// supposed to be closed. So we can still do the invariant check.

		// however, the torrent object may be destructed from the main
		// thread when shutting down, if the disk cache has references to it.
		// this means that the invariant check that this is called from the
		// network thread cannot be maintained

		TORRENT_ASSERT(m_peer_class == peer_class_t{0});
		TORRENT_ASSERT(m_connections.empty());
		// just in case, make sure the session accounting is kept right
		for (auto p : m_connections)
			m_ses.close_connection(p);
	}

	void torrent::read_piece(piece_index_t const piece)
	{
		error_code ec;
		if (m_abort || m_deleted)
		{
			ec.assign(boost::system::errc::operation_canceled, generic_category());
		}
		else if (!valid_metadata())
		{
			ec.assign(errors::no_metadata, libtorrent_category());
		}
		else if (piece < piece_index_t{0} || piece >= m_torrent_file->end_piece())
		{
			ec.assign(errors::invalid_piece_index, libtorrent_category());
		}

		if (ec)
		{
			m_ses.alerts().emplace_alert<read_piece_alert>(get_handle(), piece, ec);
			return;
		}

		const int piece_size = m_torrent_file->piece_size(piece);
		const int blocks_in_piece = (piece_size + block_size() - 1) / block_size();

		TORRENT_ASSERT(blocks_in_piece > 0);
		TORRENT_ASSERT(piece_size > 0);

		if (blocks_in_piece == 0)
		{
			// this shouldn't actually happen
			boost::shared_array<char> buf;
			m_ses.alerts().emplace_alert<read_piece_alert>(
				get_handle(), piece, buf, 0);
			return;
		}

		std::shared_ptr<read_piece_struct> rp = std::make_shared<read_piece_struct>();
		rp->piece_data.reset(new (std::nothrow) char[std::size_t(piece_size)]);
		if (!rp->piece_data)
		{
			m_ses.alerts().emplace_alert<read_piece_alert>(
				get_handle(), piece, error_code(boost::system::errc::not_enough_memory, generic_category()));
			return;
		}
		rp->blocks_left = blocks_in_piece;
		rp->fail = false;

		peer_request r;
		r.piece = piece;
		r.start = 0;
		for (int i = 0; i < blocks_in_piece; ++i, r.start += block_size())
		{
			r.length = std::min(piece_size - r.start, block_size());
			m_ses.disk_thread().async_read(m_storage, r
				, std::bind(&torrent::on_disk_read_complete
				, shared_from_this(), _1, _2, _3, r, rp));
		}
		m_ses.disk_thread().submit_jobs();
	}

	void torrent::send_share_mode()
	{
#ifndef TORRENT_DISABLE_EXTENSIONS
		for (auto const pc : m_connections)
		{
			TORRENT_INCREMENT(m_iterating_connections);
			if (pc->type() != connection_type::bittorrent) continue;
			auto* p = static_cast<bt_peer_connection*>(pc);
			p->write_share_mode();
		}
#endif
	}

	void torrent::send_upload_only()
	{
#ifndef TORRENT_DISABLE_EXTENSIONS
		if (share_mode()) return;
		if (super_seeding()) return;

		// if we send upload-only, the other end is very likely to disconnect
		// us, at least if it's a seed. If we don't want to close redundant
		// connections, don't sent upload-only
		if (!settings().get_bool(settings_pack::close_redundant_connections)) return;

		// if we're super seeding, we don't want to make peers
		// think that we only have a single piece and is upload
		// only, since they might disconnect immediately when
		// they have downloaded a single piece, although we'll
		// make another piece available
		bool const upload_only_enabled = is_upload_only() && !super_seeding();

		for (auto p : m_connections)
		{
			TORRENT_INCREMENT(m_iterating_connections);

			p->send_not_interested();
			p->send_upload_only(upload_only_enabled);
		}
#endif
	}

	torrent_flags_t torrent::flags() const
	{
		torrent_flags_t ret = torrent_flags_t{};
		if (m_seed_mode)
			ret |= torrent_flags::seed_mode;
		if (m_upload_mode)
			ret |= torrent_flags::upload_mode;
		if (m_share_mode)
			ret |= torrent_flags::share_mode;
		if (m_apply_ip_filter)
			ret |= torrent_flags::apply_ip_filter;
		if (is_torrent_paused())
			ret |= torrent_flags::paused;
		if (m_auto_managed)
			ret |= torrent_flags::auto_managed;
		if (m_super_seeding)
			ret |= torrent_flags::super_seeding;
		if (m_sequential_download)
			ret |= torrent_flags::sequential_download;
		if (m_stop_when_ready)
			ret |= torrent_flags::stop_when_ready;
		return ret;
	}

	void torrent::set_flags(torrent_flags_t const flags
		, torrent_flags_t const mask)
	{
		if ((mask & torrent_flags::seed_mode)
			&& !(flags & torrent_flags::seed_mode))
		{
			leave_seed_mode(seed_mode_t::check_files);
		}
		if (mask & torrent_flags::upload_mode)
			set_upload_mode(bool(flags & torrent_flags::upload_mode));
		if (mask & torrent_flags::share_mode)
			set_share_mode(bool(flags & torrent_flags::share_mode));
		if (mask & torrent_flags::apply_ip_filter)
			set_apply_ip_filter(bool(flags & torrent_flags::apply_ip_filter));
		if (mask & torrent_flags::paused)
		{
			if (flags & torrent_flags::paused)
				graceful_pause();
			else
				resume();
		}
		if (mask & torrent_flags::auto_managed)
			auto_managed(bool(flags & torrent_flags::auto_managed));
		if (mask & torrent_flags::super_seeding)
			set_super_seeding(bool(flags & torrent_flags::super_seeding));
		if (mask & torrent_flags::sequential_download)
			set_sequential_download(bool(flags & torrent_flags::sequential_download));
		if (mask & torrent_flags::stop_when_ready)
			stop_when_ready(bool(flags & torrent_flags::stop_when_ready));
	}

	void torrent::set_share_mode(bool s)
	{
		if (s == m_share_mode) return;

		m_share_mode = s;
#ifndef TORRENT_DISABLE_LOGGING
		debug_log("*** set-share-mode: %d", s);
#endif
		if (m_share_mode)
		{
			std::size_t const num_files = valid_metadata()
				? std::size_t(m_torrent_file->num_files())
				: m_file_priority.size();
			// in share mode, all pieces have their priorities initialized to
			// dont_download
			prioritize_files(aux::vector<download_priority_t, file_index_t>(num_files, dont_download));
		}
	}

	void torrent::set_upload_mode(bool b)
	{
		if (b == m_upload_mode) return;

		m_upload_mode = b;
#ifndef TORRENT_DISABLE_LOGGING
		debug_log("*** set-upload-mode: %d", b);
#endif

		update_gauge();
		state_updated();
		send_upload_only();

		if (m_upload_mode)
		{
			// clear request queues of all peers
			for (auto p : m_connections)
			{
				TORRENT_INCREMENT(m_iterating_connections);
				// we may want to disconnect other upload-only peers
				if (p->upload_only())
					p->update_interest();
				p->cancel_all_requests();
			}
			// this is used to try leaving upload only mode periodically
			m_upload_mode_time = aux::time_now32();
		}
		else if (m_peer_list)
		{
			// reset last_connected, to force fast reconnect after leaving upload mode
			for (auto pe : *m_peer_list)
			{
				pe->last_connected = 0;
			}

			// send_block_requests on all peers
			for (auto p : m_connections)
			{
				TORRENT_INCREMENT(m_iterating_connections);
				// we may be interested now, or no longer interested
				p->update_interest();
				p->send_block_requests();
			}
		}
	}

	void torrent::need_peer_list()
	{
		if (m_peer_list) return;
		m_peer_list.reset(new peer_list(m_ses.get_peer_allocator()));
	}

	void torrent::handle_exception()
	{
		try
		{
			throw;
		}
		catch (system_error const& err)
		{
#ifndef TORRENT_DISABLE_LOGGING
			if (should_log())
			{
				debug_log("torrent exception: (%d) %s: %s"
					, err.code().value(), err.code().message().c_str()
					, err.what());
			}
#endif
			set_error(err.code(), torrent_status::error_file_exception);
		}
		catch (std::exception const& err)
		{
			TORRENT_UNUSED(err);
			set_error(error_code(), torrent_status::error_file_exception);
#ifndef TORRENT_DISABLE_LOGGING
			if (should_log())
			{
				debug_log("torrent exception: %s", err.what());
			}
#endif
		}
		catch (...)
		{
			set_error(error_code(), torrent_status::error_file_exception);
#ifndef TORRENT_DISABLE_LOGGING
			if (should_log())
			{
				debug_log("torrent exception: unknown");
			}
#endif
		}
	}

	void torrent::handle_disk_error(string_view job_name
		, storage_error const& error
		, peer_connection* c
		, disk_class rw)
	{
		TORRENT_UNUSED(job_name);
		TORRENT_ASSERT(is_single_thread());
		TORRENT_ASSERT(error);

#ifndef TORRENT_DISABLE_LOGGING
		if (should_log())
		{
			debug_log("disk error: (%d) %s [%*s : %s] in file: %s"
				, error.ec.value(), error.ec.message().c_str()
				, int(job_name.size()), job_name.data()
				, operation_name(error.operation)
				, resolve_filename(error.file()).c_str());
		}
#endif

		if (error.ec == boost::system::errc::not_enough_memory)
		{
			if (alerts().should_post<file_error_alert>())
				alerts().emplace_alert<file_error_alert>(error.ec
					, resolve_filename(error.file()), error.operation, get_handle());
			if (c) c->disconnect(errors::no_memory, error.operation);
			return;
		}

		if (error.ec == boost::asio::error::operation_aborted) return;

		// notify the user of the error
		if (alerts().should_post<file_error_alert>())
			alerts().emplace_alert<file_error_alert>(error.ec
				, resolve_filename(error.file()), error.operation, get_handle());

		// if a write operation failed, and future writes are likely to
		// fail, while reads may succeed, just set the torrent to upload mode
		// if we make an incorrect assumption here, it's not the end of the
		// world, if we ever issue a read request and it fails as well, we
		// won't get in here and we'll actually end up pausing the torrent
		if (rw == disk_class::write
			&& (error.ec == boost::system::errc::read_only_file_system
			|| error.ec == boost::system::errc::permission_denied
			|| error.ec == boost::system::errc::operation_not_permitted
			|| error.ec == boost::system::errc::no_space_on_device
			|| error.ec == boost::system::errc::file_too_large))
		{
			// if we failed to write, stop downloading and just
			// keep seeding.
			// TODO: 1 make this depend on the error and on the filesystem the
			// files are being downloaded to. If the error is no_space_left_on_device
			// and the filesystem doesn't support sparse files, only zero the priorities
			// of the pieces that are at the tails of all files, leaving everything
			// up to the highest written piece in each file
			set_upload_mode(true);
			return;
		}

		// put the torrent in an error-state
		set_error(error.ec, error.file());

		// if the error appears to be more serious than a full disk, just pause the torrent
		pause();
	}

	void torrent::on_piece_fail_sync(piece_index_t, piece_block) try
	{
		if (m_abort) return;

		update_gauge();
		// some peers that previously was no longer interesting may
		// now have become interesting, since we lack this one piece now.
		for (auto i = begin(); i != end();)
		{
			peer_connection* p = *i;
			// update_interest may disconnect the peer and
			// invalidate the iterator
			++i;
			// no need to do anything with peers that
			// already are interested. Gaining a piece may
			// only make uninteresting peers interesting again.
			if (p->is_interesting()) continue;
			p->update_interest();
			if (!m_abort)
			{
				if (request_a_block(*this, *p))
					inc_stats_counter(counters::hash_fail_piece_picks);
				p->send_block_requests();
			}
		}
	}
	catch (...) { handle_exception(); }

	void torrent::on_disk_read_complete(disk_buffer_holder buffer
		, disk_job_flags_t, storage_error const& se
		, peer_request const&  r, std::shared_ptr<read_piece_struct> rp) try
	{
		// hold a reference until this function returns
		TORRENT_ASSERT(is_single_thread());

		--rp->blocks_left;
		if (se)
		{
			rp->fail = true;
			rp->error = se.ec;
			handle_disk_error("read", se);
		}
		else
		{
			std::memcpy(rp->piece_data.get() + r.start, buffer.get(), aux::numeric_cast<std::size_t>(r.length));
		}

		if (rp->blocks_left == 0)
		{
			int size = m_torrent_file->piece_size(r.piece);
			if (rp->fail)
			{
				m_ses.alerts().emplace_alert<read_piece_alert>(
					get_handle(), r.piece, rp->error);
			}
			else
			{
				m_ses.alerts().emplace_alert<read_piece_alert>(
					get_handle(), r.piece, rp->piece_data, size);
			}
		}
	}
	catch (...) { handle_exception(); }

	storage_mode_t torrent::storage_mode() const
	{ return storage_mode_t(m_storage_mode); }

	storage_interface* torrent::get_storage_impl() const
	{
		return m_ses.disk_thread().get_torrent(m_storage);
	}

	void torrent::need_picker()
	{
		if (m_picker) return;

		TORRENT_ASSERT(valid_metadata());
		TORRENT_ASSERT(m_connections_initialized);

		INVARIANT_CHECK;

		// if we have all pieces we should not have a picker
		// unless we're in suggest mode
		TORRENT_ASSERT(!m_have_all
			|| settings().get_int(settings_pack::suggest_mode)
			== settings_pack::suggest_read_cache);

		int const blocks_per_piece
			= (m_torrent_file->piece_length() + block_size() - 1) / block_size();
		int const blocks_in_last_piece
			= ((m_torrent_file->total_size() % m_torrent_file->piece_length())
			+ block_size() - 1) / block_size();

		std::unique_ptr<piece_picker> pp(new piece_picker(blocks_per_piece
			, blocks_in_last_piece
			, m_torrent_file->num_pieces()));

		// initialize the file progress too
		if (m_file_progress.empty())
			m_file_progress.init(*pp, m_torrent_file->files());

		m_picker = std::move(pp);

		update_gauge();

		for (auto const p : m_connections)
		{
			TORRENT_INCREMENT(m_iterating_connections);
			peer_has(p->get_bitfield(), p);
		}
	}

	struct piece_refcount
	{
		piece_refcount(piece_picker& p, piece_index_t piece)
			: m_picker(p)
			, m_piece(piece)
		{
			m_picker.inc_refcount(m_piece, nullptr);
		}

		piece_refcount(piece_refcount const&) = delete;
		piece_refcount& operator=(piece_refcount const&) = delete;

		~piece_refcount()
		{
			m_picker.dec_refcount(m_piece, nullptr);
		}

	private:
		piece_picker& m_picker;
		piece_index_t m_piece;
	};

	// TODO: 3 there's some duplication between this function and
	// peer_connection::incoming_piece(). is there a way to merge something?
	void torrent::add_piece(piece_index_t const piece, char const* data
		, add_piece_flags_t const flags)
	{
		TORRENT_ASSERT(is_single_thread());
		int const piece_size = m_torrent_file->piece_size(piece);
		int const blocks_in_piece = (piece_size + block_size() - 1) / block_size();

		if (m_deleted) return;

		// avoid crash trying to access the picker when there is none
		if (m_have_all && !has_picker()) return;

		need_picker();

		if (picker().have_piece(piece)
			&& !(flags & torrent_handle::overwrite_existing))
			return;

		peer_request p;
		p.piece = piece;
		p.start = 0;
		piece_refcount refcount{picker(), piece};
		for (int i = 0; i < blocks_in_piece; ++i, p.start += block_size())
		{
			piece_block const block(piece, i);
			if (!(flags & torrent_handle::overwrite_existing)
				&& picker().is_finished(block))
				continue;

			p.length = std::min(piece_size - p.start, block_size());

			m_stats_counters.inc_stats_counter(counters::queued_write_bytes, p.length);
			m_ses.disk_thread().async_write(m_storage, p, data + p.start, nullptr
				, std::bind(&torrent::on_disk_write_complete
				, shared_from_this(), _1, p));

			bool const was_finished = picker().is_piece_finished(p.piece);
			bool const multi = picker().num_peers(block) > 1;

			picker().mark_as_downloading(block, nullptr);
			picker().mark_as_writing(block, nullptr);

			if (multi) cancel_block(block);

			// did we just finish the piece?
			// this means all blocks are either written
			// to disk or are in the disk write cache
			if (picker().is_piece_finished(p.piece) && !was_finished)
			{
				verify_piece(p.piece);
			}
		}
	}

	void torrent::on_disk_write_complete(storage_error const& error
		, peer_request const& p) try
	{
		TORRENT_ASSERT(is_single_thread());

		m_stats_counters.inc_stats_counter(counters::queued_write_bytes, -p.length);

//		std::fprintf(stderr, "torrent::on_disk_write_complete ret:%d piece:%d block:%d\n"
//			, j->ret, j->piece, j->offset/0x4000);

		INVARIANT_CHECK;
		if (m_abort) return;
		piece_block const block_finished(p.piece, p.start / block_size());

		if (error)
		{
			handle_disk_error("write", error);
			return;
		}

		if (!has_picker()) return;

		// if we already have this block, just ignore it.
		// this can happen if the same block is passed in through
		// add_piece() multiple times
		if (picker().is_finished(block_finished)) return;

		picker().mark_as_finished(block_finished, nullptr);
		maybe_done_flushing();

		if (alerts().should_post<block_finished_alert>())
		{
			alerts().emplace_alert<block_finished_alert>(get_handle(),
				tcp::endpoint(), peer_id(), block_finished.block_index
				, block_finished.piece_index);
		}
	}
	catch (...) { handle_exception(); }

	bool torrent::add_merkle_nodes(std::map<int, sha1_hash> const& nodes
		, piece_index_t const piece)
	{
		return m_torrent_file->add_merkle_nodes(nodes, piece);
	}

	peer_request torrent::to_req(piece_block const& p) const
	{
		int block_offset = p.block_index * block_size();
		int block = std::min(torrent_file().piece_size(
			p.piece_index) - block_offset, block_size());
		TORRENT_ASSERT(block > 0);
		TORRENT_ASSERT(block <= block_size());

		peer_request r;
		r.piece = p.piece_index;
		r.start = block_offset;
		r.length = block;
		return r;
	}

	std::string torrent::name() const
	{
		if (valid_metadata()) return m_torrent_file->name();
		if (m_name) return *m_name;
		return "";
	}

#ifndef TORRENT_DISABLE_EXTENSIONS

	void torrent::add_extension(std::shared_ptr<torrent_plugin> ext)
	{
		m_extensions.push_back(ext);
	}

	void torrent::remove_extension(std::shared_ptr<torrent_plugin> ext)
	{
		auto const i = std::find(m_extensions.begin(), m_extensions.end(), ext);
		if (i == m_extensions.end()) return;
		m_extensions.erase(i);
	}

	void torrent::add_extension_fun(std::function<std::shared_ptr<torrent_plugin>(torrent_handle const&, void*)> const& ext
		, void* userdata)
	{
		std::shared_ptr<torrent_plugin> tp(ext(get_handle(), userdata));
		if (!tp) return;

		add_extension(tp);

		for (auto p : m_connections)
		{
			TORRENT_INCREMENT(m_iterating_connections);
			std::shared_ptr<peer_plugin> pp(tp->new_connection(peer_connection_handle(p->self())));
			if (pp) p->add_extension(std::move(pp));
		}

		// if files are checked for this torrent, call the extension
		// to let it initialize itself
		if (m_connections_initialized)
			tp->on_files_checked();
	}

#endif

#ifdef TORRENT_USE_OPENSSL
#ifdef TORRENT_MACOS_DEPRECATED_LIBCRYPTO
#pragma clang diagnostic push
#pragma clang diagnostic ignored "-Wdeprecated-declarations"
#endif

	bool torrent::verify_peer_cert(bool const preverified, boost::asio::ssl::verify_context& ctx)
	{
		// if the cert wasn't signed by the correct CA, fail the verification
		if (!preverified) return false;

		// we're only interested in checking the certificate at the end of the chain.
		// TODO: is verify_peer_cert called once per certificate in the chain, and
		// this function just tells us which depth we're at right now? If so, the comment
		// makes sense.
		// any certificate that isn't the leaf (i.e. the one presented by the peer)
		// should be accepted automatically, given preverified is true. The leaf certificate
		// need to be verified to make sure its DN matches the info-hash
		int depth = X509_STORE_CTX_get_error_depth(ctx.native_handle());
		if (depth > 0) return true;

		X509* cert = X509_STORE_CTX_get_current_cert(ctx.native_handle());

		// Go through the alternate names in the certificate looking for matching DNS entries
		auto* gens = static_cast<GENERAL_NAMES*>(
			X509_get_ext_d2i(cert, NID_subject_alt_name, nullptr, nullptr));

#ifndef TORRENT_DISABLE_LOGGING
		std::string names;
		bool match = false;
#endif
		for (int i = 0; i < aux::openssl_num_general_names(gens); ++i)
		{
			GENERAL_NAME* gen = aux::openssl_general_name_value(gens, i);
			if (gen->type != GEN_DNS) continue;
			ASN1_IA5STRING* domain = gen->d.dNSName;
			if (domain->type != V_ASN1_IA5STRING || !domain->data || !domain->length) continue;
			auto const* torrent_name = reinterpret_cast<char const*>(domain->data);
			std::size_t const name_length = aux::numeric_cast<std::size_t>(domain->length);

#ifndef TORRENT_DISABLE_LOGGING
			if (i > 1) names += " | n: ";
			names.append(torrent_name, name_length);
#endif
			if (std::strncmp(torrent_name, "*", name_length) == 0
				|| std::strncmp(torrent_name, m_torrent_file->name().c_str(), name_length) == 0)
			{
#ifndef TORRENT_DISABLE_LOGGING
				match = true;
				// if we're logging, keep looping over all names,
				// for completeness of the log
				continue;
#else
				return true;
#endif
			}
		}

		// no match in the alternate names, so try the common names. We should only
		// use the "most specific" common name, which is the last one in the list.
		X509_NAME* name = X509_get_subject_name(cert);
		int i = -1;
		ASN1_STRING* common_name = nullptr;
		while ((i = X509_NAME_get_index_by_NID(name, NID_commonName, i)) >= 0)
		{
			X509_NAME_ENTRY* name_entry = X509_NAME_get_entry(name, i);
			common_name = X509_NAME_ENTRY_get_data(name_entry);
		}
		if (common_name && common_name->data && common_name->length)
		{
			auto const* torrent_name = reinterpret_cast<char const*>(common_name->data);
			std::size_t const name_length = aux::numeric_cast<std::size_t>(common_name->length);

#ifndef TORRENT_DISABLE_LOGGING
			if (!names.empty()) names += " | n: ";
			names.append(torrent_name, name_length);
#endif

			if (std::strncmp(torrent_name, "*", name_length) == 0
				|| std::strncmp(torrent_name, m_torrent_file->name().c_str(), name_length) == 0)
			{
#ifdef TORRENT_DISABLE_LOGGING
				return true;
#else
				match = true;
#endif
			}
		}

#ifndef TORRENT_DISABLE_LOGGING
		debug_log("<== incoming SSL CONNECTION [ n: %s | match: %s ]"
			, names.c_str(), match?"yes":"no");
		return match;
#else
		return false;
#endif
	}

	void torrent::init_ssl(string_view cert)
	{
		using boost::asio::ssl::context;

		// this is needed for openssl < 1.0 to decrypt keys created by openssl 1.0+
#if !defined(OPENSSL_API_COMPAT) || (OPENSSL_API_COMPAT < 0x10100000L)
		OpenSSL_add_all_algorithms();
#else
		OPENSSL_init_crypto(OPENSSL_INIT_ADD_ALL_CIPHERS | OPENSSL_INIT_ADD_ALL_DIGESTS, nullptr);
#endif

		// create the SSL context for this torrent. We need to
		// inject the root certificate, and no other, to
		// verify other peers against
		std::shared_ptr<context> ctx = std::make_shared<context>(context::sslv23);

		if (!ctx)
		{
			error_code ec(int(::ERR_get_error()),
				boost::asio::error::get_ssl_category());
			set_error(ec, torrent_status::error_file_ssl_ctx);
			pause();
			return;
		}

		ctx->set_options(context::default_workarounds
			| boost::asio::ssl::context::no_sslv2
			| boost::asio::ssl::context::single_dh_use);

		error_code ec;
		ctx->set_verify_mode(context::verify_peer
			| context::verify_fail_if_no_peer_cert
			| context::verify_client_once, ec);
		if (ec)
		{
			set_error(ec, torrent_status::error_file_ssl_ctx);
			pause();
			return;
		}

		// the verification function verifies the distinguished name
		// of a peer certificate to make sure it matches the info-hash
		// of the torrent, or that it's a "star-cert"
		ctx->set_verify_callback(std::bind(&torrent::verify_peer_cert, this, _1, _2), ec);
		if (ec)
		{
			set_error(ec, torrent_status::error_file_ssl_ctx);
			pause();
			return;
		}

		SSL_CTX* ssl_ctx = ctx->native_handle();
		// create a new x.509 certificate store
		X509_STORE* cert_store = X509_STORE_new();
		if (!cert_store)
		{
			ec.assign(int(::ERR_get_error()),
				boost::asio::error::get_ssl_category());
			set_error(ec, torrent_status::error_file_ssl_ctx);
			pause();
			return;
		}

		// wrap the PEM certificate in a BIO, for openssl to read
		BIO* bp = BIO_new_mem_buf(
			const_cast<void*>(static_cast<void const*>(cert.data()))
			, int(cert.size()));

		// parse the certificate into OpenSSL's internal
		// representation
		X509* certificate = PEM_read_bio_X509_AUX(bp, nullptr, nullptr, nullptr);

		BIO_free(bp);

		if (!certificate)
		{
			ec.assign(int(::ERR_get_error()),
				boost::asio::error::get_ssl_category());
			X509_STORE_free(cert_store);
			set_error(ec, torrent_status::error_file_ssl_ctx);
			pause();
			return;
		}

		// add cert to cert_store
		X509_STORE_add_cert(cert_store, certificate);

		X509_free(certificate);

		// and lastly, replace the default cert store with ours
		SSL_CTX_set_cert_store(ssl_ctx, cert_store);
#if 0
		char filename[100];
		std::snprintf(filename, sizeof(filename), "/tmp/%u.pem", random());
		FILE* f = fopen(filename, "w+");
		fwrite(cert.c_str(), cert.size(), 1, f);
		fclose(f);
		ctx->load_verify_file(filename);
#endif
		// if all went well, set the torrent ssl context to this one
		m_ssl_ctx = ctx;
		// tell the client we need a cert for this torrent
		alerts().emplace_alert<torrent_need_cert_alert>(get_handle());
	}
#ifdef TORRENT_MACOS_DEPRECATED_LIBCRYPTO
#pragma clang diagnostic pop
#endif
#endif // TORRENT_OPENSSL

	void torrent::construct_storage()
	{
		storage_params params{
			m_torrent_file->orig_files(),
			&m_torrent_file->orig_files() != &m_torrent_file->files()
				? &m_torrent_file->files() : nullptr,
			m_save_path,
			static_cast<storage_mode_t>(m_storage_mode),
			m_file_priority,
			m_info_hash
		};

		TORRENT_ASSERT(m_storage_constructor);

		m_storage = m_ses.disk_thread().new_torrent(m_storage_constructor
			, params, shared_from_this());
	}

	peer_connection* torrent::find_lowest_ranking_peer() const
	{
		auto lowest_rank = end();
		for (auto i = begin(); i != end(); ++i)
		{
			// disconnecting peers don't count
			if ((*i)->is_disconnecting()) continue;
			if (lowest_rank == end() || (*lowest_rank)->peer_rank() > (*i)->peer_rank())
				lowest_rank = i;
		}

		if (lowest_rank == end()) return nullptr;
		return *lowest_rank;
	}

	// this may not be called from a constructor because of the call to
	// shared_from_this(). It's either called when we start() the torrent, or at a
	// later time if it's a magnet link, once the metadata is downloaded
	void torrent::init()
	{
		INVARIANT_CHECK;

		TORRENT_ASSERT(is_single_thread());

#ifndef TORRENT_DISABLE_LOGGING
		debug_log("init torrent: %s", torrent_file().name().c_str());
#endif

		TORRENT_ASSERT(valid_metadata());
		TORRENT_ASSERT(m_torrent_file->num_files() > 0);
		TORRENT_ASSERT(m_torrent_file->total_size() >= 0);

		if (int(m_file_priority.size()) > m_torrent_file->num_files())
			m_file_priority.resize(m_torrent_file->num_files());

		auto cert = m_torrent_file->ssl_cert();
		if (!cert.empty())
		{
			m_ssl_torrent = true;
#ifdef TORRENT_USE_OPENSSL
			init_ssl(cert);
#endif
		}

		if (m_torrent_file->num_pieces() > piece_picker::max_pieces)
		{
			set_error(errors::too_many_pieces_in_torrent, torrent_status::error_file_none);
			pause();
			return;
		}

		if (m_torrent_file->num_pieces() == 0)
		{
			set_error(errors::torrent_invalid_length, torrent_status::error_file_none);
			pause();
			return;
		}

		// --- MAPPED FILES ---
		file_storage const& fs = m_torrent_file->files();
		if (m_add_torrent_params)
		{
			for (auto const& f : m_add_torrent_params->renamed_files)
			{
				if (f.first < file_index_t(0) || f.first >= fs.end_file()) continue;
				m_torrent_file->rename_file(file_index_t(f.first), f.second);
			}
		}

		construct_storage();

		if (m_share_mode && valid_metadata())
		{
			// in share mode, all pieces have their priorities initialized to 0
			m_file_priority.clear();
			m_file_priority.resize(m_torrent_file->num_files(), dont_download);
		}

		// it's important to initialize the peers early, because this is what will
		// fix up their have-bitmasks to have the correct size
		// TODO: 2 add a unit test where we don't have metadata, connect to a peer
		// that sends a bitfield that's too large, then we get the metadata
		if (!m_connections_initialized)
		{
			m_connections_initialized = true;
			// all peer connections have to initialize themselves now that the metadata
			// is available
			// copy the peer list since peers may disconnect and invalidate
			// m_connections as we initialize them
			for (auto c : m_connections)
			{
				auto pc = c->self();
				if (pc->is_disconnecting()) continue;
				pc->on_metadata_impl();
				if (pc->is_disconnecting()) continue;
				pc->init();
			}
		}

<<<<<<< HEAD
		// if we've already loaded file priorities, don't load piece priorities,
		// they will interfere.
		if (m_add_torrent_params && m_file_priority.empty())
=======
		// in case file priorities were passed in via the add_torrent_params
		// and also in the case of share mode, we need to update the priorities
		// this has to be applied before piece priority
		if (!m_file_priority.empty()) update_piece_priorities(m_file_priority);

		if (!m_seed_mode && m_resume_data)
>>>>>>> 19df6450
		{
			piece_index_t idx(0);
			for (auto prio : m_add_torrent_params->piece_priorities)
			{
				if (has_picker() || prio != default_priority)
				{
					need_picker();
					m_picker->set_piece_priority(idx, prio);
				}
				++idx;
			}
			update_gauge();
		}

<<<<<<< HEAD
		// in case file priorities were passed in via the add_torrent_params
		// and also in the case of share mode, we need to update the priorities
		if (!m_file_priority.empty() && std::find(m_file_priority.begin()
			, m_file_priority.end(), dont_download) != m_file_priority.end())
		{
			update_piece_priorities();
		}
=======
#if TORRENT_USE_ASSERTS
		m_resume_data_loaded = true;
#endif
>>>>>>> 19df6450

		if (m_seed_mode)
		{
			m_have_all = true;
			update_gauge();
			update_state_list();
		}
		else
		{
			need_picker();

			int num_pad_files = 0;
			TORRENT_ASSERT(block_size() > 0);

			for (auto const i : fs.file_range())
			{
				if (fs.pad_file_at(i)) ++num_pad_files;

				if (!fs.pad_file_at(i) || fs.file_size(i) == 0) continue;
				m_padding += std::uint32_t(fs.file_size(i));

				peer_request pr = m_torrent_file->map_file(i, 0, int(fs.file_size(i)));
				int off = pr.start & (block_size() - 1);
				if (off != 0) { pr.length -= block_size() - off; pr.start += block_size() - off; }
				TORRENT_ASSERT((pr.start & (block_size() - 1)) == 0);

				int block = block_size();
				int blocks_per_piece = m_torrent_file->piece_length() / block;
				piece_block pb(pr.piece, pr.start / block);
				for (; pr.length >= block; pr.length -= block, ++pb.block_index)
				{
					if (pb.block_index == blocks_per_piece) { pb.block_index = 0; ++pb.piece_index; }
					m_picker->mark_as_pad(pb);
				}
				// ugly edge case where padfiles are not used they way they're
				// supposed to be. i.e. added back-to back or at the end
				if (pb.block_index == blocks_per_piece) { pb.block_index = 0; ++pb.piece_index; }
				if (pr.length > 0 && ((next(i) != fs.end_file() && fs.pad_file_at(next(i)))
					|| next(i) == fs.end_file()))
				{
					m_picker->mark_as_finished(pb, nullptr);
				}
			}

			if (m_padding > 0)
			{
				// if we marked an entire piece as finished, we actually
				// need to consider it finished

				std::vector<piece_picker::downloading_piece> dq
					= m_picker->get_download_queue();

				std::vector<piece_index_t> have_pieces;

				for (auto const& p : dq)
				{
					int const num_blocks = m_picker->blocks_in_piece(p.index);
					if (p.finished < num_blocks) continue;
					have_pieces.push_back(p.index);
				}

				for (auto i : have_pieces)
				{
					picker().piece_passed(i);
					TORRENT_ASSERT(picker().have_piece(i));
					we_have(i);
				}
			}

			if (num_pad_files > 0)
				m_picker->set_num_pad_files(num_pad_files);
		}

		set_state(torrent_status::checking_resume_data);

		aux::vector<std::string, file_index_t> links;
#ifndef TORRENT_DISABLE_MUTABLE_TORRENTS
		if (!m_torrent_file->similar_torrents().empty()
			|| !m_torrent_file->collections().empty())
		{
			resolve_links res(m_torrent_file);

			for (auto const& ih : m_torrent_file->similar_torrents())
			{
				std::shared_ptr<torrent> t = m_ses.find_torrent(ih).lock();
				if (!t) continue;

				// Only attempt to reuse files from torrents that are seeding.
				// TODO: this could be optimized by looking up which files are
				// complete and just look at those
				if (!t->is_seed()) continue;

				res.match(t->get_torrent_copy(), t->save_path());
			}
			for (auto const& c : m_torrent_file->collections())
			{
				std::vector<std::shared_ptr<torrent>> ts = m_ses.find_collection(c);

				for (auto const& t : ts)
				{
					// Only attempt to reuse files from torrents that are seeding.
					// TODO: this could be optimized by looking up which files are
					// complete and just look at those
					if (!t->is_seed()) continue;

					res.match(t->get_torrent_copy(), t->save_path());
				}
			}

			std::vector<resolve_links::link_t> const& l = res.get_links();
			if (!l.empty())
			{
				for (auto const& i : l)
				{
					if (!i.ti) continue;
					links.push_back(combine_path(i.save_path
						, i.ti->files().file_path(i.file_idx)));
				}
			}
		}
#endif // TORRENT_DISABLE_MUTABLE_TORRENTS

#if TORRENT_USE_ASSERTS
		TORRENT_ASSERT(m_outstanding_check_files == false);
		m_outstanding_check_files = true;
#endif
		m_ses.disk_thread().async_check_files(
			m_storage, m_add_torrent_params ? m_add_torrent_params.get() : nullptr
			, links, std::bind(&torrent::on_resume_data_checked
			, shared_from_this(), _1, _2));
		// async_check_files will gut links
#ifndef TORRENT_DISABLE_LOGGING
		debug_log("init, async_check_files");
#endif

		update_want_peers();

		// this will remove the piece picker, if we're done with it
		maybe_done_flushing();
	}

	bt_peer_connection* torrent::find_introducer(tcp::endpoint const& ep) const
	{
#ifndef TORRENT_DISABLE_EXTENSIONS
		for (auto pe : m_connections)
		{
			TORRENT_INCREMENT(m_iterating_connections);
			if (pe->type() != connection_type::bittorrent) continue;
			auto* p = static_cast<bt_peer_connection*>(pe);
			if (!p->supports_holepunch()) continue;
			if (p->was_introduced_by(ep)) return p;
		}
#else
		TORRENT_UNUSED(ep);
#endif
		return nullptr;
	}

	bt_peer_connection* torrent::find_peer(tcp::endpoint const& ep) const
	{
		for (auto p : m_connections)
		{
			TORRENT_INCREMENT(m_iterating_connections);
			if (p->type() != connection_type::bittorrent) continue;
			if (p->remote() == ep) return static_cast<bt_peer_connection*>(p);
		}
		return nullptr;
	}

	peer_connection* torrent::find_peer(peer_id const& pid)
	{
		for (auto p : m_connections)
		{
			if (p->pid() == pid) return p;
		}
		return nullptr;
	}

	void torrent::on_resume_data_checked(status_t const status
		, storage_error const& error) try
	{
		// hold a reference until this function returns

#if TORRENT_USE_ASSERTS
		TORRENT_ASSERT(m_outstanding_check_files);
		m_outstanding_check_files = false;
#endif

		// when applying some of the resume data to the torrent, we will
		// trigger calls that set m_need_save_resume_data, even though we're
		// just applying the state of the resume data we loaded with. We don't
		// want anything in this function to affect the state of
		// m_need_save_resume_data, so we save it in a local variable and reset
		// it at the end of the function.
		bool const need_save_resume_data = m_need_save_resume_data;

		TORRENT_ASSERT(is_single_thread());

		if (m_abort) return;

		if (status == status_t::fatal_disk_error)
		{
			TORRENT_ASSERT(m_outstanding_check_files == false);
			m_add_torrent_params.reset();
			handle_disk_error("check_resume_data", error);
			auto_managed(false);
			pause();
			set_state(torrent_status::checking_files);
			if (should_check_files()) start_checking();
			return;
		}

		state_updated();

		if (m_add_torrent_params)
		{
			// --- PEERS ---

			for (auto const& p : m_add_torrent_params->peers)
			{
				add_peer(p , peer_info::resume_data);
			}

			for (auto const& p : m_add_torrent_params->banned_peers)
			{
				torrent_peer* peer = add_peer(p, peer_info::resume_data);
				if (peer) ban_peer(peer);
			}

			if (!m_add_torrent_params->peers.empty()
				|| !m_add_torrent_params->banned_peers.empty())
			{
				update_want_peers();
			}

#ifndef TORRENT_DISABLE_LOGGING
			if (m_peer_list && m_peer_list->num_peers() > 0)
				debug_log("resume added peers (%d)", m_peer_list->num_peers());
#endif
		}

		// only report this error if the user actually provided resume data
		// (i.e. m_add_torrent_params->have_pieces)
		if ((error || status != status_t::no_error)
			&& m_add_torrent_params
			&& !m_add_torrent_params->have_pieces.empty()
			&& m_ses.alerts().should_post<fastresume_rejected_alert>())
		{
			m_ses.alerts().emplace_alert<fastresume_rejected_alert>(get_handle()
				, error.ec
				, resolve_filename(error.file())
				, error.operation);
		}

#ifndef TORRENT_DISABLE_LOGGING
		if (should_log())
		{
			if (status != status_t::no_error || error)
			{
				debug_log("fastresume data rejected: ret: %d (%d) %s"
					, static_cast<int>(status), error.ec.value(), error.ec.message().c_str());
			}
			else
			{
				debug_log("fastresume data accepted");
			}
		}
#endif

		bool should_start_full_check = status != status_t::no_error;

		// if we got a partial pieces bitfield, it means we were in the middle of
		// checking this torrent. pick it up where we left off
		if (!should_start_full_check
			&& m_add_torrent_params
			&& !m_add_torrent_params->have_pieces.empty()
			&& m_add_torrent_params->have_pieces.size() < m_torrent_file->num_pieces())
		{
			m_checking_piece = m_num_checked_pieces
				= m_add_torrent_params->have_pieces.end_index();
			should_start_full_check = true;
		}

		// if ret != 0, it means we need a full check. We don't necessarily need
		// that when the resume data check fails. For instance, if the resume data
		// is incorrect, but we don't have any files, we skip the check and initialize
		// the storage to not have anything.
		if (m_seed_mode)
		{
			m_have_all = true;
			update_gauge();
			update_state_list();
		}
		else if (status == status_t::no_error)
		{
			// there are either no files for this torrent
			// or the resume_data was accepted

			if (!error && m_add_torrent_params)
			{
				// --- PIECES ---

				int const num_pieces = std::min(m_add_torrent_params->have_pieces.size()
					, torrent_file().num_pieces());
				for (piece_index_t i = piece_index_t(0); i < piece_index_t(num_pieces); ++i)
				{
					if (!m_add_torrent_params->have_pieces[i]) continue;
					need_picker();
					m_picker->we_have(i);
					inc_stats_counter(counters::num_piece_passed);
					update_gauge();
					we_have(i);
				}

				if (m_seed_mode)
				{
					int const num_pieces2 = std::min(m_add_torrent_params->verified_pieces.size()
						, torrent_file().num_pieces());
					for (piece_index_t i = piece_index_t(0);
						i < piece_index_t(num_pieces2); ++i)
					{
						if (!m_add_torrent_params->verified_pieces[i]) continue;
						m_verified.set_bit(i);
					}
				}

				// --- UNFINISHED PIECES ---

				int const num_blocks_per_piece = torrent_file().piece_length() / block_size();

				for (auto const& p : m_add_torrent_params->unfinished_pieces)
				{
					piece_index_t const piece = p.first;
					bitfield const& blocks = p.second;

					if (piece < piece_index_t(0) || piece >= torrent_file().end_piece())
					{
						continue;
					}

					// being in seed mode and missing a piece is not compatible.
					// Leave seed mode if that happens
					if (m_seed_mode) leave_seed_mode(seed_mode_t::skip_checking);

					if (has_picker() && m_picker->have_piece(piece))
					{
						m_picker->we_dont_have(piece);
						update_gauge();
					}

					need_picker();

					const int num_bits = std::min(num_blocks_per_piece, blocks.size());
					for (int k = 0; k < num_bits; ++k)
					{
						if (blocks.get_bit(k))
						{
							m_picker->mark_as_finished(piece_block(piece, k), nullptr);
						}
					}
					if (m_picker->is_piece_finished(piece))
					{
						verify_piece(piece);
					}
				}
			}
		}

		if (should_start_full_check)
		{
			// either the fastresume data was rejected or there are
			// some files
			set_state(torrent_status::checking_files);
			if (should_check_files()) start_checking();

			// start the checking right away (potentially)
			m_ses.trigger_auto_manage();
		}
		else
		{
			files_checked();
		}

		// this will remove the piece picker, if we're done with it
		maybe_done_flushing();
		TORRENT_ASSERT(m_outstanding_check_files == false);
		m_add_torrent_params.reset();

		// restore m_need_save_resume_data to its state when we entered this
		// function.
		m_need_save_resume_data = need_save_resume_data;
	}
	catch (...) { handle_exception(); }

	void torrent::force_recheck()
	{
		INVARIANT_CHECK;

		if (!valid_metadata()) return;

		// if the torrent is already queued to check its files
		// don't do anything
		if (should_check_files()
			|| m_state == torrent_status::checking_resume_data)
			return;

		clear_error();

		disconnect_all(errors::stopping_torrent, operation_t::bittorrent);
		stop_announcing();

		// we're checking everything anyway, no point in assuming we are a seed
		// now.
		leave_seed_mode(seed_mode_t::skip_checking);

		m_ses.disk_thread().async_release_files(m_storage);

		// forget that we have any pieces
		m_have_all = false;

// removing the piece picker will clear the user priorities
// instead, just clear which pieces we have
		if (m_picker)
		{
			int const blocks_per_piece = (m_torrent_file->piece_length() + block_size() - 1) / block_size();
			int const blocks_in_last_piece = ((m_torrent_file->total_size() % m_torrent_file->piece_length())
				+ block_size() - 1) / block_size();
			m_picker->resize(blocks_per_piece, blocks_in_last_piece, m_torrent_file->num_pieces());

			m_file_progress.clear();
			m_file_progress.init(picker(), m_torrent_file->files());
		}


		// assume that we don't have anything
		m_files_checked = false;

		update_gauge();
		update_want_tick();
		set_state(torrent_status::checking_resume_data);

		if (m_auto_managed && !is_finished())
			set_queue_position(last_pos);

		TORRENT_ASSERT(m_outstanding_check_files == false);
		m_add_torrent_params.reset();

		// this will clear the stat cache, to make us actually query the
		// filesystem for files again
		m_ses.disk_thread().async_release_files(m_storage);

		aux::vector<std::string, file_index_t> links;
		m_ses.disk_thread().async_check_files(m_storage, nullptr
			, links, std::bind(&torrent::on_force_recheck
			, shared_from_this(), _1, _2));
	}

	void torrent::on_force_recheck(status_t const status, storage_error const& error) try
	{
		TORRENT_ASSERT(is_single_thread());

		// hold a reference until this function returns
		state_updated();

		if (m_abort) return;

		if (error)
		{
			handle_disk_error("force_recheck", error);
			return;
		}
		if (status == status_t::no_error)
		{
			// if there are no files, just start
			files_checked();
		}
		else
		{
			m_progress_ppm = 0;
			m_checking_piece = piece_index_t(0);
			m_num_checked_pieces = piece_index_t(0);

			set_state(torrent_status::checking_files);
			if (m_auto_managed) pause(torrent_handle::graceful_pause);
			if (should_check_files()) start_checking();
			else m_ses.trigger_auto_manage();
		}
	}
	catch (...) { handle_exception(); }

	void torrent::start_checking()
	{
		TORRENT_ASSERT(should_check_files());

		int num_outstanding = settings().get_int(settings_pack::checking_mem_usage) * block_size()
			/ m_torrent_file->piece_length();
		// if we only keep a single read operation in-flight at a time, we suffer
		// significant performance degradation. Always keep at least 4 jobs
		// outstanding per hasher thread
		int const min_outstanding = 4
			* std::max(1, settings().get_int(settings_pack::aio_threads)
				/ disk_io_thread::hasher_thread_divisor);
		if (num_outstanding < min_outstanding) num_outstanding = min_outstanding;

		// we might already have some outstanding jobs, if we were paused and
		// resumed quickly, before the outstanding jobs completed
		if (m_checking_piece >= m_torrent_file->end_piece())
		{
#ifndef TORRENT_DISABLE_LOGGING
			debug_log("start_checking, checking_piece >= num_pieces. %d >= %d"
				, static_cast<int>(m_checking_piece), m_torrent_file->num_pieces());
#endif
			return;
		}

		// subtract the number of pieces we already have outstanding
		num_outstanding -= (static_cast<int>(m_checking_piece)
			- static_cast<int>(m_num_checked_pieces));
		if (num_outstanding < 0) num_outstanding = 0;

		for (int i = 0; i < num_outstanding; ++i)
		{
			m_ses.disk_thread().async_hash(m_storage, m_checking_piece
				, disk_interface::sequential_access | disk_interface::volatile_read
				, std::bind(&torrent::on_piece_hashed
					, shared_from_this(), _1, _2, _3));
			++m_checking_piece;
			if (m_checking_piece >= m_torrent_file->end_piece()) break;
		}
#ifndef TORRENT_DISABLE_LOGGING
		debug_log("start_checking, m_checking_piece: %d"
			, static_cast<int>(m_checking_piece));
#endif
	}

	// This is only used for checking of torrents. i.e. force-recheck or initial checking
	// of existing files
	void torrent::on_piece_hashed(piece_index_t const piece
		, sha1_hash const& piece_hash, storage_error const& error) try
	{
		TORRENT_ASSERT(is_single_thread());
		INVARIANT_CHECK;

		if (m_abort) return;
		if (m_deleted) return;

		state_updated();

		++m_num_checked_pieces;

		if (error)
		{
			if (error.ec == boost::system::errc::no_such_file_or_directory
				|| error.ec == boost::asio::error::eof
#ifdef TORRENT_WINDOWS
				|| error.ec == error_code(ERROR_HANDLE_EOF, system_category())
#endif
				)
			{
				TORRENT_ASSERT(error.file() >= file_index_t(0));

				// skip this file by updating m_checking_piece to the first piece following it
				file_storage const& st = m_torrent_file->files();
				std::int64_t file_size = st.file_size(error.file());
				piece_index_t last = st.map_file(error.file(), file_size, 0).piece;
				if (m_checking_piece < last)
				{
					int diff = static_cast<int>(last) - static_cast<int>(m_checking_piece);
					m_num_checked_pieces = piece_index_t(static_cast<int>(m_num_checked_pieces) + diff);
					m_checking_piece = last;
				}
			}
			else
			{
				m_checking_piece = piece_index_t{0};
				m_num_checked_pieces = piece_index_t{0};
				if (m_ses.alerts().should_post<file_error_alert>())
					m_ses.alerts().emplace_alert<file_error_alert>(error.ec,
						resolve_filename(error.file()), error.operation, get_handle());

#ifndef TORRENT_DISABLE_LOGGING
				if (should_log())
				{
					debug_log("on_piece_hashed, fatal disk error: (%d) %s", error.ec.value()
						, error.ec.message().c_str());
				}
#endif
				auto_managed(false);
				pause();
				set_error(error.ec, error.file());

				// recalculate auto-managed torrents sooner
				// in order to start checking the next torrent
				m_ses.trigger_auto_manage();
				return;
			}
		}

		m_progress_ppm = std::uint32_t(std::int64_t(static_cast<int>(m_num_checked_pieces))
			* 1000000 / torrent_file().num_pieces());

		if (settings().get_bool(settings_pack::disable_hash_checks)
			|| piece_hash == m_torrent_file->hash_for_piece(piece))
		{
			if (has_picker() || !m_have_all)
			{
				need_picker();
				m_picker->we_have(piece);
				update_gauge();
			}
			we_have(piece);
		}
		else
		{
			// if the hash failed, remove it from the cache
			if (m_storage)
				m_ses.disk_thread().clear_piece(m_storage, piece);
		}

		if (m_num_checked_pieces < m_torrent_file->end_piece())
		{
			// we're not done yet, issue another job
			if (m_checking_piece >= m_torrent_file->end_piece())
			{
				// actually, we already have outstanding jobs for
				// the remaining pieces. We just need to wait for them
				// to finish
				return;
			}

			// we paused the checking
			if (!should_check_files())
			{
#ifndef TORRENT_DISABLE_LOGGING
				debug_log("on_piece_hashed, checking paused");
#endif
				if (m_checking_piece == m_num_checked_pieces)
				{
					// we are paused, and we just completed the last outstanding job.
					// now we can be considered paused
					if (alerts().should_post<torrent_paused_alert>())
						alerts().emplace_alert<torrent_paused_alert>(get_handle());
				}
				return;
			}

			m_ses.disk_thread().async_hash(m_storage, m_checking_piece
				, disk_interface::sequential_access | disk_interface::volatile_read
				, std::bind(&torrent::on_piece_hashed
					, shared_from_this(), _1, _2, _3));
			++m_checking_piece;
#ifndef TORRENT_DISABLE_LOGGING
			debug_log("on_piece_hashed, m_checking_piece: %d"
				, static_cast<int>(m_checking_piece));
#endif
			return;
		}

#ifndef TORRENT_DISABLE_LOGGING
		debug_log("on_piece_hashed, completed");
#endif
		if (m_auto_managed)
		{
			// if we're auto managed. assume we need to be paused until the auto
			// managed logic runs again (which is triggered further down)
			// setting flags to 0 prevents the disk cache from being evicted as a
			// result of this
			set_paused(true, {});
		}

		// we're done checking! (this should cause a call to trigger_auto_manage)
		files_checked();

		// reset the checking state
		m_checking_piece = piece_index_t(0);
		m_num_checked_pieces = piece_index_t(0);
	}
	catch (...) { handle_exception(); }

#if TORRENT_ABI_VERSION == 1
	void torrent::use_interface(std::string net_interfaces)
	{
		std::shared_ptr<settings_pack> p = std::make_shared<settings_pack>();
		p->set_str(settings_pack::outgoing_interfaces, std::move(net_interfaces));
		m_ses.apply_settings_pack(p);
	}
#endif

	void torrent::on_tracker_announce(error_code const& ec) try
	{
		COMPLETE_ASYNC("tracker::on_tracker_announce");
		TORRENT_ASSERT(is_single_thread());
		TORRENT_ASSERT(m_waiting_tracker > 0);
		--m_waiting_tracker;
		if (ec) return;
		if (m_abort) return;
		announce_with_tracker();
	}
	catch (...) { handle_exception(); }

	void torrent::lsd_announce()
	{
		if (m_abort) return;

		// if the files haven't been checked yet, we're
		// not ready for peers. Except, if we don't have metadata,
		// we need peers to download from
		if (!m_files_checked && valid_metadata()) return;

		if (!m_announce_to_lsd) return;

		// private torrents are never announced on LSD
		if (m_torrent_file->is_valid() && m_torrent_file->priv()) return;

		// i2p torrents are also never announced on LSD
		// unless we allow mixed swarms
		if (m_torrent_file->is_valid()
			&& (torrent_file().is_i2p() && !settings().get_bool(settings_pack::allow_i2p_mixed)))
			return;

		if (is_paused()) return;

		if (!m_ses.has_lsd()) return;

		// TODO: this pattern is repeated in a few places. Factor this into
		// a function and generalize the concept of a torrent having a
		// dedicated listen port
#ifdef TORRENT_USE_OPENSSL
		int port = is_ssl_torrent() ? m_ses.ssl_listen_port() : m_ses.listen_port();
#else
		int port = m_ses.listen_port();
#endif

		// announce with the local discovery service
		m_ses.announce_lsd(m_torrent_file->info_hash(), port
			, settings().get_bool(settings_pack::broadcast_lsd) && m_lsd_seq == 0);
		++m_lsd_seq;
	}

#ifndef TORRENT_DISABLE_DHT

	void torrent::dht_announce()
	{
		TORRENT_ASSERT(is_single_thread());
		if (!m_ses.dht())
		{
#ifndef TORRENT_DISABLE_LOGGING
			debug_log("DHT: no dht initialized");
#endif
			return;
		}
		if (!should_announce_dht())
		{
#ifndef TORRENT_DISABLE_LOGGING
			if (should_log())
			{
				if (!m_ses.announce_dht())
					debug_log("DHT: no listen sockets");

				if (m_torrent_file->is_valid() && !m_files_checked)
					debug_log("DHT: files not checked, skipping DHT announce");

				if (!m_announce_to_dht)
					debug_log("DHT: queueing disabled DHT announce");

				if (m_paused)
					debug_log("DHT: torrent paused, no DHT announce");

#if TORRENT_ABI_VERSION == 1
				// deprecated in 1.2
				if (!m_torrent_file->is_valid() && !m_url.empty())
					debug_log("DHT: no info-hash, waiting for \"%s\"", m_url.c_str());
#endif

				if (m_torrent_file->is_valid() && m_torrent_file->priv())
					debug_log("DHT: private torrent, no DHT announce");

				if (settings().get_bool(settings_pack::use_dht_as_fallback))
				{
					int verified_trackers = 0;
					for (auto const& t : m_trackers)
						if (t.verified) ++verified_trackers;

					if (verified_trackers > 0)
						debug_log("DHT: only using DHT as fallback, and there are %d working trackers", verified_trackers);
				}
			}
#endif
			return;
		}

		TORRENT_ASSERT(!m_paused);

#ifndef TORRENT_DISABLE_LOGGING
		debug_log("START DHT announce");
		m_dht_start_time = aux::time_now();
#endif

		// if we're a seed, we tell the DHT for better scrape stats
		dht::announce_flags_t flags = is_seed() ? dht::announce::seed : dht::announce_flags_t{};

		// If this is an SSL torrent the announce needs to specify an SSL
		// listen port. DHT nodes only operate on non-SSL ports so SSL
		// torrents cannot use implied_port.
		// if we allow incoming uTP connections, set the implied_port
		// argument in the announce, this will make the DHT node use
		// our source port in the packet as our listen port, which is
		// likely more accurate when behind a NAT
		if (is_ssl_torrent())
		{
			flags |= dht::announce::ssl_torrent;
		}
		else if (settings().get_bool(settings_pack::enable_incoming_utp))
		{
			flags |= dht::announce::implied_port;
		}

		std::weak_ptr<torrent> self(shared_from_this());
		m_ses.dht()->announce(m_torrent_file->info_hash(), 0, flags
			, std::bind(&torrent::on_dht_announce_response_disp, self, _1));
	}

	void torrent::on_dht_announce_response_disp(std::weak_ptr<torrent> t
		, std::vector<tcp::endpoint> const& peers)
	{
		std::shared_ptr<torrent> tor = t.lock();
		if (!tor) return;
		tor->on_dht_announce_response(peers);
	}

	void torrent::on_dht_announce_response(std::vector<tcp::endpoint> const& peers) try
	{
		TORRENT_ASSERT(is_single_thread());

#ifndef TORRENT_DISABLE_LOGGING
		debug_log("END DHT announce (%d ms) (%d peers)"
			, int(total_milliseconds(clock_type::now() - m_dht_start_time))
			, int(peers.size()));
#endif

		if (m_abort) return;
		if (peers.empty()) return;

		if (m_ses.alerts().should_post<dht_reply_alert>())
		{
			m_ses.alerts().emplace_alert<dht_reply_alert>(
				get_handle(), int(peers.size()));
		}

		if (torrent_file().priv() || (torrent_file().is_i2p()
			&& !settings().get_bool(settings_pack::allow_i2p_mixed))) return;

		for (auto& p : peers)
			add_peer(p, peer_info::dht);

		do_connect_boost();

		update_want_peers();
	}
	catch (...) { handle_exception(); }

#endif

	namespace
	{
		struct announce_state
		{
			explicit announce_state(aux::listen_socket_handle const& s)
				: socket(s) {}

			aux::listen_socket_handle socket;

			// the tier is kept as INT_MAX until we find the first
			// tracker that works, then it's set to that tracker's
			// tier.
			int tier = INT_MAX;

			// have we sent an announce in this tier yet?
			bool sent_announce = false;

			// have we finished sending announces on this listen socket?
			bool done = false;
		};
	}

	void torrent::announce_with_tracker(std::uint8_t e)
	{
		TORRENT_ASSERT(is_single_thread());
		TORRENT_ASSERT(e == tracker_request::stopped || state() != torrent_status::checking_files);
		INVARIANT_CHECK;

		if (m_trackers.empty())
		{
#ifndef TORRENT_DISABLE_LOGGING
			debug_log("*** announce: no trackers");
#endif
			return;
		}

		if (m_abort) e = tracker_request::stopped;

		// having stop_tracker_timeout <= 0 means that there is
		// no need to send any request to trackers or trigger any
		// related logic when the event is stopped
		if (e == tracker_request::stopped
			&& settings().get_int(settings_pack::stop_tracker_timeout) <= 0)
		{
#ifndef TORRENT_DISABLE_LOGGING
			debug_log("*** announce: event == stopped && stop_tracker_timeout <= 0");
#endif
			return;
		}

		// if we're not announcing to trackers, only allow
		// stopping
		if (e != tracker_request::stopped && !m_announce_to_trackers)
		{
#ifndef TORRENT_DISABLE_LOGGING
			debug_log("*** announce: event != stopped && !m_announce_to_trackers");
#endif
			return;
		}

		// if we're not allowing peers, there's no point in announcing
		if (e != tracker_request::stopped && m_paused)
		{
#ifndef TORRENT_DISABLE_LOGGING
			debug_log("*** announce: event != stopped && m_paused");
#endif
			return;
		}

		TORRENT_ASSERT(!m_paused || e == tracker_request::stopped);

		if (e == tracker_request::none && is_finished() && !is_seed())
			e = tracker_request::paused;

		tracker_request req;
		if (settings().get_bool(settings_pack::apply_ip_filter_to_trackers)
			&& m_apply_ip_filter)
		{
			req.filter = m_ip_filter;
		}

		req.private_torrent = m_torrent_file->priv();

		req.info_hash = m_torrent_file->info_hash();
		req.pid = m_peer_id;
		req.downloaded = m_stat.total_payload_download() - m_total_failed_bytes;
		req.uploaded = m_stat.total_payload_upload();
		req.corrupt = m_total_failed_bytes;
		req.left = value_or(bytes_left(), 16*1024);
#ifdef TORRENT_USE_OPENSSL
		// if this torrent contains an SSL certificate, make sure
		// any SSL tracker presents a certificate signed by it
		req.ssl_ctx = m_ssl_ctx.get();
#endif

		req.redundant = m_total_redundant_bytes;
		// exclude redundant bytes if we should
		if (!settings().get_bool(settings_pack::report_true_downloaded))
		{
			req.downloaded -= m_total_redundant_bytes;

			// if the torrent is complete we know that all incoming pieces will be
			// marked redundant so add them to the redundant count
			// this is mainly needed to cover the case where a torrent has just completed
			// but still has partially downloaded pieces
			// if the incoming pieces are not accounted for it could cause the downloaded
			// amount to exceed the total size of the torrent which upsets some trackers
			if (is_seed())
			{
				for (auto c : m_connections)
				{
					TORRENT_INCREMENT(m_iterating_connections);
					auto const pbp = c->downloading_piece_progress();
					if (pbp.bytes_downloaded > 0)
					{
						req.downloaded -= pbp.bytes_downloaded;
						req.redundant += pbp.bytes_downloaded;
					}
				}
			}
		}
		if (req.downloaded < 0) req.downloaded = 0;

		req.event = e;

#if TORRENT_USE_IPV6
		// since sending our IPv6 address to the tracker may be sensitive. Only
		// do that if we're not in anonymous mode and if it's a private torrent
		if (!settings().get_bool(settings_pack::anonymous_mode)
			&& m_torrent_file
			&& m_torrent_file->priv())
		{
			m_ses.for_each_listen_socket([&](aux::listen_socket_handle const& s)
			{
				if (s.is_ssl() != is_ssl_torrent())
					return;
				if (!is_v6(s.get_local_endpoint()))
					return;
				req.ipv6.push_back(s.get_local_endpoint().address().to_v6());
			});
		}
#endif

		// if we are aborting. we don't want any new peers
		req.num_want = (req.event == tracker_request::stopped)
			? 0 : settings().get_int(settings_pack::num_want);

		time_point32 const now = aux::time_now32();

		// each listen socket gets it's own announce state
		// so that each one should get at least one announce
		std::vector<announce_state> listen_socket_states;

		for (auto& ae : m_trackers)
		{
			// update the endpoint list by adding entries for new listen sockets
			// and removing entries for non-existent ones
			std::size_t valid_endpoints = 0;
			m_ses.for_each_listen_socket([&](aux::listen_socket_handle const& s) {
				if (s.is_ssl() != is_ssl_torrent())
					return;
				for (auto& aep : ae.endpoints)
				{
					if (aep.socket != s) continue;
					std::swap(ae.endpoints[valid_endpoints], aep);
					valid_endpoints++;
					return;
				}

				ae.endpoints.emplace_back(s);
				std::swap(ae.endpoints[valid_endpoints], ae.endpoints.back());
				valid_endpoints++;
			});

			TORRENT_ASSERT(valid_endpoints <= ae.endpoints.size());
			ae.endpoints.erase(ae.endpoints.begin() + int(valid_endpoints), ae.endpoints.end());

			// if trackerid is not specified for tracker use default one, probably set explicitly
			req.trackerid = ae.trackerid.empty() ? m_trackerid : ae.trackerid;
			req.url = ae.url;

			for (auto& aep : ae.endpoints)
			{
				auto aep_state_iter = std::find_if(listen_socket_states.begin(), listen_socket_states.end()
					, [&](announce_state const& s) { return s.socket == aep.socket; });
				if (aep_state_iter == listen_socket_states.end())
				{
					listen_socket_states.emplace_back(aep.socket);
					aep_state_iter = listen_socket_states.end() - 1;
				}
				announce_state& state = *aep_state_iter;

				if (state.done) continue;

#ifndef TORRENT_DISABLE_LOGGING
				if (should_log())
				{
					debug_log("*** tracker: \"%s\" "
						"[ tiers: %d trackers: %d"
						" i->tier: %d tier: %d"
						" working: %d limit: %d"
						" can: %d sent: %d ]"
						, ae.url.c_str(), settings().get_bool(settings_pack::announce_to_all_tiers)
						, settings().get_bool(settings_pack::announce_to_all_trackers)
						, ae.tier, state.tier, aep.is_working(), ae.fail_limit
						, aep.can_announce(now, is_seed(), ae.fail_limit), state.sent_announce);
				}
#endif

				if (settings().get_bool(settings_pack::announce_to_all_tiers)
					&& !settings().get_bool(settings_pack::announce_to_all_trackers)
					&& state.sent_announce
					&& ae.tier <= state.tier
					&& state.tier != INT_MAX)
					continue;

				if (ae.tier > state.tier && state.sent_announce
					&& !settings().get_bool(settings_pack::announce_to_all_tiers)) continue;
				if (aep.is_working()) { state.tier = ae.tier; state.sent_announce = false; }
				if (!aep.can_announce(now, is_seed(), ae.fail_limit))
				{
					// this counts
					if (aep.is_working()) state.sent_announce = true;
					continue;
				}

				req.event = e;
				if (req.event == tracker_request::none)
				{
					if (!aep.start_sent) req.event = tracker_request::started;
					else if (!aep.complete_sent && is_seed()) req.event = tracker_request::completed;
				}

				req.triggered_manually = aep.triggered_manually;
				aep.triggered_manually = false;

#if TORRENT_ABI_VERSION == 1
				req.auth = tracker_login();
#endif
				req.key = tracker_key();

#if TORRENT_USE_I2P
				if (is_i2p())
				{
					req.kind |= tracker_request::i2p;
				}
#endif

				req.outgoing_socket = aep.socket;

#ifndef TORRENT_DISABLE_LOGGING
				debug_log("==> TRACKER REQUEST \"%s\" event: %s abort: %d fails: %d upd: %d"
					, req.url.c_str()
					, (req.event == tracker_request::stopped ? "stopped"
						: req.event == tracker_request::started ? "started" : "")
					, m_abort
					, aep.fails
					, aep.updating);

				// if we're not logging session logs, don't bother creating an
				// observer object just for logging
				if (m_abort && m_ses.should_log())
				{
					auto tl = std::make_shared<aux::tracker_logger>(m_ses);
					m_ses.queue_tracker_request(req, tl);
				}
				else
#endif
				{
					m_ses.queue_tracker_request(req, shared_from_this());
				}

				aep.updating = true;
				aep.next_announce = now;
				aep.min_announce = now;

				if (m_ses.alerts().should_post<tracker_announce_alert>())
				{
					m_ses.alerts().emplace_alert<tracker_announce_alert>(
						get_handle(), aep.local_endpoint, req.url, req.event);
				}

				state.sent_announce = true;
				if (aep.is_working()
					&& !settings().get_bool(settings_pack::announce_to_all_trackers)
					&& !settings().get_bool(settings_pack::announce_to_all_tiers))
				{
					state.done = true;
				}
			}

			if (std::all_of(listen_socket_states.begin(), listen_socket_states.end()
				, [](announce_state const& s) { return s.done; }))
				break;
		}
		update_tracker_timer(now);
	}

	void torrent::scrape_tracker(int idx, bool const user_triggered)
	{
		TORRENT_ASSERT(is_single_thread());
#if TORRENT_ABI_VERSION == 1
		m_last_scrape = aux::time_now32();
#endif

		if (m_trackers.empty()) return;

		if (idx < 0 || idx >= int(m_trackers.size())) idx = m_last_working_tracker;
		if (idx < 0) idx = 0;

		tracker_request req;
		if (settings().get_bool(settings_pack::apply_ip_filter_to_trackers)
			&& m_apply_ip_filter)
			req.filter = m_ip_filter;

		req.info_hash = m_torrent_file->info_hash();
		req.kind |= tracker_request::scrape_request;
		req.url = m_trackers[idx].url;
		req.private_torrent = m_torrent_file->priv();
#if TORRENT_ABI_VERSION == 1
		req.auth = tracker_login();
#endif
		req.key = tracker_key();
		req.triggered_manually = user_triggered;
		m_ses.queue_tracker_request(req, shared_from_this());
	}

	void torrent::tracker_warning(tracker_request const& req, std::string const& msg)
	{
		TORRENT_ASSERT(is_single_thread());

		INVARIANT_CHECK;

		announce_entry* ae = find_tracker(req.url);
		tcp::endpoint local_endpoint;
		if (ae)
		{
			for (auto& aep : ae->endpoints)
			{
				if (aep.socket != req.outgoing_socket) continue;
				local_endpoint = aep.local_endpoint;
				aep.message = msg;
				break;
			}
		}

		if (m_ses.alerts().should_post<tracker_warning_alert>())
			m_ses.alerts().emplace_alert<tracker_warning_alert>(get_handle()
				, local_endpoint, req.url, msg);
	}

	void torrent::tracker_scrape_response(tracker_request const& req
		, int const complete, int const incomplete, int const downloaded, int /* downloaders */)
	{
		TORRENT_ASSERT(is_single_thread());

		INVARIANT_CHECK;
		TORRENT_ASSERT(0 != (req.kind & tracker_request::scrape_request));

		announce_entry* ae = find_tracker(req.url);
		tcp::endpoint local_endpoint;
		if (ae)
		{
			announce_endpoint* aep = ae->find_endpoint(req.outgoing_socket);
			if (aep)
			{
				local_endpoint = aep->local_endpoint;
				if (incomplete >= 0) aep->scrape_incomplete = incomplete;
				if (complete >= 0) aep->scrape_complete = complete;
				if (downloaded >= 0) aep->scrape_downloaded = downloaded;

				update_scrape_state();
			}
		}

		// if this was triggered manually we need to post this unconditionally,
		// since the client expects a response from its action, regardless of
		// whether all tracker events have been enabled by the alert mask
		if (m_ses.alerts().should_post<scrape_reply_alert>()
			|| req.triggered_manually)
		{
			m_ses.alerts().emplace_alert<scrape_reply_alert>(
				get_handle(), local_endpoint, incomplete, complete, req.url);
		}
	}

	void torrent::update_scrape_state()
	{
		// loop over all trackers and find the largest numbers for each scrape field
		// then update the torrent-wide understanding of number of downloaders and seeds
		int complete = -1;
		int incomplete = -1;
		int downloaded = -1;
		for (auto const& t : m_trackers)
		{
			for (auto const& aep : t.endpoints)
			{
				complete = std::max(aep.scrape_complete, complete);
				incomplete = std::max(aep.scrape_incomplete, incomplete);
				downloaded = std::max(aep.scrape_downloaded, downloaded);
			}
		}

		if ((complete >= 0 && int(m_complete) != complete)
			|| (incomplete >= 0 && int(m_incomplete) != incomplete)
			|| (downloaded >= 0 && int(m_downloaded) != downloaded))
			state_updated();

		if (int(m_complete) != complete
			|| int(m_incomplete) != incomplete
			|| int(m_downloaded) != downloaded)
		{
			m_complete = std::uint32_t(complete);
			m_incomplete = std::uint32_t(incomplete);
			m_downloaded = std::uint32_t(downloaded);

			update_auto_sequential();

			// these numbers are cached in the resume data
			set_need_save_resume();
		}
	}

	void torrent::tracker_response(
		tracker_request const& r
		, address const& tracker_ip // this is the IP we connected to
		, std::list<address> const& tracker_ips // these are all the IPs it resolved to
		, struct tracker_response const& resp)
	{
		TORRENT_ASSERT(is_single_thread());

		INVARIANT_CHECK;
		TORRENT_ASSERT(0 == (r.kind & tracker_request::scrape_request));

		// if the tracker told us what our external IP address is, record it with
		// out external IP counter (and pass along the IP of the tracker to know
		// who to attribute this vote to)
		if (resp.external_ip != address() && !is_any(tracker_ip))
			m_ses.set_external_address(r.outgoing_socket.get_local_endpoint()
				, resp.external_ip
				, aux::session_interface::source_tracker, tracker_ip);

		time_point32 const now = aux::time_now32();

		auto const interval = std::max(resp.interval, seconds32(
			settings().get_int(settings_pack::min_announce_interval)));

		announce_entry* ae = find_tracker(r.url);
		tcp::endpoint local_endpoint;
		if (ae)
		{
			announce_endpoint* aep = ae->find_endpoint(r.outgoing_socket);
			if (aep)
			{
				local_endpoint = aep->local_endpoint;
				if (resp.incomplete >= 0) aep->scrape_incomplete = resp.incomplete;
				if (resp.complete >= 0) aep->scrape_complete = resp.complete;
				if (resp.downloaded >= 0) aep->scrape_downloaded = resp.downloaded;
				if (!aep->start_sent && r.event == tracker_request::started)
					aep->start_sent = true;
				if (!aep->complete_sent && r.event == tracker_request::completed)
					aep->complete_sent = true;
				ae->verified = true;
				aep->next_announce = now + interval;
				aep->min_announce = now + resp.min_interval;
				aep->updating = false;
				aep->fails = 0;
				int tracker_index = int(ae - m_trackers.data());
				m_last_working_tracker = std::int8_t(prioritize_tracker(tracker_index));

				if ((!resp.trackerid.empty()) && (ae->trackerid != resp.trackerid))
				{
					ae->trackerid = resp.trackerid;
					if (m_ses.alerts().should_post<trackerid_alert>())
						m_ses.alerts().emplace_alert<trackerid_alert>(get_handle()
							, aep->local_endpoint, r.url, resp.trackerid);
				}

				update_scrape_state();
			}
		}
		update_tracker_timer(now);

#if TORRENT_ABI_VERSION == 1
		if (resp.complete >= 0 && resp.incomplete >= 0)
			m_last_scrape = aux::time_now32();
#endif

#ifndef TORRENT_DISABLE_LOGGING
		if (should_log())
		{
			std::string resolved_to;
			for (auto const& i : tracker_ips)
			{
				resolved_to += i.to_string();
				resolved_to += ", ";
			}
			debug_log("TRACKER RESPONSE\n"
					"interval: %d\n"
					"external ip: %s\n"
					"resolved to: %s\n"
					"we connected to: %s\n"
				, interval.count()
				, print_address(resp.external_ip).c_str()
				, resolved_to.c_str()
				, print_address(tracker_ip).c_str());
		}
#else
		TORRENT_UNUSED(tracker_ips);
#endif

		// for each of the peers we got from the tracker
		for (auto const& i : resp.peers)
		{
			// don't make connections to ourself
			if (i.pid == m_peer_id)
				continue;

#if TORRENT_USE_I2P
			if (r.i2pconn && string_ends_with(i.hostname, ".i2p"))
			{
				// this is an i2p name, we need to use the SAM connection
				// to do the name lookup
				if (string_ends_with(i.hostname, ".b32.i2p"))
				{
					ADD_OUTSTANDING_ASYNC("torrent::on_i2p_resolve");
					r.i2pconn->async_name_lookup(i.hostname.c_str()
						, std::bind(&torrent::on_i2p_resolve
						, shared_from_this(), _1, _2));
				}
				else
				{
					torrent_state st = get_peer_list_state();
					need_peer_list();
					if (m_peer_list->add_i2p_peer(i.hostname.c_str (), peer_info::tracker, {}, &st))
						state_updated();
					peers_erased(st.erased);
				}
			}
			else
#endif
			{
				ADD_OUTSTANDING_ASYNC("torrent::on_peer_name_lookup");
				m_ses.get_resolver().async_resolve(i.hostname, resolver_interface::abort_on_shutdown
					, std::bind(&torrent::on_peer_name_lookup, shared_from_this(), _1, _2, i.port));
			}
		}

		// there are 2 reasons to allow local IPs to be returned from a
		// non-local tracker
		// 1. retrackers are popular in russia, where an ISP runs a tracker within
		//    the AS (but not on the local network) giving out peers only from the
		//    local network
		// 2. it might make sense to have a tracker extension in the future where
		//    trackers records a peer's internal and external IP, and match up
		//    peers on the same local network

		bool need_update = false;
		for (auto const& i : resp.peers4)
		{
			tcp::endpoint a(address_v4(i.ip), i.port);
			need_update |= bool(add_peer(a, peer_info::tracker) != nullptr);
		}

#if TORRENT_USE_IPV6
		for (auto const& i : resp.peers6)
		{
			tcp::endpoint a(address_v6(i.ip), i.port);
			need_update |= bool(add_peer(a, peer_info::tracker) != nullptr);
		}
#endif
		if (need_update) state_updated();

		update_want_peers();

		// post unconditionally if the announce was triggered manually
		if (m_ses.alerts().should_post<tracker_reply_alert>()
			|| r.triggered_manually)
		{
			m_ses.alerts().emplace_alert<tracker_reply_alert>(
				get_handle(), local_endpoint, int(resp.peers.size() + resp.peers4.size())
#if TORRENT_USE_IPV6
				+ int(resp.peers6.size())
#endif
				, r.url);
		}

		do_connect_boost();

		state_updated();
	}

	void torrent::update_auto_sequential()
	{
		if (!settings().get_bool(settings_pack::auto_sequential))
		{
			m_auto_sequential = false;
			return;
		}

		if (num_peers() - m_num_connecting < 10)
		{
			// there are too few peers. Be conservative and don't assume it's
			// well seeded until we can connect to more peers
			m_auto_sequential = false;
			return;
		}

		// if there are at least 10 seeds, and there are 10 times more
		// seeds than downloaders, enter sequential download mode
		// (for performance)
		int const downloaders = num_downloaders();
		int const seeds = num_seeds();
		m_auto_sequential = downloaders * 10 <= seeds
			&& seeds > 9;
	}

	void torrent::do_connect_boost()
	{
		if (!m_need_connect_boost) return;

		// this is the first tracker response for this torrent
		// instead of waiting one second for session_impl::on_tick()
		// to be called, connect to a few peers immediately
		int conns = std::min(
			settings().get_int(settings_pack::torrent_connect_boost)
			, settings().get_int(settings_pack::connections_limit) - m_ses.num_connections());

		if (conns > 0) m_need_connect_boost = false;

		// if we don't know of any peers
		if (!m_peer_list) return;

		while (want_peers() && conns > 0)
		{
			--conns;
			torrent_state st = get_peer_list_state();
			torrent_peer* p = m_peer_list->connect_one_peer(m_ses.session_time(), &st);
			peers_erased(st.erased);
			inc_stats_counter(counters::connection_attempt_loops, st.loop_counter);
			if (p == nullptr)
			{
				update_want_peers();
				continue;
			}

#ifndef TORRENT_DISABLE_LOGGING
			if (should_log())
			{
				external_ip const& external = m_ses.external_address();
				debug_log(" *** FOUND CONNECTION CANDIDATE ["
					" ip: %s rank: %u external: %s t: %d ]"
					, print_endpoint(p->ip()).c_str()
					, p->rank(external, m_ses.listen_port())
					, print_address(external.external_address(p->address())).c_str()
					, int(m_ses.session_time() - p->last_connected));
			}
#endif

			if (!connect_to_peer(p))
			{
				m_peer_list->inc_failcount(p);
				update_want_peers();
			}
			else
			{
				// increase m_ses.m_boost_connections for each connection
				// attempt. This will be deducted from the connect speed
				// the next time session_impl::on_tick() is triggered
				m_ses.inc_boost_connections();
				update_want_peers();
			}
		}

		if (want_peers()) m_ses.prioritize_connections(shared_from_this());
	}

	// this is the entry point for the client to force a re-announce. It's
	// considered a client-initiated announce (as opposed to the regular ones,
	// issued by libtorrent)
	void torrent::force_tracker_request(time_point const t, int const tracker_idx)
	{
		TORRENT_ASSERT_PRECOND((tracker_idx >= 0
			&& tracker_idx < int(m_trackers.size()))
			|| tracker_idx == -1);

		if (is_paused()) return;
		if (tracker_idx == -1)
		{
			for (auto& e : m_trackers)
			{
				for (auto& aep : e.endpoints)
				{
					aep.next_announce = std::max(time_point_cast<seconds32>(t)
						, aep.min_announce) + seconds(1);
					aep.triggered_manually = true;
				}
			}
		}
		else
		{
			if (tracker_idx < 0 || tracker_idx >= int(m_trackers.size()))
				return;
			announce_entry& e = m_trackers[tracker_idx];
			for (auto& aep : e.endpoints)
			{
				aep.next_announce = std::max(time_point_cast<seconds32>(t)
					, aep.min_announce) + seconds32(1);
				aep.triggered_manually = true;
			}
		}
		update_tracker_timer(aux::time_now32());
	}

#if TORRENT_ABI_VERSION == 1
	void torrent::set_tracker_login(std::string const& name
		, std::string const& pw)
	{
		m_username = name;
		m_password = pw;
	}
#endif

#if TORRENT_USE_I2P
	void torrent::on_i2p_resolve(error_code const& ec, char const* dest) try
	{
		TORRENT_ASSERT(is_single_thread());

		INVARIANT_CHECK;

		COMPLETE_ASYNC("torrent::on_i2p_resolve");
#ifndef TORRENT_DISABLE_LOGGING
		if (ec && should_log())
			debug_log("i2p_resolve error: %s", ec.message().c_str());
#endif
		if (ec || m_abort || m_ses.is_aborted()) return;

		need_peer_list();
		torrent_state st = get_peer_list_state();
		if (m_peer_list->add_i2p_peer(dest, peer_info::tracker, {}, &st))
			state_updated();
		peers_erased(st.erased);
	}
	catch (...) { handle_exception(); }
#endif

	void torrent::on_peer_name_lookup(error_code const& e
		, std::vector<address> const& host_list, int const port) try
	{
		TORRENT_ASSERT(is_single_thread());

		INVARIANT_CHECK;

		COMPLETE_ASYNC("torrent::on_peer_name_lookup");

#ifndef TORRENT_DISABLE_LOGGING
		if (e && should_log())
			debug_log("peer name lookup error: %s", e.message().c_str());
#endif

		if (e || m_abort || host_list.empty() || m_ses.is_aborted()) return;

		// TODO: add one peer per IP the hostname resolves to
		tcp::endpoint host(host_list.front(), std::uint16_t(port));

		if (m_ip_filter && m_ip_filter->access(host.address()) & ip_filter::blocked)
		{
#ifndef TORRENT_DISABLE_LOGGING
			if (should_log())
			{
				error_code ec;
				debug_log("blocked ip from tracker: %s", host.address().to_string(ec).c_str());
			}
#endif
			if (m_ses.alerts().should_post<peer_blocked_alert>())
				m_ses.alerts().emplace_alert<peer_blocked_alert>(get_handle()
					, host, peer_blocked_alert::ip_filter);
			return;
		}

		if (add_peer(host, peer_info::tracker))
			state_updated();
		update_want_peers();
	}
	catch (...) { handle_exception(); }

	boost::optional<std::int64_t> torrent::bytes_left() const
	{
		// if we don't have the metadata yet, we
		// cannot tell how big the torrent is.
		if (!valid_metadata()) return {};
		return m_torrent_file->total_size()
			- quantized_bytes_done();
	}

	std::int64_t torrent::quantized_bytes_done() const
	{
//		INVARIANT_CHECK;

		if (!valid_metadata()) return 0;

		if (m_torrent_file->num_pieces() == 0)
			return 0;

		// if any piece hash fails, we'll be taken out of seed mode
		// and m_seed_mode will be false
		if (m_seed_mode) return m_torrent_file->total_size();

		if (!has_picker()) return m_have_all ? m_torrent_file->total_size() : 0;

		piece_index_t const last_piece = prev(m_torrent_file->end_piece());

		std::int64_t total_done
			= std::int64_t(m_picker->num_passed()) * m_torrent_file->piece_length();

		// if we have the last piece, we have to correct
		// the amount we have, since the first calculation
		// assumed all pieces were of equal size
		if (m_picker->has_piece_passed(last_piece))
		{
			int const corr = m_torrent_file->piece_size(last_piece)
				- m_torrent_file->piece_length();
			total_done += corr;
		}
		return total_done;
	}

	// returns the number of bytes we are interested
	// in for the given block. This returns block_size()
	// for all blocks except the last one (if it's smaller
	// than block_size()) and blocks that overlap a padding
	// file
	int torrent::block_bytes_wanted(piece_block const& p) const
	{
		file_storage const& fs = m_torrent_file->files();
		int const piece_size = m_torrent_file->piece_size(p.piece_index);
		int const offset = p.block_index * block_size();
		if (m_padding == 0) return std::min(piece_size - offset, block_size());

		std::vector<file_slice> const files = fs.map_block(
			p.piece_index, offset, std::min(piece_size - offset, block_size()));
		std::int64_t ret = 0;
		for (auto const& i : files)
		{
			if (fs.pad_file_at(i.file_index)) continue;
			ret += i.size;
		}
		TORRENT_ASSERT(ret <= std::min(piece_size - offset, block_size()));
		return aux::numeric_cast<int>(ret);
	}

	// fills in total_wanted, total_wanted_done and total_done
	void torrent::bytes_done(torrent_status& st, bool const accurate) const
	{
		INVARIANT_CHECK;

		st.total_done = 0;
		st.total_wanted_done = 0;
		st.total_wanted = m_torrent_file->total_size();

		TORRENT_ASSERT(st.total_wanted >= m_padding);
		TORRENT_ASSERT(st.total_wanted >= 0);

		if (!valid_metadata() || m_torrent_file->num_pieces() == 0)
			return;

		TORRENT_ASSERT(st.total_wanted >= std::int64_t(m_torrent_file->piece_length())
			* (m_torrent_file->num_pieces() - 1));

		piece_index_t const last_piece = prev(m_torrent_file->end_piece());
		int const piece_size = m_torrent_file->piece_length();

		// if any piece hash fails, we'll be taken out of seed mode
		// and m_seed_mode will be false
		if (m_seed_mode || is_seed())
		{
			st.total_done = m_torrent_file->total_size() - m_padding;
			st.total_wanted_done = st.total_done;
			st.total_wanted = st.total_done;
			return;
		}
		else if (!has_picker())
		{
			st.total_done = 0;
			st.total_wanted_done = 0;
			st.total_wanted = m_torrent_file->total_size() - m_padding;
			return;
		}

		TORRENT_ASSERT(num_have() >= m_picker->num_have_filtered());
		st.total_wanted_done = std::int64_t(num_have() - m_picker->num_have_filtered())
			* piece_size;
		TORRENT_ASSERT(st.total_wanted_done >= 0);

		st.total_done = std::int64_t(num_passed()) * piece_size;
		// if num_passed() == num_pieces(), we should be a seed, and taken the
		// branch above
		TORRENT_ASSERT(num_passed() <= m_torrent_file->num_pieces());

		int num_filtered_pieces = m_picker->num_filtered()
			+ m_picker->num_have_filtered();
		piece_index_t const last_piece_index = m_torrent_file->last_piece();
		if (m_picker->piece_priority(last_piece_index) == dont_download)
		{
			st.total_wanted -= m_torrent_file->piece_size(last_piece_index);
			TORRENT_ASSERT(st.total_wanted >= 0);
			--num_filtered_pieces;
		}
		st.total_wanted -= std::int64_t(num_filtered_pieces) * piece_size;
		TORRENT_ASSERT(st.total_wanted >= 0);

		// if we have the last piece, we have to correct
		// the amount we have, since the first calculation
		// assumed all pieces were of equal size
		if (m_picker->has_piece_passed(last_piece))
		{
			TORRENT_ASSERT(st.total_done >= piece_size);
			int const corr = m_torrent_file->piece_size(last_piece)
				- piece_size;
			TORRENT_ASSERT(corr <= 0);
			TORRENT_ASSERT(corr > -piece_size);
			st.total_done += corr;
			if (m_picker->piece_priority(last_piece) != dont_download)
			{
				TORRENT_ASSERT(st.total_wanted_done >= -corr);
				st.total_wanted_done += corr;
			}
		}
		TORRENT_ASSERT(st.total_wanted >= st.total_wanted_done);

		// this is expensive, we might not want to do it all the time
		if (!accurate) return;

		// subtract padding files
		if (m_padding > 0)
		{
			file_storage const& files = m_torrent_file->files();
			for (auto const i : files.file_range())
			{
				if (!files.pad_file_at(i)) continue;
				peer_request p = files.map_file(i, 0, int(files.file_size(i)));
				for (piece_index_t j = p.piece; p.length > 0; ++j)
				{
					int const deduction = std::min(p.length, piece_size - p.start);
					bool const done = m_picker->have_piece(j);
					bool const wanted = m_picker->piece_priority(j) > dont_download;
					if (done) st.total_done -= deduction;
					if (wanted) st.total_wanted -= deduction;
					if (wanted && done) st.total_wanted_done -= deduction;
					TORRENT_ASSERT(st.total_done >= 0);
					TORRENT_ASSERT(st.total_wanted >= 0);
					TORRENT_ASSERT(st.total_wanted_done >= 0);
					p.length -= piece_size - p.start;
					p.start = 0;
					++p.piece;
				}
			}
		}

		TORRENT_ASSERT(!accurate || st.total_done <= m_torrent_file->total_size() - m_padding);
		TORRENT_ASSERT(st.total_wanted_done >= 0);
		TORRENT_ASSERT(st.total_done >= st.total_wanted_done);

		std::vector<piece_picker::downloading_piece> const dl_queue
			= m_picker->get_download_queue();

		// look at all unfinished pieces and add the completed
		// blocks to our 'done' counter
		for (auto i = dl_queue.begin(); i != dl_queue.end(); ++i)
		{
			int corr = 0;
			piece_index_t const index = i->index;
			// completed pieces are already accounted for
			if (m_picker->has_piece_passed(index)) continue;
			TORRENT_ASSERT(i->finished <= m_picker->blocks_in_piece(index));

#if TORRENT_USE_ASSERTS
			TORRENT_ASSERT(std::count_if(std::next(i), dl_queue.end()
				, [index](piece_picker::downloading_piece const& p) { return p.index == index; }) == 0);
#endif

			int idx = -1;
			for (auto const& info : m_picker->blocks_for_piece(*i))
			{
				++idx;
#ifdef TORRENT_EXPENSIVE_INVARIANT_CHECKS
				TORRENT_ASSERT(m_picker->is_finished(piece_block(index, idx))
					== (info.state == piece_picker::block_info::state_finished));
#endif
				if (info.state == piece_picker::block_info::state_finished)
				{
					corr += block_bytes_wanted(piece_block(index, idx));
				}
				TORRENT_ASSERT(corr >= 0);
				TORRENT_ASSERT(index != last_piece || idx < m_picker->blocks_in_last_piece()
					|| info.state != piece_picker::block_info::state_finished);
			}

			st.total_done += corr;
			if (m_picker->piece_priority(index) > dont_download)
				st.total_wanted_done += corr;
		}

		TORRENT_ASSERT(st.total_wanted <= m_torrent_file->total_size() - m_padding);
		TORRENT_ASSERT(st.total_done <= m_torrent_file->total_size() - m_padding);
		TORRENT_ASSERT(st.total_wanted_done <= m_torrent_file->total_size() - m_padding);
		TORRENT_ASSERT(st.total_wanted_done >= 0);
		TORRENT_ASSERT(st.total_done >= st.total_wanted_done);

		std::map<piece_block, int> downloading_piece;
		for (auto pc : *this)
		{
			piece_block_progress p = pc->downloading_piece_progress();
			if (p.piece_index == piece_block_progress::invalid_index)
				continue;

			if (m_picker->has_piece_passed(p.piece_index))
				continue;

			piece_block block(p.piece_index, p.block_index);
			if (m_picker->is_finished(block))
				continue;

			auto dp = downloading_piece.find(block);
			if (dp != downloading_piece.end())
			{
				if (dp->second < p.bytes_downloaded)
					dp->second = p.bytes_downloaded;
			}
			else
			{
				downloading_piece[block] = p.bytes_downloaded;
			}
			TORRENT_ASSERT(p.bytes_downloaded <= p.full_block_bytes);
			TORRENT_ASSERT(p.full_block_bytes == to_req(piece_block(
				p.piece_index, p.block_index)).length);
		}
		for (auto const& p : downloading_piece)
		{
			int const done = std::min(block_bytes_wanted(p.first), p.second);
			st.total_done += done;
			if (m_picker->piece_priority(p.first.piece_index) != dont_download)
				st.total_wanted_done += done;
		}

		TORRENT_ASSERT(st.total_done <= m_torrent_file->total_size() - m_padding);
		TORRENT_ASSERT(st.total_wanted_done <= m_torrent_file->total_size() - m_padding);

#if TORRENT_USE_INVARIANT_CHECKS

		if (st.total_done >= m_torrent_file->total_size())
		{
			// This happens when a piece has been downloaded completely
			// but not yet verified against the hash
			std::fprintf(stderr, "num_have: %d\nunfinished:\n", num_have());
			for (auto const& dp : dl_queue)
			{
				std::fprintf(stderr, "  %d ", static_cast<int>(dp.index));
				for (auto const& info : m_picker->blocks_for_piece(dp))
				{
					char const* state = info.state
						== piece_picker::block_info::state_finished ? "1" : "0";
					fputs(state, stderr);
				}
				fputs("\n", stderr);
			}

			fputs("downloading pieces:\n", stderr);

			for (auto const& p : downloading_piece)
			{
				std::fprintf(stderr, "   %d:%d  %d\n"
					, static_cast<int>(p.first.piece_index)
					, p.first.block_index, p.second);
			}

		}

		TORRENT_ASSERT(st.total_done <= m_torrent_file->total_size());
		TORRENT_ASSERT(st.total_wanted_done <= m_torrent_file->total_size());

#endif

		TORRENT_ASSERT(st.total_done >= st.total_wanted_done);
	}

	void torrent::on_piece_verified(piece_index_t const piece
		, sha1_hash const& piece_hash, storage_error const& error) try
	{
		TORRENT_ASSERT(is_single_thread());

		if (m_abort) return;
		if (m_deleted) return;

		bool const passed = settings().get_bool(settings_pack::disable_hash_checks)
			|| (!error && sha1_hash(piece_hash) == m_torrent_file->hash_for_piece(piece));

		bool const disk_error = !passed && error;

		if (disk_error) handle_disk_error("piece_verified", error);

#ifndef TORRENT_DISABLE_LOGGING
		if (should_log())
		{
			debug_log("*** PIECE_FINISHED [ p: %d | chk: %s | size: %d ]"
				, static_cast<int>(piece), passed ? "passed" : disk_error ? "disk failed" : "failed"
				, m_torrent_file->piece_size(piece));
		}
#endif
		TORRENT_ASSERT(valid_metadata());

		// if we're a seed we don't have a picker
		// and we also don't have to do anything because
		// we already have this piece
		if (!has_picker() && m_have_all) return;

		need_picker();

		TORRENT_ASSERT(!m_picker->have_piece(piece));

		state_updated();

		// even though the piece passed the hash-check
		// it might still have failed being written to disk
		// if so, piece_picker::write_failed() has been
		// called, and the piece is no longer finished.
		// in this case, we have to ignore the fact that
		// it passed the check
		if (!m_picker->is_piece_finished(piece)) return;

		if (disk_error)
		{
			update_gauge();
		}
		else if (passed)
		{
			// the following call may cause picker to become invalid
			// in case we just became a seed
			piece_passed(piece);
			// if we're in seed mode, we just acquired this piece
			// mark it as verified
			if (m_seed_mode) verified(piece);
		}
		else
		{
			// piece_failed() will restore the piece
			piece_failed(piece);
		}
	}
	catch (...) { handle_exception(); }

	void torrent::add_suggest_piece(piece_index_t const index)
	{
		TORRENT_ASSERT(settings().get_int(settings_pack::suggest_mode)
			== settings_pack::suggest_read_cache);

		// when we care about suggest mode, we keep the piece picker
		// around to track piece availability
		need_picker();
		int const peers = std::max(num_peers(), 1);
		int const availability = m_picker->get_availability(index) * 100 / peers;

		m_suggest_pieces.add_piece(index, availability
			, settings().get_int(settings_pack::max_suggest_pieces));
	}

	// this is called once we have completely downloaded piece
	// 'index', its hash has been verified. It's also called
	// during initial file check when we find a piece whose hash
	// is correct
	void torrent::we_have(piece_index_t const index)
	{
		TORRENT_ASSERT(is_single_thread());
		TORRENT_ASSERT(!has_picker() || m_picker->has_piece_passed(index));

		inc_stats_counter(counters::num_have_pieces);

		// at this point, we have the piece for sure. It has been
		// successfully written to disk. We may announce it to peers
		// (unless it has already been announced through predictive_piece_announce
		// feature).
		bool announce_piece = true;
		auto const it = std::lower_bound(m_predictive_pieces.begin()
			, m_predictive_pieces.end(), index);
		if (it != m_predictive_pieces.end() && *it == index)
		{
			// this means we've already announced the piece
			announce_piece = false;
			m_predictive_pieces.erase(it);
		}

		// make a copy of the peer list since peers
		// may disconnect while looping
		for (auto c : m_connections)
		{
			auto p = c->self();

			// received_piece will check to see if we're still interested
			// in this peer, and if neither of us is interested in the other,
			// disconnect it.
			p->received_piece(index);
			if (p->is_disconnecting()) continue;

			// if we're not announcing the piece, it means we
			// already have, and that we might have received
			// a request for it, and not sending it because
			// we were waiting to receive the piece, now that
			// we have received it, try to send stuff (fill_send_buffer)
			if (announce_piece) p->announce_piece(index);
			else p->fill_send_buffer();
		}

#ifndef TORRENT_DISABLE_EXTENSIONS
		for (auto& ext : m_extensions)
		{
			ext->on_piece_pass(index);
		}
#endif

		// since this piece just passed, we might have
		// become uninterested in some peers where this
		// was the last piece we were interested in
		// update_interest may disconnect the peer and
		// invalidate the iterator
		for (auto p : m_connections)
		{
			TORRENT_INCREMENT(m_iterating_connections);
			// if we're not interested already, no need to check
			if (!p->is_interesting()) continue;
			// if the peer doesn't have the piece we just got, it
			// shouldn't affect our interest
			if (!p->has_piece(index)) continue;
			p->update_interest();
		}

		set_need_save_resume();
		state_updated();

		if (m_ses.alerts().should_post<piece_finished_alert>())
			m_ses.alerts().emplace_alert<piece_finished_alert>(get_handle(), index);

		// update m_file_progress (if we have one)
		m_file_progress.update(m_torrent_file->files(), index
			, &m_ses.alerts(), get_handle());

		remove_time_critical_piece(index, true);

		if (is_downloading_state(m_state))
		{
			if (m_state != torrent_status::finished
				&& m_state != torrent_status::seeding
				&& is_finished())
			{
				// torrent finished
				// i.e. all the pieces we're interested in have
				// been downloaded. Release the files (they will open
				// in read only mode if needed)
				finished();
				// if we just became a seed, picker is now invalid, since it
				// is deallocated by the torrent once it starts seeding
			}

			m_last_download = aux::time_now32();

			if (m_share_mode)
				recalc_share_mode();
		}
	}

	// this is called when the piece hash is checked as correct. Note
	// that the piece picker and the torrent won't necessarily consider
	// us to have this piece yet, since it might not have been flushed
	// to disk yet. Only if we have predictive_piece_announce on will
	// we announce this piece to peers at this point.
	void torrent::piece_passed(piece_index_t const index)
	{
//		INVARIANT_CHECK;
		TORRENT_ASSERT(is_single_thread());
		TORRENT_ASSERT(!m_picker->has_piece_passed(index));

#ifndef TORRENT_DISABLE_LOGGING
		if (should_log())
			debug_log("PIECE_PASSED (%d)", num_passed());
#endif

//		std::fprintf(stderr, "torrent::piece_passed piece:%d\n", index);

		TORRENT_ASSERT(index >= piece_index_t(0));
		TORRENT_ASSERT(index < m_torrent_file->end_piece());

		set_need_save_resume();

		inc_stats_counter(counters::num_piece_passed);

		remove_time_critical_piece(index, true);

		if (settings().get_int(settings_pack::suggest_mode)
			== settings_pack::suggest_read_cache)
		{
			// we just got a new piece. Chances are that it's actually the
			// rarest piece (since we're likely to download pieces rarest first)
			// if it's rarer than any other piece that we currently suggest, insert
			// it in the suggest set and pop the last one out
			add_suggest_piece(index);
		}

		std::vector<torrent_peer*> downloaders;
		m_picker->get_downloaders(downloaders, index);

		// increase the trust point of all peers that sent
		// parts of this piece.
		std::set<torrent_peer*> peers;

		// these torrent_peer pointers are owned by m_peer_list and they may be
		// invalidated if a peer disconnects. We cannot keep them across any
		// significant operations, but we should use them right away
		// ignore nullptrs
		std::remove_copy(downloaders.begin(), downloaders.end()
			, std::inserter(peers, peers.begin()), static_cast<torrent_peer*>(nullptr));

		for (auto p : peers)
		{
			TORRENT_ASSERT(p != nullptr);
			if (p == nullptr) continue;
			TORRENT_ASSERT(p->in_use);
			p->on_parole = false;
			int trust_points = p->trust_points;
			++trust_points;
			if (trust_points > 8) trust_points = 8;
			p->trust_points = trust_points;
			if (p->connection)
			{
				auto* peer = static_cast<peer_connection*>(p->connection);
				TORRENT_ASSERT(peer->m_in_use == 1337);
				peer->received_valid_data(index);
			}
		}
		// announcing a piece may invalidate the torrent_peer pointers
		// so we can't use them anymore

		downloaders.clear();
		peers.clear();

		// make the disk cache flush the piece to disk
		if (m_storage)
			m_ses.disk_thread().async_flush_piece(m_storage, index);
		m_picker->piece_passed(index);
		update_gauge();
		we_have(index);
	}

	// we believe we will complete this piece very soon
	// announce it to peers ahead of time to eliminate the
	// round-trip times involved in announcing it, requesting it
	// and sending it
	// TODO: 2 use chrono type for time duration
	void torrent::predicted_have_piece(piece_index_t const index, int const milliseconds)
	{
		auto const i = std::lower_bound(m_predictive_pieces.begin()
			, m_predictive_pieces.end(), index);
		if (i != m_predictive_pieces.end() && *i == index) return;

		for (auto p : m_connections)
		{
			TORRENT_INCREMENT(m_iterating_connections);
#ifndef TORRENT_DISABLE_LOGGING
			p->peer_log(peer_log_alert::outgoing, "PREDICTIVE_HAVE", "piece: %d expected in %d ms"
				, static_cast<int>(index), milliseconds);
#else
			TORRENT_UNUSED(milliseconds);
#endif
			p->announce_piece(index);
		}

		m_predictive_pieces.insert(i, index);
	}

	void torrent::piece_failed(piece_index_t const index)
	{
		// if the last piece fails the peer connection will still
		// think that it has received all of it until this function
		// resets the download queue. So, we cannot do the
		// invariant check here since it assumes:
		// (total_done == m_torrent_file->total_size()) => is_seed()
		INVARIANT_CHECK;
		TORRENT_ASSERT(is_single_thread());

		TORRENT_ASSERT(m_picker.get());
		TORRENT_ASSERT(index >= piece_index_t(0));
		TORRENT_ASSERT(index < m_torrent_file->end_piece());

		inc_stats_counter(counters::num_piece_failed);

		auto const it = std::lower_bound(m_predictive_pieces.begin()
			, m_predictive_pieces.end(), index);
		if (it != m_predictive_pieces.end() && *it == index)
		{
			for (auto p : m_connections)
			{
				TORRENT_INCREMENT(m_iterating_connections);
				// send reject messages for
				// potential outstanding requests to this piece
				p->reject_piece(index);
				// let peers that support the dont-have message
				// know that we don't actually have this piece
				p->write_dont_have(index);
			}
			m_predictive_pieces.erase(it);
		}
		// increase the total amount of failed bytes
		add_failed_bytes(m_torrent_file->piece_size(index));

#ifndef TORRENT_DISABLE_EXTENSIONS
		for (auto& ext : m_extensions)
		{
			ext->on_piece_failed(index);
		}
#endif

		std::vector<torrent_peer*> downloaders;
		if (m_picker)
			m_picker->get_downloaders(downloaders, index);

		// decrease the trust point of all peers that sent
		// parts of this piece.
		// first, build a set of all peers that participated
		std::set<torrent_peer*> peers;
		std::copy(downloaders.begin(), downloaders.end(), std::inserter(peers, peers.begin()));

#if TORRENT_USE_ASSERTS
		for (auto const& p : downloaders)
		{
			if (p && p->connection)
			{
				auto* peer = static_cast<peer_connection*>(p->connection);
				peer->piece_failed = true;
			}
		}
#endif

		// did we receive this piece from a single peer?
		bool const single_peer = peers.size() == 1;

		for (auto p : peers)
		{
			if (p == nullptr) continue;
			TORRENT_ASSERT(p->in_use);
			bool allow_disconnect = true;
			if (p->connection)
			{
				auto* peer = static_cast<peer_connection*>(p->connection);
				TORRENT_ASSERT(peer->m_in_use == 1337);

				// the peer implementation can ask not to be disconnected.
				// this is used for web seeds for instance, to instead of
				// disconnecting, mark the file as not being had.
				allow_disconnect = peer->received_invalid_data(index, single_peer);
			}

			if (settings().get_bool(settings_pack::use_parole_mode))
				p->on_parole = true;

			int hashfails = p->hashfails;
			int trust_points = p->trust_points;

			// we decrease more than we increase, to keep the
			// allowed failed/passed ratio low.
			trust_points -= 2;
			++hashfails;
			if (trust_points < -7) trust_points = -7;
			p->trust_points = trust_points;
			if (hashfails > 255) hashfails = 255;
			p->hashfails = std::uint8_t(hashfails);

			// either, we have received too many failed hashes
			// or this was the only peer that sent us this piece.
			// if we have failed more than 3 pieces from this peer,
			// don't trust it regardless.
			if (p->trust_points <= -7
				|| (single_peer && allow_disconnect))
			{
				// we don't trust this peer anymore
				// ban it.
				if (m_ses.alerts().should_post<peer_ban_alert>())
				{
					peer_id const pid = p->connection
						? p->connection->pid() : peer_id();
					m_ses.alerts().emplace_alert<peer_ban_alert>(
						get_handle(), p->ip(), pid);
				}

				// mark the peer as banned
				ban_peer(p);
				update_want_peers();
				inc_stats_counter(counters::banned_for_hash_failure);

				if (p->connection)
				{
					auto* peer = static_cast<peer_connection*>(p->connection);
#ifndef TORRENT_DISABLE_LOGGING
					if (should_log())
					{
						debug_log("*** BANNING PEER: \"%s\" Too many corrupt pieces"
							, print_endpoint(p->ip()).c_str());
					}
					peer->peer_log(peer_log_alert::info, "BANNING_PEER", "Too many corrupt pieces");
#endif
					peer->disconnect(errors::too_many_corrupt_pieces, operation_t::bittorrent);
				}
			}
		}

		// If m_storage isn't set here, it means we're shutting down
		if (m_storage)
		{
			// it doesn't make much sense to fail to hash a piece
			// without having a storage associated with the torrent.
			// restoring the piece in the piece picker without calling
			// clear piece on the disk thread will make them out of
			// sync, and if we try to write more blocks to this piece
			// the disk thread will barf, because it hasn't been cleared
			TORRENT_ASSERT(m_storage);

			// don't allow picking any blocks from this piece
			// until we're done synchronizing with the disk threads.
			m_picker->lock_piece(index);

			// don't do this until after the plugins have had a chance
			// to read back the blocks that failed, for blame purposes
			// this way they have a chance to hit the cache
			m_ses.disk_thread().async_clear_piece(m_storage, index
				, std::bind(&torrent::on_piece_sync, shared_from_this(), _1));
		}
		else
		{
			TORRENT_ASSERT(m_abort);
			// it doesn't really matter what we do
			// here, since we're about to destruct the
			// torrent anyway.
			on_piece_sync(index);
		}

#if TORRENT_USE_ASSERTS
		for (auto const& p : downloaders)
		{
			if (p && p->connection)
			{
				auto* peer = static_cast<peer_connection*>(p->connection);
				peer->piece_failed = false;
			}
		}
#endif
	}

	void torrent::peer_is_interesting(peer_connection& c)
	{
		INVARIANT_CHECK;

		// no peer should be interesting if we're finished
		TORRENT_ASSERT(!is_finished());

		if (c.in_handshake()) return;
		c.send_interested();
		if (c.has_peer_choked()
			&& c.allowed_fast().empty())
			return;

		if (request_a_block(*this, c))
			inc_stats_counter(counters::interesting_piece_picks);
		c.send_block_requests();
	}

	void torrent::on_piece_sync(piece_index_t const piece) try
	{
		// the user may have called force_recheck, which clears
		// the piece picker
		if (!has_picker()) return;

		// unlock the piece and restore it, as if no block was
		// ever downloaded for it.
		m_picker->restore_piece(piece);

		if (m_ses.alerts().should_post<hash_failed_alert>())
			m_ses.alerts().emplace_alert<hash_failed_alert>(get_handle(), piece);

		// we have to let the piece_picker know that
		// this piece failed the check as it can restore it
		// and mark it as being interesting for download
		TORRENT_ASSERT(!m_picker->have_piece(piece));

		// loop over all peers and re-request potential duplicate
		// blocks to this piece
		for (auto p : m_connections)
		{
			TORRENT_INCREMENT(m_iterating_connections);
			for (auto const& b : p->download_queue())
			{
				if (b.timed_out || b.not_wanted) continue;
				if (b.block.piece_index != piece) continue;
				m_picker->mark_as_downloading(b.block, p->peer_info_struct()
					, p->picker_options());
			}
			for (auto const& b : p->request_queue())
			{
				if (b.block.piece_index != piece) continue;
				m_picker->mark_as_downloading(b.block, p->peer_info_struct()
					, p->picker_options());
			}
		}
	}
	catch (...) { handle_exception(); }

	void torrent::peer_has(piece_index_t const index, peer_connection const* peer)
	{
		if (has_picker())
		{
			torrent_peer* pp = peer->peer_info_struct();
			m_picker->inc_refcount(index, pp);
		}
		else
		{
			TORRENT_ASSERT(is_seed() || !m_have_all);
		}
	}

	// when we get a bitfield message, this is called for that piece
	void torrent::peer_has(typed_bitfield<piece_index_t> const& bits
		, peer_connection const* peer)
	{
		if (has_picker())
		{
			TORRENT_ASSERT(bits.size() == torrent_file().num_pieces());
			torrent_peer* pp = peer->peer_info_struct();
			m_picker->inc_refcount(bits, pp);
		}
		else
		{
			TORRENT_ASSERT(is_seed() || !m_have_all);
		}
	}

	void torrent::peer_has_all(peer_connection const* peer)
	{
		if (has_picker())
		{
			torrent_peer* pp = peer->peer_info_struct();
			m_picker->inc_refcount_all(pp);
		}
		else
		{
			TORRENT_ASSERT(is_seed() || !m_have_all);
		}
	}

	void torrent::peer_lost(typed_bitfield<piece_index_t> const& bits
		, peer_connection const* peer)
	{
		if (has_picker())
		{
			TORRENT_ASSERT(bits.size() == torrent_file().num_pieces());
			torrent_peer* pp = peer->peer_info_struct();
			m_picker->dec_refcount(bits, pp);
		}
		else
		{
			TORRENT_ASSERT(is_seed() || !m_have_all);
		}
	}

	void torrent::peer_lost(piece_index_t const index, peer_connection const* peer)
	{
		if (m_picker)
		{
			torrent_peer* pp = peer->peer_info_struct();
			m_picker->dec_refcount(index, pp);
		}
		else
		{
			TORRENT_ASSERT(is_seed() || !m_have_all);
		}
	}

	void torrent::abort()
	{
		TORRENT_ASSERT(is_single_thread());

		if (m_abort) return;

		m_abort = true;
		update_want_peers();
		update_want_tick();
		update_want_scrape();
		update_gauge();
		stop_announcing();

		// remove from download queue
		m_ses.set_queue_position(this, queue_position_t{-1});

		if (m_peer_class > peer_class_t{0})
		{
			remove_class(m_ses.peer_classes(), m_peer_class);
			m_ses.peer_classes().decref(m_peer_class);
			m_peer_class = peer_class_t{0};
		}

		error_code ec;
		m_inactivity_timer.cancel(ec);

#ifndef TORRENT_DISABLE_LOGGING
		log_to_all_peers("aborting");
#endif

		// disconnect all peers and close all
		// files belonging to the torrents
		disconnect_all(errors::torrent_aborted, operation_t::bittorrent);

		// make sure to destruct the peers immediately
		on_remove_peers();
		TORRENT_ASSERT(m_connections.empty());

		// post a message to the main thread to destruct
		// the torrent object from there
		if (m_storage)
		{
			try {
				m_ses.disk_thread().async_stop_torrent(m_storage
					, std::bind(&torrent::on_torrent_aborted, shared_from_this()));
			}
			catch (std::exception const& e)
			{
				TORRENT_UNUSED(e);
				m_storage.reset();
#ifndef TORRENT_DISABLE_LOGGING
				debug_log("Failed to flush disk cache: %s", e.what());
#endif
				// clients may rely on this alert to be posted, so it's probably a
				// good idea to post it here, even though we failed
				// TODO: 3 should this alert have an error code in it?
				if (alerts().should_post<cache_flushed_alert>())
					alerts().emplace_alert<cache_flushed_alert>(get_handle());
			}
		}
		else
		{
			if (alerts().should_post<cache_flushed_alert>())
				alerts().emplace_alert<cache_flushed_alert>(get_handle());
		}

		// TODO: 2 abort lookups this torrent has made via the
		// session host resolver interface

		if (!m_apply_ip_filter)
		{
			inc_stats_counter(counters::non_filter_torrents, -1);
			m_apply_ip_filter = true;
		}

		m_paused = false;
		m_auto_managed = false;
		update_state_list();
		for (torrent_list_index_t i{}; i != m_links.end_index(); ++i)
		{
			if (!m_links[i].in_list()) continue;
			m_links[i].unlink(m_ses.torrent_list(i), i);
		}
		// don't re-add this torrent to the state-update list
		m_state_subscription = false;
	}

	// this is called when we're destructing non-gracefully. i.e. we're _just_
	// destructing everything.
	void torrent::panic()
	{
		m_storage.reset();
		// if there are any other peers allocated still, we need to clear them
		// now. They can't be cleared later because the allocator will already
		// have been destructed
		if (m_peer_list) m_peer_list->clear();
		m_connections.clear();
		m_peers_to_disconnect.clear();
		m_num_uploads = 0;
		m_num_connecting = 0;
		m_num_connecting_seeds = 0;
	}

	void torrent::set_super_seeding(bool on)
	{
		if (on == m_super_seeding) return;

		m_super_seeding = on;
		set_need_save_resume();
		state_updated();

		if (m_super_seeding) return;

		// disable super seeding for all peers
		for (auto pc : *this)
		{
			pc->superseed_piece(piece_index_t(-1), piece_index_t(-1));
		}
	}

	// TODO: 3 this should return optional<>. piece index -1 should not be
	// allowed
	piece_index_t torrent::get_piece_to_super_seed(typed_bitfield<piece_index_t> const& bits)
	{
		// return a piece with low availability that is not in
		// the bitfield and that is not currently being super
		// seeded by any peer
		TORRENT_ASSERT(m_super_seeding);

		// do a linear search from the first piece
		int min_availability = 9999;
		std::vector<piece_index_t> avail_vec;
		for (auto const i : m_torrent_file->piece_range())
		{
			if (bits[i]) continue;

			int availability = 0;
			for (auto pc : *this)
			{
				if (pc->super_seeded_piece(i))
				{
					// avoid super-seeding the same piece to more than one
					// peer if we can avoid it. Do this by artificially
					// increase the availability
					availability = 999;
					break;
				}
				if (pc->has_piece(i)) ++availability;
			}
			if (availability > min_availability) continue;
			if (availability == min_availability)
			{
				avail_vec.push_back(i);
				continue;
			}
			TORRENT_ASSERT(availability < min_availability);
			min_availability = availability;
			avail_vec.clear();
			avail_vec.push_back(i);
		}

		if (avail_vec.empty()) return piece_index_t(-1);
		return avail_vec[random(std::uint32_t(avail_vec.size() - 1))];
	}

	void torrent::on_files_deleted(storage_error const& error) try
	{
		TORRENT_ASSERT(is_single_thread());

		if (error)
		{
			if (alerts().should_post<torrent_delete_failed_alert>())
				alerts().emplace_alert<torrent_delete_failed_alert>(get_handle()
					, error.ec, m_torrent_file->info_hash());
		}
		else
		{
			alerts().emplace_alert<torrent_deleted_alert>(get_handle(), m_torrent_file->info_hash());
		}
	}
	catch (...) { handle_exception(); }

	void torrent::on_file_renamed(std::string const& filename
		, file_index_t const file_idx
		, storage_error const& error) try
	{
		TORRENT_ASSERT(is_single_thread());

		if (error)
		{
			if (alerts().should_post<file_rename_failed_alert>())
				alerts().emplace_alert<file_rename_failed_alert>(get_handle()
					, file_idx, error.ec);
		}
		else
		{
			if (alerts().should_post<file_renamed_alert>())
				alerts().emplace_alert<file_renamed_alert>(get_handle()
					, filename, file_idx);
			m_torrent_file->rename_file(file_idx, filename);
		}
	}
	catch (...) { handle_exception(); }

	void torrent::on_torrent_paused() try
	{
		TORRENT_ASSERT(is_single_thread());

		if (alerts().should_post<torrent_paused_alert>())
			alerts().emplace_alert<torrent_paused_alert>(get_handle());
	}
	catch (...) { handle_exception(); }

#if TORRENT_ABI_VERSION == 1
	std::string torrent::tracker_login() const
	{
		if (m_username.empty() && m_password.empty()) return "";
		return m_username + ":" + m_password;
	}
#endif

	std::uint32_t torrent::tracker_key() const
	{
		uintptr_t const self = reinterpret_cast<uintptr_t>(this);
		uintptr_t const ses = reinterpret_cast<uintptr_t>(&m_ses);
		std::uint32_t const storage = m_storage
			? static_cast<std::uint32_t>(static_cast<storage_index_t>(m_storage))
			: 0;
		sha1_hash const h = hasher(reinterpret_cast<char const*>(&self), sizeof(self))
			.update(reinterpret_cast<char const*>(&storage), sizeof(storage))
			.update(reinterpret_cast<char const*>(&ses), sizeof(ses))
			.final();
		unsigned char const* ptr = &h[0];
		return detail::read_uint32(ptr);
	}

	void torrent::cancel_non_critical()
	{
		std::set<piece_index_t> time_critical;
		for (auto const& p : m_time_critical_pieces)
			time_critical.insert(p.piece);

		for (auto p : m_connections)
		{
			TORRENT_INCREMENT(m_iterating_connections);
			// for each peer, go through its download and request queue
			// and cancel everything, except pieces that are time critical

			// make a copy of the download queue since we may be cancelling entries
			// from it from within the loop
			std::vector<pending_block> dq = p->download_queue();
			for (auto const& k : dq)
			{
				if (time_critical.count(k.block.piece_index)) continue;
				if (k.not_wanted || k.timed_out) continue;
				p->cancel_request(k.block, true);
			}

			// make a copy of the download queue since we may be cancelling entries
			// from it from within the loop
			std::vector<pending_block> rq = p->request_queue();
			for (auto const& k : rq)
			{
				if (time_critical.count(k.block.piece_index)) continue;
				p->cancel_request(k.block, true);
			}
		}
	}

	void torrent::set_piece_deadline(piece_index_t const piece, int const t
		, deadline_flags_t const flags)
	{
		INVARIANT_CHECK;

		TORRENT_ASSERT_PRECOND(piece >= piece_index_t(0));
		TORRENT_ASSERT_PRECOND(valid_metadata());
		TORRENT_ASSERT_PRECOND(valid_metadata() && piece < m_torrent_file->end_piece());

		if (m_abort || !valid_metadata()
			|| piece < piece_index_t(0)
			|| piece >= m_torrent_file->end_piece())
		{
			// failed
			if (flags & torrent_handle::alert_when_available)
			{
				m_ses.alerts().emplace_alert<read_piece_alert>(
					get_handle(), piece, error_code(boost::system::errc::operation_canceled, generic_category()));
			}
			return;
		}

		time_point const deadline = aux::time_now() + milliseconds(t);

		// if we already have the piece, no need to set the deadline.
		// however, if the user asked to get the piece data back, we still
		// need to read it and post it back to the user
		if (is_seed() || (has_picker() && m_picker->has_piece_passed(piece)))
		{
			if (flags & torrent_handle::alert_when_available)
				read_piece(piece);
			return;
		}

		// if this is the first time critical piece we add. in order to make it
		// react quickly, cancel all the currently outstanding requests
		if (m_time_critical_pieces.empty())
		{
			// defer this by posting it to the end of the message queue.
			// this gives the client a chance to specify multiple time-critical
			// pieces before libtorrent cancels requests
			auto self = shared_from_this();
			m_ses.get_io_service().post([self] { self->wrap(&torrent::cancel_non_critical); });
		}

		for (auto i = m_time_critical_pieces.begin()
			, end(m_time_critical_pieces.end()); i != end; ++i)
		{
			if (i->piece != piece) continue;
			i->deadline = deadline;
			i->flags = flags;

			// resort i since deadline might have changed
			while (std::next(i) != m_time_critical_pieces.end() && i->deadline > std::next(i)->deadline)
			{
				std::iter_swap(i, std::next(i));
				++i;
			}
			while (i != m_time_critical_pieces.begin() && i->deadline < std::prev(i)->deadline)
			{
				std::iter_swap(i, std::prev(i));
				--i;
			}
			// just in case this piece had priority 0
			download_priority_t prev_prio = m_picker->piece_priority(piece);
			m_picker->set_piece_priority(piece, top_priority);
			if (prev_prio == dont_download) update_gauge();
			return;
		}

		need_picker();

		time_critical_piece p;
		p.first_requested = min_time();
		p.last_requested = min_time();
		p.flags = flags;
		p.deadline = deadline;
		p.peers = 0;
		p.piece = piece;
		auto const critical_piece_it = std::upper_bound(m_time_critical_pieces.begin()
			, m_time_critical_pieces.end(), p);
		m_time_critical_pieces.insert(critical_piece_it, p);

		// just in case this piece had priority 0
		download_priority_t prev_prio = m_picker->piece_priority(piece);
		m_picker->set_piece_priority(piece, top_priority);
		if (prev_prio == dont_download) update_gauge();

		piece_picker::downloading_piece pi;
		m_picker->piece_info(piece, pi);
		if (pi.requested == 0) return;
		// this means we have outstanding requests (or queued
		// up requests that haven't been sent yet). Promote them
		// to deadline pieces immediately
		std::vector<torrent_peer*> downloaders;
		m_picker->get_downloaders(downloaders, piece);

		int block = 0;
		for (auto i = downloaders.begin()
			, end(downloaders.end()); i != end; ++i, ++block)
		{
			torrent_peer* tp = *i;
			if (tp == nullptr || tp->connection == nullptr) continue;
			auto* peer = static_cast<peer_connection*>(tp->connection);
			peer->make_time_critical(piece_block(piece, block));
		}
	}

	void torrent::reset_piece_deadline(piece_index_t piece)
	{
		remove_time_critical_piece(piece);
	}

	void torrent::remove_time_critical_piece(piece_index_t const piece, bool const finished)
	{
		for (auto i = m_time_critical_pieces.begin(), end(m_time_critical_pieces.end());
			i != end; ++i)
		{
			if (i->piece != piece) continue;
			if (finished)
			{
				if (i->flags & torrent_handle::alert_when_available)
				{
					read_piece(i->piece);
				}

				// if first_requested is min_time(), it wasn't requested as a critical piece
				// and we shouldn't adjust any average download times
				if (i->first_requested != min_time())
				{
					// update the average download time and average
					// download time deviation
					int const dl_time = aux::numeric_cast<int>(total_milliseconds(aux::time_now() - i->first_requested));

					if (m_average_piece_time == 0)
					{
						m_average_piece_time = dl_time;
					}
					else
					{
						int diff = std::abs(dl_time - m_average_piece_time);
						if (m_piece_time_deviation == 0) m_piece_time_deviation = diff;
						else m_piece_time_deviation = (m_piece_time_deviation * 9 + diff) / 10;

						m_average_piece_time = (m_average_piece_time * 9 + dl_time) / 10;
					}
				}
			}
			else if (i->flags & torrent_handle::alert_when_available)
			{
				// post an empty read_piece_alert to indicate it failed
				alerts().emplace_alert<read_piece_alert>(
					get_handle(), piece, error_code(boost::system::errc::operation_canceled, generic_category()));
			}
			if (has_picker()) m_picker->set_piece_priority(piece, low_priority);
			m_time_critical_pieces.erase(i);
			return;
		}
	}

	void torrent::clear_time_critical()
	{
		for (auto i = m_time_critical_pieces.begin(); i != m_time_critical_pieces.end();)
		{
			if (i->flags & torrent_handle::alert_when_available)
			{
				// post an empty read_piece_alert to indicate it failed
				m_ses.alerts().emplace_alert<read_piece_alert>(
					get_handle(), i->piece, error_code(boost::system::errc::operation_canceled, generic_category()));
			}
			if (has_picker()) m_picker->set_piece_priority(i->piece, low_priority);
			i = m_time_critical_pieces.erase(i);
		}
	}

	// remove time critical pieces where priority is 0
	void torrent::remove_time_critical_pieces(aux::vector<download_priority_t, piece_index_t> const& priority)
	{
		for (auto i = m_time_critical_pieces.begin(); i != m_time_critical_pieces.end();)
		{
			if (priority[i->piece] == dont_download)
			{
				if (i->flags & torrent_handle::alert_when_available)
				{
					// post an empty read_piece_alert to indicate it failed
					alerts().emplace_alert<read_piece_alert>(
						get_handle(), i->piece, error_code(boost::system::errc::operation_canceled, generic_category()));
				}
				i = m_time_critical_pieces.erase(i);
				continue;
			}
			++i;
		}
	}

	void torrent::piece_availability(aux::vector<int, piece_index_t>& avail) const
	{
		INVARIANT_CHECK;

		TORRENT_ASSERT(valid_metadata());
		if (!has_picker())
		{
			avail.clear();
			return;
		}

		m_picker->get_availability(avail);
	}

	void torrent::set_piece_priority(piece_index_t const index
		, download_priority_t const priority)
	{
//		INVARIANT_CHECK;

#ifndef TORRENT_DISABLE_LOGGING
		if (!valid_metadata())
		{
			debug_log("*** SET_PIECE_PRIORITY [ idx: %d prio: %d ignored. "
				"no metadata yet ]", static_cast<int>(index)
				, static_cast<std::uint8_t>(priority));
		}
#endif
		if (!valid_metadata() || is_seed()) return;

		// this call is only valid on torrents with metadata
		if (index < piece_index_t(0) || index >= m_torrent_file->end_piece())
		{
			return;
		}

		need_picker();

		bool const was_finished = is_finished();
		bool filter_updated = m_picker->set_piece_priority(index, priority);
		TORRENT_ASSERT(num_have() >= m_picker->num_have_filtered());

		update_gauge();

		if (filter_updated)
		{
			update_peer_interest(was_finished);
			if (priority == dont_download) remove_time_critical_piece(index);
		}

	}

	download_priority_t torrent::piece_priority(piece_index_t const index) const
	{
//		INVARIANT_CHECK;

		if (!has_picker()) return default_priority;

		// this call is only valid on torrents with metadata
		TORRENT_ASSERT(valid_metadata());
		if (index < piece_index_t(0) || index >= m_torrent_file->end_piece())
		{
			TORRENT_ASSERT_FAIL();
			return dont_download;
		}

		return m_picker->piece_priority(index);
	}

	void torrent::prioritize_piece_list(std::vector<std::pair<piece_index_t
		, download_priority_t>> const& pieces)
	{
		INVARIANT_CHECK;

		// this call is only valid on torrents with metadata
		TORRENT_ASSERT(valid_metadata());
		if (is_seed()) return;

		need_picker();

		bool filter_updated = false;
		bool const was_finished = is_finished();
		for (auto const& p : pieces)
		{
			static_assert(std::is_unsigned<decltype(p.second)::underlying_type>::value
				, "we need assert p.second >= dont_download");
			TORRENT_ASSERT(p.second <= top_priority);
			TORRENT_ASSERT(p.first >= piece_index_t(0));
			TORRENT_ASSERT(p.first < m_torrent_file->end_piece());

			if (p.first < piece_index_t(0)
				|| p.first >= m_torrent_file->end_piece()
				|| p.second > top_priority)
			{
				static_assert(std::is_unsigned<decltype(p.second)::underlying_type>::value
					, "we need additional condition: p.second < dont_download");
				continue;
			}

			filter_updated |= m_picker->set_piece_priority(p.first, p.second);
			TORRENT_ASSERT(num_have() >= m_picker->num_have_filtered());
		}
		update_gauge();
		if (filter_updated)
		{
			// we need to save this new state
			set_need_save_resume();

			update_peer_interest(was_finished);
		}

		state_updated();
	}

	void torrent::prioritize_pieces(aux::vector<download_priority_t, piece_index_t> const& pieces)
	{
		INVARIANT_CHECK;

		// this call is only valid on torrents with metadata
		TORRENT_ASSERT(valid_metadata());
		if (is_seed()) return;

		if (!valid_metadata())
		{
#ifndef TORRENT_DISABLE_LOGGING
			debug_log("*** PRIORITIZE_PIECES [ ignored. no metadata yet ]");
#endif
			return;
		}

		need_picker();

		piece_index_t index(0);
		bool filter_updated = false;
		bool const was_finished = is_finished();
		for (auto prio : pieces)
		{
			static_assert(std::is_unsigned<decltype(prio)::underlying_type>::value
				, "we need assert prio >= dont_download");
			TORRENT_ASSERT(prio <= top_priority);
			filter_updated |= m_picker->set_piece_priority(index, prio);
			TORRENT_ASSERT(num_have() >= m_picker->num_have_filtered());
			++index;
		}
		update_gauge();
		update_want_tick();

		if (filter_updated)
		{
			// we need to save this new state
			set_need_save_resume();

			update_peer_interest(was_finished);
			remove_time_critical_pieces(pieces);
		}

		state_updated();
		update_state_list();
	}

	void torrent::piece_priorities(aux::vector<download_priority_t, piece_index_t>* pieces) const
	{
		INVARIANT_CHECK;

		// this call is only valid on torrents with metadata
		TORRENT_ASSERT(valid_metadata());
		if (!has_picker())
		{
			pieces->clear();
			pieces->resize(m_torrent_file->num_pieces(), default_priority);
			return;
		}

		TORRENT_ASSERT(m_picker.get());
		m_picker->piece_priorities(*pieces);
	}

	namespace
	{
		aux::vector<download_priority_t, file_index_t> fix_priorities(
			aux::vector<download_priority_t, file_index_t> const& input
			, file_storage const* fs)
		{
			aux::vector<download_priority_t, file_index_t> files(input.begin(), input.end());

			if (fs) files.resize(fs->num_files(), default_priority);

			for (file_index_t i : files.range())
			{
				// initialize pad files to priority 0
				if (files[i] > dont_download && fs && fs->pad_file_at(i))
					files[i] = dont_download;
				else if (files[i] > top_priority)
					files[i] = top_priority;
			}

			return files;
		}
	}

	void torrent::on_file_priority(storage_error const& err
		, aux::vector<download_priority_t, file_index_t> prios)
	{
		COMPLETE_ASYNC("file_priority");
		if (m_file_priority != prios)
		{
<<<<<<< HEAD
			m_file_priority = std::move(prios);
			update_piece_priorities();
=======
			m_file_priority = *p;
>>>>>>> 19df6450
			if (m_share_mode)
				recalc_share_mode();
		}

		if (!err) return;

		// in this case, some file priorities failed to get set

		if (alerts().should_post<file_error_alert>())
			alerts().emplace_alert<file_error_alert>(err.ec
				, resolve_filename(err.file()), err.operation, get_handle());

		set_error(err.ec, err.file());
		pause();
	}

	void torrent::prioritize_files(aux::vector<download_priority_t, file_index_t> const& files)
	{
		INVARIANT_CHECK;

		auto new_priority = fix_priorities(files
			, valid_metadata() ? &m_torrent_file->files() : nullptr);

		// storage may be NULL during shutdown
		if (m_storage)
		{
<<<<<<< HEAD
			ADD_OUTSTANDING_ASYNC("file_priority");
			m_ses.disk_thread().async_set_file_priority(m_storage
				, std::move(new_priority), std::bind(&torrent::on_file_priority, shared_from_this(), _1, _2));
=======
			// the update of m_file_priority is deferred until the disk job comes
			// back, but to preserve sanity and consistency, the piece priorities are
			// updated immediately. If, on the off-chance, there's a disk failure, the
			// piece priorities still stay the same, but the file priorities are
			// possibly not fully updated.
			update_piece_priorities(new_priority);

			inc_refcount("file_priority");
			m_ses.disk_thread().async_set_file_priority(m_storage.get()
				, new_priority, boost::bind(&torrent::on_file_priority, shared_from_this(), _1));
>>>>>>> 19df6450
		}
		else
		{
			m_file_priority = std::move(new_priority);
		}
	}

	void torrent::set_file_priority(file_index_t const index
		, download_priority_t prio)
	{
		INVARIANT_CHECK;

		// setting file priority on a torrent that doesn't have metadata yet is
		// similar to having passed in file priorities through add_torrent_params.
		// we store the priorities in m_file_priority until we get the metadata
		if (index < file_index_t(0)
			|| (valid_metadata() && index >= m_torrent_file->files().end_file()))
		{
			return;
		}

		prio = aux::clamp(prio, dont_download, top_priority);
		auto new_priority = m_file_priority;
		if (new_priority.end_index() <= index)
		{
			// any unallocated slot is assumed to have the default priority
			new_priority.resize(static_cast<int>(index) + 1, default_priority);
		}

		new_priority[index] = prio;

		// storage may be nullptr during shutdown
		if (m_storage)
		{
<<<<<<< HEAD
			ADD_OUTSTANDING_ASYNC("file_priority");
			m_ses.disk_thread().async_set_file_priority(m_storage
				, std::move(new_priority), std::bind(&torrent::on_file_priority, shared_from_this(), _1, _2));
=======
			// the update of m_file_priority is deferred until the disk job comes
			// back, but to preserve sanity and consistency, the piece priorities are
			// updated immediately. If, on the off-chance, there's a disk failure, the
			// piece priorities still stay the same, but the file priorities are
			// possibly not fully updated.
			update_piece_priorities(new_priority);

			inc_refcount("file_priority");
			m_ses.disk_thread().async_set_file_priority(m_storage.get()
				, new_priority, boost::bind(&torrent::on_file_priority, shared_from_this(), _1));
>>>>>>> 19df6450
		}
		else
		{
			m_file_priority = std::move(new_priority);
		}
	}

	download_priority_t torrent::file_priority(file_index_t const index) const
	{
		TORRENT_ASSERT_PRECOND(index >= file_index_t(0));
		if (index < file_index_t(0)) return dont_download;

		// if we have metadata, perform additional checks
		if (valid_metadata())
		{
			file_storage const& fs = m_torrent_file->files();
			TORRENT_ASSERT_PRECOND(index < fs.end_file());
			if (index >= fs.end_file()) return dont_download;

			// pad files always have priority 0
			if (fs.pad_file_at(index)) return dont_download;
		}

		// any unallocated slot is assumed to have the default priority
		if (m_file_priority.end_index() <= index) return default_priority;

		return m_file_priority[index];
	}

	void torrent::file_priorities(aux::vector<download_priority_t, file_index_t>* files) const
	{
		INVARIANT_CHECK;

		files->assign(m_file_priority.begin(), m_file_priority.end());

		if (!valid_metadata())
		{
			return;
		}

		files->resize(m_torrent_file->num_files(), default_priority);
	}

	void torrent::update_piece_priorities(std::vector<boost::uint8_t> const& file_prios)
	{
		INVARIANT_CHECK;

		if (m_torrent_file->num_pieces() == 0) return;

		bool need_update = false;
<<<<<<< HEAD
		std::int64_t position = 0;
=======
		boost::int64_t position = 0;
		int const piece_length = m_torrent_file->piece_length();
>>>>>>> 19df6450
		// initialize the piece priorities to 0, then only allow
		// setting higher priorities
		aux::vector<download_priority_t, piece_index_t> pieces(aux::numeric_cast<std::size_t>(
			m_torrent_file->num_pieces()), dont_download);
		file_storage const& fs = m_torrent_file->files();
		for (auto const i : fs.file_range())
		{
<<<<<<< HEAD
			std::int64_t const size = m_torrent_file->files().file_size(i);
=======
			if (i >= fs.num_files()) break;

			boost::int64_t const start = position;
			boost::int64_t const size = m_torrent_file->files().file_size(i);
>>>>>>> 19df6450
			if (size == 0) continue;
			position += size;

			// pad files always have priority 0
<<<<<<< HEAD
			download_priority_t const file_prio
				= fs.pad_file_at(i) ? dont_download
				: i >= m_file_priority.end_index() ? default_priority
				: m_file_priority[i];
=======
			if (fs.pad_file_at(i))
				file_prio = 0;
			else if (file_prios.size() <= i)
				file_prio = 4;
			else
				file_prio = file_prios[i];
>>>>>>> 19df6450

			if (file_prio == dont_download)
			{
				// the pieces already start out as priority 0, no need to update
				// the pieces vector in this case
				need_update = true;
				continue;
			}

			// mark all pieces of the file with this file's priority
			// but only if the priority is higher than the pieces
			// already set (to avoid problems with overlapping pieces)
<<<<<<< HEAD
			piece_index_t start;
			piece_index_t end;
			std::tie(start, end) = file_piece_range_inclusive(fs, i);

=======
			int const start_piece = int(start / piece_length);
			int const last_piece = int((position - 1) / piece_length);
			TORRENT_ASSERT(last_piece < int(pieces.size()));
>>>>>>> 19df6450
			// if one piece spans several files, we might
			// come here several times with the same start_piece, end_piece
			for (piece_index_t p = start; p < end; ++p)
				pieces[p] = std::max(pieces[p], file_prio);

			need_update = true;
		}
		if (need_update) prioritize_pieces(pieces);
	}

	// this is called when piece priorities have been updated
	// updates the interested flag in peers
	void torrent::update_peer_interest(bool const was_finished)
	{
		for (auto i = begin(); i != end();)
		{
			peer_connection* p = *i;
			// update_interest may disconnect the peer and
			// invalidate the iterator
			++i;
			p->update_interest();
		}

		if (!is_downloading_state(m_state))
		{
#ifndef TORRENT_DISABLE_LOGGING
			debug_log("*** UPDATE_PEER_INTEREST [ skipping, state: %d ]"
				, int(m_state));
#endif
			return;
		}

#ifndef TORRENT_DISABLE_LOGGING
		if (should_log())
		{
			debug_log("*** UPDATE_PEER_INTEREST [ finished: %d was_finished %d ]"
				, is_finished(), was_finished);
		}
#endif

		// the torrent just became finished
		if (!was_finished && is_finished())
		{
			finished();
		}
		else if (was_finished && !is_finished())
		{
			// if we used to be finished, but we aren't anymore
			// we may need to connect to peers again
			resume_download();
		}
	}

	void torrent::replace_trackers(std::vector<announce_entry> const& urls)
	{
		m_trackers.clear();
		std::remove_copy_if(urls.begin(), urls.end(), back_inserter(m_trackers)
			, [](announce_entry const& e) { return e.url.empty(); });

		m_last_working_tracker = -1;
		for (auto& t : m_trackers)
		{
			t.endpoints.clear();
			if (t.source == 0) t.source = announce_entry::source_client;
			for (auto& aep : t.endpoints)
				aep.complete_sent = is_seed();
		}

		if (settings().get_bool(settings_pack::prefer_udp_trackers))
			prioritize_udp_trackers();

		if (!m_trackers.empty()) announce_with_tracker();

		set_need_save_resume();
	}

	void torrent::prioritize_udp_trackers()
	{
		// look for udp-trackers
		for (auto i = m_trackers.begin(), end(m_trackers.end()); i != end; ++i)
		{
			if (i->url.substr(0, 6) != "udp://") continue;
			// now, look for trackers with the same hostname
			// that is has higher priority than this one
			// if we find one, swap with the udp-tracker
			error_code ec;
			std::string udp_hostname;
			using std::ignore;
			std::tie(ignore, ignore, udp_hostname, ignore, ignore)
				= parse_url_components(i->url, ec);
			for (auto j = m_trackers.begin(); j != i; ++j)
			{
				std::string hostname;
				std::tie(ignore, ignore, hostname, ignore, ignore)
					= parse_url_components(j->url, ec);
				if (hostname != udp_hostname) continue;
				if (j->url.substr(0, 6) == "udp://") continue;
				using std::swap;
				using std::iter_swap;
				swap(i->tier, j->tier);
				iter_swap(i, j);
				break;
			}
		}
	}

	bool torrent::add_tracker(announce_entry const& url)
	{
		if(auto k = find_tracker(url.url))
		{
			k->source |= url.source;
			return false;
		}
		auto k = std::upper_bound(m_trackers.begin(), m_trackers.end(), url
			, [] (announce_entry const& lhs, announce_entry const& rhs)
			{ return lhs.tier < rhs.tier; });
		if (k - m_trackers.begin() < m_last_working_tracker) ++m_last_working_tracker;
		k = m_trackers.insert(k, url);
		k->endpoints.clear();
		if (k->source == 0) k->source = announce_entry::source_client;
		if (m_announcing && !m_trackers.empty()) announce_with_tracker();
		return true;
	}

	bool torrent::choke_peer(peer_connection& c)
	{
		INVARIANT_CHECK;

		TORRENT_ASSERT(!c.is_choked());
		TORRENT_ASSERT(!c.ignore_unchoke_slots());
		TORRENT_ASSERT(m_num_uploads > 0);
		if (!c.send_choke()) return false;
		--m_num_uploads;
		state_updated();
		return true;
	}

	bool torrent::unchoke_peer(peer_connection& c, bool optimistic)
	{
		INVARIANT_CHECK;

		TORRENT_ASSERT(!m_graceful_pause_mode);
		TORRENT_ASSERT(c.is_choked());
		TORRENT_ASSERT(!c.ignore_unchoke_slots());
		// when we're unchoking the optimistic slots, we might
		// exceed the limit temporarily while we're iterating
		// over the peers
		if (m_num_uploads >= m_max_uploads && !optimistic) return false;
		if (!c.send_unchoke()) return false;
		++m_num_uploads;
		state_updated();
		return true;
	}

	void torrent::trigger_unchoke() noexcept
	{
		m_ses.trigger_unchoke();
	}

	void torrent::trigger_optimistic_unchoke() noexcept
	{
		m_ses.trigger_optimistic_unchoke();
	}

	void torrent::cancel_block(piece_block block)
	{
		INVARIANT_CHECK;

		for (auto p : m_connections)
		{
			TORRENT_INCREMENT(m_iterating_connections);
			p->cancel_request(block);
		}
	}

#ifdef TORRENT_USE_OPENSSL
	namespace {
		std::string password_callback(int length, boost::asio::ssl::context::password_purpose p
			, std::string pw)
		{
			TORRENT_UNUSED(length);

			if (p != boost::asio::ssl::context::for_reading) return "";
			return pw;
		}
	}

	// certificate is a filename to a .pem file which is our
	// certificate. The certificate must be signed by the root
	// cert of the torrent file. any peer we connect to or that
	// connect to use must present a valid certificate signed
	// by the torrent root cert as well
	void torrent::set_ssl_cert(std::string const& certificate
		, std::string const& private_key
		, std::string const& dh_params
		, std::string const& passphrase)
	{
		if (!m_ssl_ctx)
		{
			if (alerts().should_post<torrent_error_alert>())
				alerts().emplace_alert<torrent_error_alert>(get_handle()
					, errors::not_an_ssl_torrent, "");
			return;
		}

		using boost::asio::ssl::context;
		error_code ec;
		m_ssl_ctx->set_password_callback(std::bind(&password_callback, _1, _2, passphrase), ec);
		if (ec)
		{
			if (alerts().should_post<torrent_error_alert>())
				alerts().emplace_alert<torrent_error_alert>(get_handle(), ec, "");
		}
		m_ssl_ctx->use_certificate_file(certificate, context::pem, ec);
		if (ec)
		{
			if (alerts().should_post<torrent_error_alert>())
				alerts().emplace_alert<torrent_error_alert>(get_handle(), ec, certificate);
		}
#ifndef TORRENT_DISABLE_LOGGING
		if (should_log())
			debug_log("*** use certificate file: %s", ec.message().c_str());
#endif
		m_ssl_ctx->use_private_key_file(private_key, context::pem, ec);
		if (ec)
		{
			if (alerts().should_post<torrent_error_alert>())
				alerts().emplace_alert<torrent_error_alert>(get_handle(), ec, private_key);
		}
#ifndef TORRENT_DISABLE_LOGGING
		if (should_log())
			debug_log("*** use private key file: %s", ec.message().c_str());
#endif
		m_ssl_ctx->use_tmp_dh_file(dh_params, ec);
		if (ec)
		{
			if (alerts().should_post<torrent_error_alert>())
				alerts().emplace_alert<torrent_error_alert>(get_handle(), ec, dh_params);
		}
#ifndef TORRENT_DISABLE_LOGGING
		if (should_log())
			debug_log("*** use DH file: %s", ec.message().c_str());
#endif
	}

	void torrent::set_ssl_cert_buffer(std::string const& certificate
		, std::string const& private_key
		, std::string const& dh_params)
	{
		if (!m_ssl_ctx) return;

		boost::asio::const_buffer certificate_buf(certificate.c_str(), certificate.size());

		using boost::asio::ssl::context;
		error_code ec;
		m_ssl_ctx->use_certificate(certificate_buf, context::pem, ec);
		if (ec)
		{
			if (alerts().should_post<torrent_error_alert>())
				alerts().emplace_alert<torrent_error_alert>(get_handle(), ec, "[certificate]");
		}

		boost::asio::const_buffer private_key_buf(private_key.c_str(), private_key.size());
		m_ssl_ctx->use_private_key(private_key_buf, context::pem, ec);
		if (ec)
		{
			if (alerts().should_post<torrent_error_alert>())
				alerts().emplace_alert<torrent_error_alert>(get_handle(), ec, "[private key]");
		}

		boost::asio::const_buffer dh_params_buf(dh_params.c_str(), dh_params.size());
		m_ssl_ctx->use_tmp_dh(dh_params_buf, ec);
		if (ec)
		{
			if (alerts().should_post<torrent_error_alert>())
				alerts().emplace_alert<torrent_error_alert>(get_handle(), ec, "[dh params]");
		}
	}

#endif

	void torrent::on_exception(std::exception const&)
	{
		set_error(errors::no_memory, torrent_status::error_file_none);
	}

	void torrent::on_error(error_code const& ec)
	{
		set_error(ec, torrent_status::error_file_none);
	}

	void torrent::remove_connection(peer_connection const* p)
	{
		TORRENT_ASSERT(m_iterating_connections == 0);
		auto const i = sorted_find(m_connections, p);
		if (i != m_connections.end())
			m_connections.erase(i);
	}

	void torrent::remove_peer(std::shared_ptr<peer_connection> p) noexcept
	{
		TORRENT_ASSERT(p);
		TORRENT_ASSERT(is_single_thread());
		TORRENT_ASSERT(std::count(m_peers_to_disconnect.begin()
			, m_peers_to_disconnect.end(), p) == 0);

		// only schedule the peer for actual removal if in fact
		// we can be sure peer_connection will be kept alive until
		// the deferred function is called. If a peer_connection
		// has not associated torrent, the session_impl object may
		// remove it at any time, which may be while the non-owning
		// pointer in m_peers_to_disconnect (if added to it) is
		// waiting for the deferred function to be called.
		//
		// one example of this situation is if for example, this
		// function is called from the attach_peer path and fail to
		// do so because of too many connections.
		if (p->associated_torrent().lock().get() == this)
		{
			std::weak_ptr<torrent> weak_t = shared_from_this();
			TORRENT_ASSERT_VAL(m_peers_to_disconnect.capacity() > m_peers_to_disconnect.size()
				, m_peers_to_disconnect.capacity());
			m_peers_to_disconnect.push_back(p);
			m_deferred_disconnect.post(m_ses.get_io_service(), aux::make_handler([=]()
			{
				std::shared_ptr<torrent> t = weak_t.lock();
				if (t) t->on_remove_peers();
			}, m_deferred_handler_storage, *this));
		}
		else
		{
			// if the peer was inserted in m_connections but instructed to
			// be removed from this torrent, just remove it from it, see
			// attach_peer logic.
			remove_connection(p.get());
		}

		torrent_peer* pp = p->peer_info_struct();
		if (ready_for_connections())
		{
			TORRENT_ASSERT(p->associated_torrent().lock().get() == nullptr
				|| p->associated_torrent().lock().get() == this);

			if (has_picker())
			{
				if (p->is_seed())
				{
					m_picker->dec_refcount_all(pp);
				}
				else
				{
					auto const& pieces = p->get_bitfield();
					TORRENT_ASSERT(pieces.count() <= pieces.size());
					m_picker->dec_refcount(pieces, pp);
				}
			}
		}

		if (!p->is_choked() && !p->ignore_unchoke_slots())
		{
			--m_num_uploads;
			trigger_unchoke();
		}

		if (pp)
		{
			if (pp->optimistically_unchoked)
			{
				pp->optimistically_unchoked = false;
				m_stats_counters.inc_stats_counter(
					counters::num_peers_up_unchoked_optimistic, -1);
				trigger_optimistic_unchoke();
			}

			TORRENT_ASSERT(pp->prev_amount_upload == 0);
			TORRENT_ASSERT(pp->prev_amount_download == 0);
			pp->prev_amount_download += aux::numeric_cast<std::uint32_t>(p->statistics().total_payload_download() >> 10);
			pp->prev_amount_upload += aux::numeric_cast<std::uint32_t>(p->statistics().total_payload_upload() >> 10);

			if (pp->seed)
			{
				TORRENT_ASSERT(m_num_seeds > 0);
				--m_num_seeds;
			}

			if (pp->connection && m_peer_list)
			{
				torrent_state st = get_peer_list_state();
				m_peer_list->connection_closed(*p, m_ses.session_time(), &st);
				peers_erased(st.erased);
			}
		}

		p->set_peer_info(nullptr);

		update_want_peers();
		update_want_tick();
	}

	void torrent::on_remove_peers() noexcept
	{
		TORRENT_ASSERT(is_single_thread());
		INVARIANT_CHECK;

#if TORRENT_USE_ASSERTS
		auto const num = m_peers_to_disconnect.size();
#endif
		for (auto const& p : m_peers_to_disconnect)
		{
			TORRENT_ASSERT(p);
			TORRENT_ASSERT(p->associated_torrent().lock().get() == this);

			remove_connection(p.get());
			m_ses.close_connection(p.get());
		}
		TORRENT_ASSERT_VAL(m_peers_to_disconnect.size() == num, m_peers_to_disconnect.size() - num);
		m_peers_to_disconnect.clear();

		if (m_graceful_pause_mode && m_connections.empty())
		{
			// we're in graceful pause mode and this was the last peer we
			// disconnected. This will clear the graceful_pause_mode and post the
			// torrent_paused_alert.
			TORRENT_ASSERT(is_paused());

			// this will post torrent_paused alert
			set_paused(true);
		}

		update_want_peers();
		update_want_tick();
	}

	void torrent::remove_web_seed_iter(std::list<web_seed_t>::iterator web)
	{
		if (web->resolving)
		{
			web->removed = true;
		}
		else
		{
#ifndef TORRENT_DISABLE_LOGGING
			debug_log("removing web seed: \"%s\"", web->url.c_str());
#endif

			auto* peer = static_cast<peer_connection*>(web->peer_info.connection);
			if (peer != nullptr)
			{
				// if we have a connection for this web seed, we also need to
				// disconnect it and clear its reference to the peer_info object
				// that's part of the web_seed_t we're about to remove
				TORRENT_ASSERT(peer->m_in_use == 1337);
				peer->disconnect(boost::asio::error::operation_aborted, operation_t::bittorrent);
				peer->set_peer_info(nullptr);
			}
			if (has_picker()) picker().clear_peer(&web->peer_info);

			m_web_seeds.erase(web);
		}

		update_want_tick();
	}

	void torrent::connect_to_url_seed(std::list<web_seed_t>::iterator web)
	{
		TORRENT_ASSERT(is_single_thread());
		INVARIANT_CHECK;

		TORRENT_ASSERT(!web->resolving);
		if (web->resolving) return;

		if (num_peers() >= int(m_max_connections)
			|| m_ses.num_connections() >= settings().get_int(settings_pack::connections_limit))
			return;

		std::string protocol;
		std::string auth;
		std::string hostname;
		int port;
		std::string path;
		error_code ec;
		std::tie(protocol, auth, hostname, port, path)
			= parse_url_components(web->url, ec);
		if (port == -1)
		{
			port = protocol == "http" ? 80 : 443;
		}

		if (ec)
		{
#ifndef TORRENT_DISABLE_LOGGING
			if (should_log())
				debug_log("failed to parse web seed url: %s", ec.message().c_str());
#endif
			if (m_ses.alerts().should_post<url_seed_alert>())
			{
				m_ses.alerts().emplace_alert<url_seed_alert>(get_handle()
					, web->url, ec);
			}
			// never try it again
			remove_web_seed_iter(web);
			return;
		}

		if (web->peer_info.banned)
		{
#ifndef TORRENT_DISABLE_LOGGING
			debug_log("banned web seed: %s", web->url.c_str());
#endif
			if (m_ses.alerts().should_post<url_seed_alert>())
			{
				m_ses.alerts().emplace_alert<url_seed_alert>(get_handle(), web->url
					, libtorrent::errors::peer_banned);
			}
			// never try it again
			remove_web_seed_iter(web);
			return;
		}

#ifdef TORRENT_USE_OPENSSL
		if (protocol != "http" && protocol != "https")
#else
		if (protocol != "http")
#endif
		{
			if (m_ses.alerts().should_post<url_seed_alert>())
			{
				m_ses.alerts().emplace_alert<url_seed_alert>(get_handle(), web->url, errors::unsupported_url_protocol);
			}
			// never try it again
			remove_web_seed_iter(web);
			return;
		}

		if (hostname.empty())
		{
			if (m_ses.alerts().should_post<url_seed_alert>())
			{
				m_ses.alerts().emplace_alert<url_seed_alert>(get_handle(), web->url
					, errors::invalid_hostname);
			}
			// never try it again
			remove_web_seed_iter(web);
			return;
		}

		if (port == 0)
		{
			if (m_ses.alerts().should_post<url_seed_alert>())
			{
				m_ses.alerts().emplace_alert<url_seed_alert>(get_handle(), web->url
					, errors::invalid_port);
			}
			// never try it again
			remove_web_seed_iter(web);
			return;
		}

		if (m_ses.get_port_filter().access(std::uint16_t(port)) & port_filter::blocked)
		{
			if (m_ses.alerts().should_post<url_seed_alert>())
			{
				m_ses.alerts().emplace_alert<url_seed_alert>(get_handle()
					, web->url, errors::port_blocked);
			}
			// never try it again
			remove_web_seed_iter(web);
			return;
		}

		if (!web->endpoints.empty())
		{
			connect_web_seed(web, web->endpoints.front());
			return;
		}

		aux::proxy_settings const& ps = m_ses.proxy();
		if ((ps.type == settings_pack::http
			|| ps.type == settings_pack::http_pw)
			&& ps.proxy_peer_connections)
		{
#ifndef TORRENT_DISABLE_LOGGING
			debug_log("resolving proxy for web seed: %s", web->url.c_str());
#endif

			auto self = shared_from_this();
			std::uint16_t const proxy_port = ps.port;

			// use proxy
			web->resolving = true;
			m_ses.get_resolver().async_resolve(ps.hostname, resolver_interface::abort_on_shutdown
				, [self, web, proxy_port](error_code const& e, std::vector<address> const& addrs)
				{
					self->wrap(&torrent::on_proxy_name_lookup, e, addrs, web, proxy_port);
				});
		}
		else if (ps.proxy_hostnames
			&& (ps.type == settings_pack::socks5
				|| ps.type == settings_pack::socks5_pw)
			&& ps.proxy_peer_connections)
		{
			connect_web_seed(web, {address(), std::uint16_t(port)});
		}
		else
		{
#ifndef TORRENT_DISABLE_LOGGING
			debug_log("resolving web seed: \"%s\" %s", hostname.c_str(), web->url.c_str());
#endif

			auto self = shared_from_this();
			web->resolving = true;

			m_ses.get_resolver().async_resolve(hostname, resolver_interface::abort_on_shutdown
				, [self, web, port](error_code const& e, std::vector<address> const& addrs)
				{
					self->wrap(&torrent::on_name_lookup, e, addrs, port, web);
				});
		}
	}

	void torrent::on_proxy_name_lookup(error_code const& e
		, std::vector<address> const& addrs
		, std::list<web_seed_t>::iterator web, int port) try
	{
		TORRENT_ASSERT(is_single_thread());

		INVARIANT_CHECK;

		TORRENT_ASSERT(web->resolving);
#ifndef TORRENT_DISABLE_LOGGING
		debug_log("completed resolve proxy hostname for: %s", web->url.c_str());
		if (e && should_log())
			debug_log("proxy name lookup error: %s", e.message().c_str());
#endif
		web->resolving = false;

		if (web->removed)
		{
#ifndef TORRENT_DISABLE_LOGGING
			debug_log("removed web seed");
#endif
			remove_web_seed_iter(web);
			return;
		}

		if (m_abort) return;

		if (e || addrs.empty())
		{
			if (m_ses.alerts().should_post<url_seed_alert>())
			{
				m_ses.alerts().emplace_alert<url_seed_alert>(get_handle()
					, web->url, e);
			}

			// the name lookup failed for the http host. Don't try
			// this host again
			remove_web_seed_iter(web);
			return;
		}

		if (m_ses.is_aborted()) return;

		if (num_peers() >= int(m_max_connections)
			|| m_ses.num_connections() >= settings().get_int(settings_pack::connections_limit))
			return;

		tcp::endpoint a(addrs[0], std::uint16_t(port));

		std::string hostname;
		error_code ec;
		std::string protocol;
		std::tie(protocol, std::ignore, hostname, port, std::ignore)
			= parse_url_components(web->url, ec);
		if (port == -1) port = protocol == "http" ? 80 : 443;

		if (ec)
		{
			if (m_ses.alerts().should_post<url_seed_alert>())
			{
				m_ses.alerts().emplace_alert<url_seed_alert>(get_handle()
					, web->url, ec);
			}
			remove_web_seed_iter(web);
			return;
		}

		if (m_ip_filter && m_ip_filter->access(a.address()) & ip_filter::blocked)
		{
			if (m_ses.alerts().should_post<peer_blocked_alert>())
				m_ses.alerts().emplace_alert<peer_blocked_alert>(get_handle()
					, a, peer_blocked_alert::ip_filter);
			return;
		}

		auto self = shared_from_this();
		web->resolving = true;
		m_ses.get_resolver().async_resolve(hostname, resolver_interface::abort_on_shutdown
			, [self, web, port](error_code const& err, std::vector<address> const& addr)
			{
				self->wrap(&torrent::on_name_lookup, err, addr, port, web);
			});
	}
	catch (...) { handle_exception(); }

	void torrent::on_name_lookup(error_code const& e
		, std::vector<address> const& addrs
		, int const port
		, std::list<web_seed_t>::iterator web) try
	{
		TORRENT_ASSERT(is_single_thread());

		INVARIANT_CHECK;

		TORRENT_ASSERT(web->resolving);
#ifndef TORRENT_DISABLE_LOGGING
		debug_log("completed resolve: %s", web->url.c_str());
#endif
		web->resolving = false;
		if (web->removed)
		{
#ifndef TORRENT_DISABLE_LOGGING
			debug_log("removed web seed");
#endif
			remove_web_seed_iter(web);
			return;
		}

		if (m_abort) return;

		if (e || addrs.empty())
		{
			if (m_ses.alerts().should_post<url_seed_alert>())
				m_ses.alerts().emplace_alert<url_seed_alert>(get_handle(), web->url, e);
#ifndef TORRENT_DISABLE_LOGGING
			if (should_log())
			{
				debug_log("*** HOSTNAME LOOKUP FAILED: %s: (%d) %s"
					, web->url.c_str(), e.value(), e.message().c_str());
			}
#endif

			// unavailable, retry in `settings_pack::web_seed_name_lookup_retry` seconds
			web->retry = aux::time_now32()
			+ seconds32(settings().get_int(settings_pack::web_seed_name_lookup_retry));
			return;
		}

		for (auto const& addr : addrs)
		{
			// fill in the peer struct's address field
			web->endpoints.emplace_back(addr, std::uint16_t(port));

#ifndef TORRENT_DISABLE_LOGGING
			if (should_log())
				debug_log("  -> %s", print_endpoint(tcp::endpoint(addr, std::uint16_t(port))).c_str());
#endif
		}

		if (num_peers() >= int(m_max_connections)
			|| m_ses.num_connections() >= settings().get_int(settings_pack::connections_limit))
			return;

		connect_web_seed(web, web->endpoints.front());
	}
	catch (...) { handle_exception(); }

	void torrent::connect_web_seed(std::list<web_seed_t>::iterator web, tcp::endpoint a)
	{
		INVARIANT_CHECK;

		TORRENT_ASSERT(is_single_thread());
		if (m_abort) return;

		if (m_ip_filter && m_ip_filter->access(a.address()) & ip_filter::blocked)
		{
			if (m_ses.alerts().should_post<peer_blocked_alert>())
				m_ses.alerts().emplace_alert<peer_blocked_alert>(get_handle()
					, a, peer_blocked_alert::ip_filter);
			return;
		}

		TORRENT_ASSERT(!web->resolving);
		TORRENT_ASSERT(web->peer_info.connection == nullptr);

		if (is_v4(a))
		{
			web->peer_info.addr = a.address().to_v4();
			web->peer_info.port = a.port();
		}

		if (is_paused()) return;
		if (m_ses.is_aborted()) return;
		if (is_upload_only()) return;

		// this web seed may have redirected all files to other URLs, leaving it
		// having no file left, and there's no longer any point in connecting to
		// it.
		if (!web->have_files.empty()
			&& web->have_files.none_set()) return;

		std::shared_ptr<aux::socket_type> s
			= std::make_shared<aux::socket_type>(m_ses.get_io_service());
		if (!s) return;

		void* userdata = nullptr;
#ifdef TORRENT_USE_OPENSSL
		const bool ssl = string_begins_no_case("https://", web->url.c_str());
		if (ssl)
		{
			userdata = m_ssl_ctx.get();
			if (!userdata) userdata = m_ses.ssl_ctx();
		}
#endif
		bool ret = instantiate_connection(m_ses.get_io_service(), m_ses.proxy()
			, *s, userdata, nullptr, true, false);
		(void)ret;
		TORRENT_ASSERT(ret);

		if (s->get<http_stream>())
		{
			// the web seed connection will talk immediately to
			// the proxy, without requiring CONNECT support
			s->get<http_stream>()->set_no_connect(true);
		}

		std::string hostname;
		error_code ec;
		using std::ignore;
		std::tie(ignore, ignore, hostname, ignore, ignore)
			= parse_url_components(web->url, ec);
		if (ec)
		{
			if (m_ses.alerts().should_post<url_seed_alert>())
				m_ses.alerts().emplace_alert<url_seed_alert>(get_handle(), web->url, ec);
			return;
		}

		bool const is_ip = is_ip_address(hostname);
		if (is_ip) a.address(make_address(hostname, ec));
		bool const proxy_hostnames = settings().get_bool(settings_pack::proxy_hostnames)
			&& !is_ip;

		if (proxy_hostnames
			&& (s->get<socks5_stream>()
#ifdef TORRENT_USE_OPENSSL
				|| s->get<ssl_stream<socks5_stream>>()
#endif
				))
		{
			// we're using a socks proxy and we're resolving
			// hostnames through it
			socks5_stream* str =
#ifdef TORRENT_USE_OPENSSL
				ssl ? &s->get<ssl_stream<socks5_stream>>()->next_layer() :
#endif
				s->get<socks5_stream>();
			TORRENT_ASSERT_VAL(str, s->type_name());

			str->set_dst_name(hostname);
		}

		setup_ssl_hostname(*s, hostname, ec);
		if (ec)
		{
			if (m_ses.alerts().should_post<url_seed_alert>())
				m_ses.alerts().emplace_alert<url_seed_alert>(get_handle(), web->url, ec);
			return;
		}

		std::shared_ptr<peer_connection> c;
		peer_connection_args pack;
		pack.ses = &m_ses;
		pack.sett = &settings();
		pack.stats_counters = &m_ses.stats_counters();
		pack.disk_thread = &m_ses.disk_thread();
		pack.ios = &m_ses.get_io_service();
		pack.tor = shared_from_this();
		pack.s = s;
		pack.endp = a;
		pack.peerinfo = &web->peer_info;
		if (web->type == web_seed_entry::url_seed)
		{
			c = std::make_shared<web_peer_connection>(pack, *web);
		}
		else if (web->type == web_seed_entry::http_seed)
		{
			c = std::make_shared<http_seed_connection>(pack, *web);
		}
		if (!c) return;

#if TORRENT_USE_ASSERTS
		c->m_in_constructor = false;
#endif

#ifndef TORRENT_DISABLE_EXTENSIONS
		for (auto const& ext : m_extensions)
		{
			std::shared_ptr<peer_plugin>
				pp(ext->new_connection(peer_connection_handle(c->self())));
			if (pp) c->add_extension(pp);
		}
#endif

		TORRENT_ASSERT(!c->m_in_constructor);
		// add the newly connected peer to this torrent's peer list
		TORRENT_ASSERT(m_iterating_connections == 0);

		// we don't want to have to allocate memory to disconnect this peer, so
		// make sure there's enough memory allocated in the deferred_disconnect
		// list up-front
		m_peers_to_disconnect.reserve(m_connections.size() + 1);

		sorted_insert(m_connections, c.get());
		update_want_peers();
		update_want_tick();
		m_ses.insert_peer(c);

		if (web->peer_info.seed)
		{
			TORRENT_ASSERT(m_num_seeds < 0xffff);
			++m_num_seeds;
		}

		TORRENT_ASSERT(!web->peer_info.connection);
		web->peer_info.connection = c.get();
#if TORRENT_USE_ASSERTS
		web->peer_info.in_use = true;
#endif

		c->add_stat(std::int64_t(web->peer_info.prev_amount_download) << 10
			, std::int64_t(web->peer_info.prev_amount_upload) << 10);
		web->peer_info.prev_amount_download = 0;
		web->peer_info.prev_amount_upload = 0;
#ifndef TORRENT_DISABLE_LOGGING
		if (should_log())
		{
			debug_log("web seed connection started: [%s] %s"
				, print_endpoint(a).c_str(), web->url.c_str());
		}
#endif

		c->start();

		if (c->is_disconnecting()) return;

#ifndef TORRENT_DISABLE_LOGGING
		debug_log("START queue peer [%p] (%d)", static_cast<void*>(c.get())
			, num_peers());
#endif
	}

	std::shared_ptr<const torrent_info> torrent::get_torrent_copy()
	{
		if (!m_torrent_file->is_valid()) return std::shared_ptr<const torrent_info>();
		return m_torrent_file;
	}

	void torrent::write_resume_data(add_torrent_params& ret) const
	{
		ret.version = LIBTORRENT_VERSION_NUM;
		ret.storage_mode = storage_mode();
		ret.total_uploaded = m_total_uploaded;
		ret.total_downloaded = m_total_downloaded;

		// cast to seconds in case that internal values doesn't have ratio<1>
		ret.active_time = static_cast<int>(total_seconds(active_time()));
		ret.finished_time = static_cast<int>(total_seconds(finished_time()));
		ret.seeding_time = static_cast<int>(total_seconds(seeding_time()));
		ret.last_seen_complete = m_last_seen_complete;
		ret.last_upload = std::time_t(total_seconds(m_last_upload.time_since_epoch()));
		ret.last_download = std::time_t(total_seconds(m_last_download.time_since_epoch()));

		ret.num_complete = m_complete;
		ret.num_incomplete = m_incomplete;
		ret.num_downloaded = m_downloaded;

		ret.flags = torrent_flags_t{};
		if (m_sequential_download) ret.flags |= torrent_flags::sequential_download;
		if (m_seed_mode ) ret.flags |= torrent_flags::seed_mode;
		if (m_super_seeding ) ret.flags |= torrent_flags::super_seeding;
		if (is_torrent_paused()) ret.flags |= torrent_flags::paused;
		if (m_auto_managed ) ret.flags |= torrent_flags::auto_managed;

		ret.added_time = m_added_time;
		ret.completed_time = m_completed_time;

		ret.save_path = m_save_path;

#if TORRENT_ABI_VERSION == 1
		// deprecated in 1.2
		ret.url = m_url;
		ret.uuid = m_uuid;
#endif

		ret.info_hash = torrent_file().info_hash();

		if (valid_metadata())
		{
			if (m_magnet_link || (m_save_resume_flags & torrent_handle::save_info_dict))
			{
				ret.ti = m_torrent_file;
			}
		}

		if (m_torrent_file->is_merkle_torrent())
		{
			// we need to save the whole merkle hash tree
			// in order to resume
			ret.merkle_tree = m_torrent_file->merkle_tree();
		}

		// if this torrent is a seed, we won't have a piece picker
		// if we don't have anything, we may also not have a picker
		// in either case; there will be no half-finished pieces.
		if (has_picker())
		{
			int const num_blocks_per_piece = torrent_file().piece_length() / block_size();

			std::vector<piece_picker::downloading_piece> const q
				= m_picker->get_download_queue();

			// info for each unfinished piece
			for (auto const& dp : q)
			{
				if (dp.finished == 0) continue;

				bitfield bitmask;
				bitmask.resize(num_blocks_per_piece, false);

				auto const info = m_picker->blocks_for_piece(dp);
				for (int i = 0; i < int(info.size()); ++i)
				{
					if (info[i].state == piece_picker::block_info::state_finished)
						bitmask.set_bit(i);
				}
				ret.unfinished_pieces.emplace(dp.index, std::move(bitmask));
			}
		}

		// save trackers
		for (auto const& tr : m_trackers)
		{
			ret.trackers.push_back(tr.url);
			ret.tracker_tiers.push_back(tr.tier);
		}

		// save web seeds
		if (!m_web_seeds.empty())
		{
			for (auto const& ws : m_web_seeds)
			{
				if (ws.removed || ws.ephemeral) continue;
				if (ws.type == web_seed_entry::url_seed)
					ret.url_seeds.push_back(ws.url);
				else if (ws.type == web_seed_entry::http_seed)
					ret.http_seeds.push_back(ws.url);
			}
		}

		// write have bitmask
		// the pieces string has one byte per piece. Each
		// byte is a bitmask representing different properties
		// for the piece
		// bit 0: set if we have the piece
		// bit 1: set if we have verified the piece (in seed mode)
		bool const is_checking = state() == torrent_status::checking_files;

		// if we are checking, only save the have_pieces bitfield up to the piece
		// we have actually checked. This allows us to resume the checking when we
		// load this torrent up again. If we have not completed checking nor is
		// currently checking, don't save any pieces from the have_pieces
		// bitfield.
		piece_index_t const max_piece
			= is_checking ? m_num_checked_pieces
			: m_files_checked ? m_torrent_file->end_piece()
			: piece_index_t(0);

		TORRENT_ASSERT(ret.have_pieces.size() == 0);
		if (max_piece > piece_index_t(0))
		{
			if (is_seed())
			{
				ret.have_pieces.resize(static_cast<int>(max_piece), true);
			}
			else if (has_picker())
			{
				ret.have_pieces.resize(static_cast<int>(max_piece), false);
				for (piece_index_t i(0); i < max_piece; ++i)
				{
					if (m_picker->have_piece(i)) ret.have_pieces.set_bit(i);
				}
			}

			if (m_seed_mode)
				ret.verified_pieces = m_verified;
		}

		// write renamed files
		if (&m_torrent_file->files() != &m_torrent_file->orig_files()
			&& m_torrent_file->files().num_files() == m_torrent_file->orig_files().num_files())
		{
			file_storage const& fs = m_torrent_file->files();
			file_storage const& orig_fs = m_torrent_file->orig_files();
			for (auto const i : fs.file_range())
			{
				if (fs.file_path(i) != orig_fs.file_path(i))
					ret.renamed_files[i] = fs.file_path(i);
			}
		}

		// write local peers
		std::vector<torrent_peer const*> deferred_peers;
		if (m_peer_list)
		{
			for (auto p : *m_peer_list)
			{
#if TORRENT_USE_I2P
				if (p->is_i2p_addr) continue;
#endif
				if (p->banned)
				{
					ret.banned_peers.push_back(p->ip());
					continue;
				}

				// we cannot save remote connection
				// since we don't know their listen port
				// unless they gave us their listen port
				// through the extension handshake
				// so, if the peer is not connectable (i.e. we
				// don't know its listen port) or if it has
				// been banned, don't save it.
				if (!p->connectable) continue;

				// don't save peers that don't work
				if (int(p->failcount) > 0) continue;

				// don't save peers that appear to send corrupt data
				if (int(p->trust_points) < 0) continue;

				if (p->last_connected == 0)
				{
					// we haven't connected to this peer. It might still
					// be useful to save it, but only save it if we
					// don't have enough peers that we actually did connect to
					if (int(deferred_peers.size()) < 100)
						deferred_peers.push_back(p);
					continue;
				}

				ret.peers.push_back(p->ip());
			}
		}

		// if we didn't save 100 peers, fill in with second choice peers
		if (int(ret.peers.size()) < 100)
		{
			aux::random_shuffle(deferred_peers.begin(), deferred_peers.end());
			for (auto const p : deferred_peers)
			{
				ret.peers.push_back(p->ip());
				if (int(ret.peers.size()) >= 100) break;
			}
		}

		ret.upload_limit = upload_limit();
		ret.download_limit = download_limit();
		ret.max_connections = max_connections();
		ret.max_uploads = max_uploads();

		// piece priorities and file priorities are mutually exclusive. If there
		// are file priorities set, don't save piece priorities.
		// when in seed mode (i.e. the client promises that we have all files)
		// it does not make sense to save file priorities.
		if (!m_file_priority.empty() && !m_seed_mode)
		{
<<<<<<< HEAD
			// when in seed mode (i.e. the client promises that we have all files)
			// it does not make sense to save file priorities.
			if (!m_seed_mode)
			{
				// write file priorities
				ret.file_priorities.clear();
				ret.file_priorities.reserve(m_file_priority.size());
				for (auto const prio : m_file_priority)
					ret.file_priorities.push_back(prio);
			}
=======
			// write file priorities
			entry::list_type& file_priority = ret["file_priority"].list();
			file_priority.clear();
			for (int i = 0, end(m_file_priority.size()); i < end; ++i)
				file_priority.push_back(m_file_priority[i]);
>>>>>>> 19df6450
		}

		if (has_picker())
		{
			// write piece priorities
			// but only if they are not set to the default
			bool default_prio = true;
			file_storage const& fs = m_torrent_file->files();
			for (piece_index_t i(0); i < fs.end_piece(); ++i)
			{
				if (m_picker->piece_priority(i) == default_priority) continue;
				default_prio = false;
				break;
			}

			if (!default_prio)
			{
				ret.piece_priorities.clear();
				ret.piece_priorities.reserve(static_cast<std::size_t>(m_torrent_file->num_pieces()));

				for (piece_index_t i(0); i < fs.end_piece(); ++i)
					ret.piece_priorities.push_back(m_picker->piece_priority(i));
			}
		}
	}

#if TORRENT_ABI_VERSION == 1
	void torrent::get_full_peer_list(std::vector<peer_list_entry>* v) const
	{
		v->clear();
		if (!m_peer_list) return;

		v->reserve(aux::numeric_cast<std::size_t>(m_peer_list->num_peers()));
		for (auto p : *m_peer_list)
		{
			peer_list_entry e;
			e.ip = p->ip();
			e.flags = p->banned ? peer_list_entry::banned : 0;
			e.failcount = p->failcount;
			e.source = p->source;
			v->push_back(e);
		}
	}
#endif

	void torrent::get_peer_info(std::vector<peer_info>* v)
	{
		v->clear();
		for (auto const peer : *this)
		{
			TORRENT_ASSERT(peer->m_in_use == 1337);

			// incoming peers that haven't finished the handshake should
			// not be included in this list
			if (peer->associated_torrent().expired()) continue;

			v->emplace_back();
			peer_info& p = v->back();

			peer->get_peer_info(p);
		}
	}

	void torrent::get_download_queue(std::vector<partial_piece_info>* queue) const
	{
		TORRENT_ASSERT(is_single_thread());
		queue->clear();
		std::vector<block_info>& blk = m_ses.block_info_storage();
		blk.clear();

		if (!valid_metadata() || !has_picker()) return;
		piece_picker const& p = picker();
		std::vector<piece_picker::downloading_piece> q
			= p.get_download_queue();
		if (q.empty()) return;

		const int blocks_per_piece = m_picker->blocks_in_piece(piece_index_t(0));
		blk.resize(q.size() * aux::numeric_cast<std::size_t>(blocks_per_piece));
		// for some weird reason valgrind claims these are uninitialized
		// unless it's zeroed out here (block_info has a construct that's
		// supposed to initialize it)
		if (!blk.empty())
			std::memset(blk.data(), 0, sizeof(blk[0]) * blk.size());

		int counter = 0;
		for (auto i = q.begin(); i != q.end(); ++i, ++counter)
		{
			partial_piece_info pi;
			pi.blocks_in_piece = p.blocks_in_piece(i->index);
			pi.finished = int(i->finished);
			pi.writing = int(i->writing);
			pi.requested = int(i->requested);
#if TORRENT_ABI_VERSION == 1
			pi.piece_state = partial_piece_info::none;
#endif
			TORRENT_ASSERT(counter * blocks_per_piece + pi.blocks_in_piece <= int(blk.size()));
			pi.blocks = &blk[std::size_t(counter * blocks_per_piece)];
			int const piece_size = torrent_file().piece_size(i->index);
			int idx = -1;
			for (auto const& info : m_picker->blocks_for_piece(*i))
			{
				++idx;
				block_info& bi = pi.blocks[idx];
				bi.state = info.state;
				bi.block_size = idx < pi.blocks_in_piece - 1
					? aux::numeric_cast<std::uint32_t>(block_size())
					: aux::numeric_cast<std::uint32_t>(piece_size - (idx * block_size()));
				bool const complete = bi.state == block_info::writing
					|| bi.state == block_info::finished;
				if (info.peer == nullptr)
				{
					bi.set_peer(tcp::endpoint());
					bi.bytes_progress = complete ? bi.block_size : 0;
				}
				else
				{
					torrent_peer* tp = info.peer;
					TORRENT_ASSERT(tp->in_use);
					if (tp->connection)
					{
						auto* peer = static_cast<peer_connection*>(tp->connection);
						TORRENT_ASSERT(peer->m_in_use);
						bi.set_peer(peer->remote());
						if (bi.state == block_info::requested)
						{
							auto pbp = peer->downloading_piece_progress();
							if (pbp.piece_index == i->index && pbp.block_index == idx)
							{
								bi.bytes_progress = aux::numeric_cast<std::uint32_t>(pbp.bytes_downloaded);
								TORRENT_ASSERT(bi.bytes_progress <= bi.block_size);
							}
							else
							{
								bi.bytes_progress = 0;
							}
						}
						else
						{
							bi.bytes_progress = complete ? bi.block_size : 0;
						}
					}
					else
					{
						bi.set_peer(tp->ip());
						bi.bytes_progress = complete ? bi.block_size : 0;
					}
				}

				pi.blocks[idx].num_peers = info.num_peers;
			}
			pi.piece_index = i->index;
			queue->push_back(pi);
		}

	}

	bool torrent::connect_to_peer(torrent_peer* peerinfo, bool const ignore_limit)
	{
		TORRENT_ASSERT(is_single_thread());
		INVARIANT_CHECK;
		TORRENT_UNUSED(ignore_limit);

		TORRENT_ASSERT(peerinfo);
		TORRENT_ASSERT(peerinfo->connection == nullptr);

		if (m_abort) return false;

		peerinfo->last_connected = m_ses.session_time();
#if TORRENT_USE_ASSERTS
		if (!settings().get_bool(settings_pack::allow_multiple_connections_per_ip))
		{
			// this asserts that we don't have duplicates in the peer_list's peer list
			peer_iterator i_ = std::find_if(m_connections.begin(), m_connections.end()
				, [peerinfo] (peer_connection const* p)
				{ return !p->is_disconnecting() && p->remote() == peerinfo->ip(); });
#if TORRENT_USE_I2P
			TORRENT_ASSERT(i_ == m_connections.end()
				|| (*i_)->type() != connection_type::bittorrent
				|| peerinfo->is_i2p_addr);
#else
			TORRENT_ASSERT(i_ == m_connections.end()
				|| (*i_)->type() != connection_type::bittorrent);
#endif
		}
#endif // TORRENT_USE_ASSERTS

		TORRENT_ASSERT(want_peers() || ignore_limit);
		TORRENT_ASSERT(m_ses.num_connections()
			< settings().get_int(settings_pack::connections_limit) || ignore_limit);

		tcp::endpoint a(peerinfo->ip());
		TORRENT_ASSERT(!m_apply_ip_filter
			|| !m_ip_filter
			|| (m_ip_filter->access(peerinfo->address()) & ip_filter::blocked) == 0);

		std::shared_ptr<aux::socket_type> s = std::make_shared<aux::socket_type>(m_ses.get_io_service());

#if TORRENT_USE_I2P
		bool const i2p = peerinfo->is_i2p_addr;
		if (i2p)
		{
			if (m_ses.i2p_proxy().hostname.empty())
			{
				// we have an i2p torrent, but we're not connected to an i2p
				// SAM proxy.
				if (alerts().should_post<i2p_alert>())
					alerts().emplace_alert<i2p_alert>(errors::no_i2p_router);
				return false;
			}

			// It's not entirely obvious why this peer connection is not marked as
			// one. The main feature of a peer connection is that whether or not we
			// proxy it is configurable. When we use i2p, we want to always prox
			// everything via i2p.
			bool const ret = instantiate_connection(m_ses.get_io_service()
				, m_ses.i2p_proxy(), *s, nullptr, nullptr, false, false);
			(void)ret;
			TORRENT_ASSERT(ret);
			s->get<i2p_stream>()->set_destination(static_cast<i2p_peer*>(peerinfo)->dest());
			s->get<i2p_stream>()->set_command(i2p_stream::cmd_connect);
			s->get<i2p_stream>()->set_session_id(m_ses.i2p_session());
		}
		else
#endif
		{
			// this is where we determine if we open a regular TCP connection
			// or a uTP connection. If the utp_socket_manager pointer is not passed in
			// we'll instantiate a TCP connection
			utp_socket_manager* sm = nullptr;

			if (settings().get_bool(settings_pack::enable_outgoing_utp)
				&& (!settings().get_bool(settings_pack::enable_outgoing_tcp)
					|| peerinfo->supports_utp
					|| peerinfo->confirmed_supports_utp)
				&& m_ses.has_udp_outgoing_sockets())
			{
				sm = m_ses.utp_socket_manager();
			}

			// don't make a TCP connection if it's disabled
			if (sm == nullptr && !settings().get_bool(settings_pack::enable_outgoing_tcp))
			{
#ifndef TORRENT_DISABLE_LOGGING
				debug_log("discarding peer \"%s\": TCP connections disabled "
					"[ supports-utp: %d ]", peerinfo->to_string().c_str()
					, peerinfo->supports_utp);
#endif
				return false;
			}

			void* userdata = nullptr;
#ifdef TORRENT_USE_OPENSSL
			if (is_ssl_torrent())
			{
				userdata = m_ssl_ctx.get();
				// if we're creating a uTP socket, since this is SSL now, make sure
				// to pass in the corresponding utp socket manager
				if (sm) sm = m_ses.ssl_utp_socket_manager();
			}
#endif

			bool ret = instantiate_connection(m_ses.get_io_service()
				, m_ses.proxy(), *s, userdata, sm, true, false);
			(void)ret;
			TORRENT_ASSERT(ret);

#if defined TORRENT_USE_OPENSSL
			if (is_ssl_torrent())
			{
				// for ssl sockets, set the hostname
				std::string host_name = aux::to_hex(m_torrent_file->info_hash());

#define CASE(t) case aux::socket_type_int_impl<ssl_stream<t>>::value: \
	s->get<ssl_stream<t>>()->set_host_name(host_name); break;

				switch (s->type())
				{
					CASE(tcp::socket)
					CASE(socks5_stream)
					CASE(http_stream)
					CASE(utp_stream)
					default: break;
				};
			}
#undef CASE
#endif
		}

		{
			error_code err;
			aux::set_socket_buffer_size(*s, settings(), err);
#ifndef TORRENT_DISABLE_LOGGING
			if (err && should_log())
			{
				error_code ignore;
				auto const lep = s->local_endpoint(ignore);
				debug_log("socket buffer size [ %s %d]: (%d) %s"
					, lep.address().to_string(ignore).c_str()
					, lep.port(), err.value(), err.message().c_str());
			}
#endif
		}

		peer_connection_args pack;
		pack.ses = &m_ses;
		pack.sett = &settings();
		pack.stats_counters = &m_ses.stats_counters();
		pack.disk_thread = &m_ses.disk_thread();
		pack.ios = &m_ses.get_io_service();
		pack.tor = shared_from_this();
		pack.s = s;
		pack.endp = a;
		pack.peerinfo = peerinfo;

		std::shared_ptr<peer_connection> c = std::make_shared<bt_peer_connection>(pack);

#if TORRENT_USE_ASSERTS
		c->m_in_constructor = false;
#endif

		c->add_stat(std::int64_t(peerinfo->prev_amount_download) << 10
			, std::int64_t(peerinfo->prev_amount_upload) << 10);
		peerinfo->prev_amount_download = 0;
		peerinfo->prev_amount_upload = 0;

#ifndef TORRENT_DISABLE_EXTENSIONS
		for (auto const& ext : m_extensions)
		{
			std::shared_ptr<peer_plugin> pp(ext->new_connection(
					peer_connection_handle(c->self())));
			if (pp) c->add_extension(pp);
		}
#endif

		// add the newly connected peer to this torrent's peer list
		TORRENT_ASSERT(m_iterating_connections == 0);

		// we don't want to have to allocate memory to disconnect this peer, so
		// make sure there's enough memory allocated in the deferred_disconnect
		// list up-front
		m_peers_to_disconnect.reserve(m_connections.size() + 1);

		sorted_insert(m_connections, c.get());
		TORRENT_TRY
		{
			m_ses.insert_peer(c);
			need_peer_list();
			m_peer_list->set_connection(peerinfo, c.get());
			if (peerinfo->seed)
			{
				TORRENT_ASSERT(m_num_seeds < 0xffff);
				++m_num_seeds;
			}
			update_want_peers();
			update_want_tick();
			c->start();

			if (c->is_disconnecting()) return false;
		}
		TORRENT_CATCH (std::exception const&)
		{
			TORRENT_ASSERT(m_iterating_connections == 0);
			c->disconnect(errors::no_error, operation_t::bittorrent, 1);
			return false;
		}

		if (m_share_mode)
			recalc_share_mode();

		return peerinfo->connection != nullptr;
	}

	bool torrent::set_metadata(span<char const> metadata_buf)
	{
		TORRENT_ASSERT(is_single_thread());
		INVARIANT_CHECK;

		if (m_torrent_file->is_valid()) return false;

		sha1_hash const info_hash = hasher(metadata_buf).final();
		if (info_hash != m_torrent_file->info_hash())
		{
			if (alerts().should_post<metadata_failed_alert>())
			{
				alerts().emplace_alert<metadata_failed_alert>(get_handle()
					, errors::mismatching_info_hash);
			}
			return false;
		}

		bdecode_node metadata;
		error_code ec;
		int ret = bdecode(metadata_buf.begin(), metadata_buf.end(), metadata, ec);
		if (ret != 0 || !m_torrent_file->parse_info_section(metadata, ec))
		{
			update_gauge();
			// this means the metadata is correct, since we
			// verified it against the info-hash, but we
			// failed to parse it. Pause the torrent
			if (alerts().should_post<metadata_failed_alert>())
			{
				alerts().emplace_alert<metadata_failed_alert>(get_handle(), ec);
			}
			set_error(errors::invalid_swarm_metadata, torrent_status::error_file_none);
			pause();
			return false;
		}

		update_gauge();

		if (m_ses.alerts().should_post<metadata_received_alert>())
		{
			m_ses.alerts().emplace_alert<metadata_received_alert>(
				get_handle());
		}

		// we have to initialize the torrent before we start
		// disconnecting redundant peers, otherwise we'll think
		// we're a seed, because we have all 0 pieces
		init();

		inc_stats_counter(counters::num_total_pieces_added
			, m_torrent_file->num_pieces());

		// disconnect redundant peers
		for (auto p : m_connections)
			p->disconnect_if_redundant();

		set_need_save_resume();

		return true;
	}

	namespace {

	bool connecting_time_compare(peer_connection const* lhs, peer_connection const* rhs)
	{
		bool const lhs_connecting = lhs->is_connecting() && !lhs->is_disconnecting();
		bool const rhs_connecting = rhs->is_connecting() && !rhs->is_disconnecting();
		if (lhs_connecting != rhs_connecting) return (int(lhs_connecting) < int(rhs_connecting));

		// a lower value of connected_time means it's been waiting
		// longer. This is a less-than comparison, so if lhs has
		// waited longer than rhs, we should return false.
		return lhs->connected_time() > rhs->connected_time();
	}

	} // anonymous namespace

	bool torrent::attach_peer(peer_connection* p) try
	{
//		INVARIANT_CHECK;

#ifdef TORRENT_USE_OPENSSL
#ifdef TORRENT_MACOS_DEPRECATED_LIBCRYPTO
#pragma clang diagnostic push
#pragma clang diagnostic ignored "-Wdeprecated-declarations"
#endif
		if (is_ssl_torrent())
		{
			// if this is an SSL torrent, don't allow non SSL peers on it
			std::shared_ptr<aux::socket_type> s = p->get_socket();

			//
#define SSL(t) aux::socket_type_int_impl<ssl_stream<t>>::value: \
			ssl_conn = s->get<ssl_stream<t>>()->native_handle(); \
			break;

			SSL* ssl_conn = nullptr;

			switch (s->type())
			{
				case SSL(tcp::socket)
				case SSL(socks5_stream)
				case SSL(http_stream)
				case SSL(utp_stream)
			};

#undef SSL

			if (ssl_conn == nullptr)
			{
				// don't allow non SSL peers on SSL torrents
				p->disconnect(errors::requires_ssl_connection, operation_t::bittorrent);
				return false;
			}

			if (!m_ssl_ctx)
			{
				// we don't have a valid cert, don't accept any connection!
				p->disconnect(errors::invalid_ssl_cert, operation_t::ssl_handshake);
				return false;
			}

			if (SSL_get_SSL_CTX(ssl_conn) != m_ssl_ctx->native_handle())
			{
				// if the SSL_CTX associated with this connection is
				// not the one belonging to this torrent, the SSL handshake
				// connected to one torrent, and the BitTorrent protocol
				// to a different one. This is probably an attempt to circumvent
				// access control. Don't allow it.
				p->disconnect(errors::invalid_ssl_cert, operation_t::bittorrent);
				return false;
			}
		}
#ifdef TORRENT_MACOS_DEPRECATED_LIBCRYPTO
#pragma clang diagnostic pop
#endif
#else // TORRENT_USE_OPENSSL
		if (is_ssl_torrent())
		{
			// Don't accidentally allow seeding of SSL torrents, just
			// because libtorrent wasn't built with SSL support
			p->disconnect(errors::requires_ssl_connection, operation_t::ssl_handshake);
			return false;
		}
#endif // TORRENT_USE_OPENSSL

		TORRENT_ASSERT(p != nullptr);
		TORRENT_ASSERT(!p->is_outgoing());

		m_has_incoming = true;

		if (m_apply_ip_filter
			&& m_ip_filter
			&& m_ip_filter->access(p->remote().address()) & ip_filter::blocked)
		{
			if (m_ses.alerts().should_post<peer_blocked_alert>())
				m_ses.alerts().emplace_alert<peer_blocked_alert>(get_handle()
					, p->remote(), peer_blocked_alert::ip_filter);
			p->disconnect(errors::banned_by_ip_filter, operation_t::bittorrent);
			return false;
		}

		if (!is_downloading_state(m_state)
			&& valid_metadata())
		{
			p->disconnect(errors::torrent_not_ready, operation_t::bittorrent);
			return false;
		}

		if (!m_ses.has_connection(p))
		{
			p->disconnect(errors::peer_not_constructed, operation_t::bittorrent);
			return false;
		}

		if (m_ses.is_aborted())
		{
			p->disconnect(errors::session_closing, operation_t::bittorrent);
			return false;
		}

		int connection_limit_factor = 0;
		for (int i = 0; i < p->num_classes(); ++i)
		{
			peer_class_t pc = p->class_at(i);
			if (m_ses.peer_classes().at(pc) == nullptr) continue;
			int f = m_ses.peer_classes().at(pc)->connection_limit_factor;
			if (connection_limit_factor < f) connection_limit_factor = f;
		}
		if (connection_limit_factor == 0) connection_limit_factor = 100;

		std::int64_t const limit = std::int64_t(m_max_connections) * 100 / connection_limit_factor;

		bool maybe_replace_peer = false;

		if (m_connections.end_index() >= limit)
		{
			// if more than 10% of the connections are outgoing
			// connection attempts that haven't completed yet,
			// disconnect one of them and let this incoming
			// connection through.
			if (m_num_connecting > m_max_connections / 10)
			{
				// find one of the connecting peers and disconnect it
				// find any peer that's connecting (i.e. a half-open TCP connection)
				// that's also not disconnecting
				// disconnect the peer that's been waiting to establish a connection
				// the longest
				auto i = std::max_element(begin(), end(), &connecting_time_compare);

				if (i == end() || !(*i)->is_connecting() || (*i)->is_disconnecting())
				{
					// this seems odd, but we might as well handle it
					p->disconnect(errors::too_many_connections, operation_t::bittorrent);
					return false;
				}
				(*i)->disconnect(errors::too_many_connections, operation_t::bittorrent);

				// if this peer was let in via connections slack,
				// it has done its duty of causing the disconnection
				// of another peer
				p->peer_disconnected_other();
			}
			else
			{
				maybe_replace_peer = true;
			}
		}

#ifndef TORRENT_DISABLE_EXTENSIONS
		for (auto& ext : m_extensions)
		{
			std::shared_ptr<peer_plugin> pp(ext->new_connection(
					peer_connection_handle(p->self())));
			if (pp) p->add_extension(pp);
		}
#endif
		torrent_state st = get_peer_list_state();
		need_peer_list();
		if (!m_peer_list->new_connection(*p, m_ses.session_time(), &st))
		{
			peers_erased(st.erased);
#ifndef TORRENT_DISABLE_LOGGING
			if (should_log())
			{
				debug_log("CLOSING CONNECTION \"%s\" peer list full "
					"connections: %d limit: %d"
					, print_endpoint(p->remote()).c_str()
					, num_peers()
					, m_max_connections);
			}
#endif
			p->disconnect(errors::too_many_connections, operation_t::bittorrent);
			return false;
		}
		peers_erased(st.erased);

		m_peers_to_disconnect.reserve(m_connections.size() + 1);
		m_connections.reserve(m_connections.size() + 1);

#if TORRENT_USE_ASSERTS
		error_code ec;
		TORRENT_ASSERT(p->remote() == p->get_socket()->remote_endpoint(ec) || ec);
#endif

		TORRENT_ASSERT(p->peer_info_struct() != nullptr);

		// we need to do this after we've added the peer to the peer_list
		// since that's when the peer is assigned its peer_info object,
		// which holds the rank
		if (maybe_replace_peer)
		{
			// now, find the lowest rank peer and disconnect that
			// if it's lower rank than the incoming connection
			peer_connection* peer = find_lowest_ranking_peer();

			// TODO: 2 if peer is a really good peer, maybe we shouldn't disconnect it
			// perhaps this logic should be disabled if we have too many idle peers
			// (with some definition of idle)
			if (peer != nullptr && peer->peer_rank() < p->peer_rank())
			{
#ifndef TORRENT_DISABLE_LOGGING
				if (should_log())
				{
					debug_log("CLOSING CONNECTION \"%s\" peer list full (low peer rank) "
						"connections: %d limit: %d"
						, print_endpoint(peer->remote()).c_str()
						, num_peers()
						, m_max_connections);
				}
#endif
				peer->disconnect(errors::too_many_connections, operation_t::bittorrent);
				p->peer_disconnected_other();
			}
			else
			{
#ifndef TORRENT_DISABLE_LOGGING
				if (should_log())
				{
					debug_log("CLOSING CONNECTION \"%s\" peer list full (low peer rank) "
						"connections: %d limit: %d"
						, print_endpoint(p->remote()).c_str()
						, num_peers()
						, m_max_connections);
				}
#endif
				p->disconnect(errors::too_many_connections, operation_t::bittorrent);
				// we have to do this here because from the peer's point of view
				// it wasn't really attached to the torrent, but we do need
				// to let peer_list know we're removing it
				remove_peer(p->self());
				return false;
			}
		}

#if TORRENT_USE_INVARIANT_CHECKS
		if (m_peer_list) m_peer_list->check_invariant();
#endif

		if (m_share_mode)
			recalc_share_mode();

		// once we add the peer to our m_connections list, we can't throw an
		// exception. That will end up violating an invariant between the session,
		// torrent and peers
		TORRENT_ASSERT(sorted_find(m_connections, p) == m_connections.end());
		TORRENT_ASSERT(m_iterating_connections == 0);
		sorted_insert(m_connections, p);
		update_want_peers();
		update_want_tick();

		if (p->peer_info_struct() && p->peer_info_struct()->seed)
		{
			TORRENT_ASSERT(m_num_seeds < 0xffff);
			++m_num_seeds;
		}

#ifndef TORRENT_DISABLE_LOGGING
		debug_log("incoming peer (%d)", num_peers());
#endif

#ifndef TORRENT_DISABLE_LOGGING
		if (should_log()) try
		{
			debug_log("ATTACHED CONNECTION \"%s\" connections: %d limit: %d"
				, print_endpoint(p->remote()).c_str(), num_peers()
				, m_max_connections);
		}
		catch (std::exception const&) {}
#endif

		return true;
	}
	catch (...)
	{
		p->disconnect(errors::torrent_not_ready, operation_t::bittorrent);
		// from the peer's point of view it was never really added to the torrent.
		// So we need to clean it up here before propagating the error
		remove_peer(p->self());
		return false;
	}

	bool torrent::want_tick() const
	{
		if (m_abort) return false;

		if (num_peers() > 0) return true;

		// we might want to connect web seeds
		if (!is_finished() && !m_web_seeds.empty() && m_files_checked)
			return true;

		if (m_stat.low_pass_upload_rate() > 0 || m_stat.low_pass_download_rate() > 0)
			return true;

		// if we don't get ticks we won't become inactive
		if (!m_paused && !m_inactive) return true;

		return false;
	}

	void torrent::update_want_tick()
	{
		update_list(aux::session_interface::torrent_want_tick, want_tick());
	}

	// this function adjusts which lists this torrent is part of (checking,
	// seeding or downloading)
	void torrent::update_state_list()
	{
		bool is_checking = false;
		bool is_downloading = false;
		bool is_seeding = false;

		if (is_auto_managed() && !has_error())
		{
			if (m_state == torrent_status::checking_files
				|| m_state == torrent_status::allocating)
			{
				is_checking = true;
			}
			else if (m_state == torrent_status::downloading_metadata
				|| m_state == torrent_status::downloading
				|| m_state == torrent_status::finished
				|| m_state == torrent_status::seeding)
			{
				// torrents that are started (not paused) and
				// inactive are not part of any list. They will not be touched because
				// they are inactive
				if (is_finished())
					is_seeding = true;
				else
					is_downloading = true;
			}
		}

		update_list(aux::session_interface::torrent_downloading_auto_managed
			, is_downloading);
		update_list(aux::session_interface::torrent_seeding_auto_managed
			, is_seeding);
		update_list(aux::session_interface::torrent_checking_auto_managed
			, is_checking);
	}

	// returns true if this torrent is interested in connecting to more peers
	bool torrent::want_peers() const
	{
		// if all our connection slots are taken, we can't connect to more
		if (num_peers() >= int(m_max_connections)) return false;

		// if we're paused, obviously we're not connecting to peers
		if (is_paused() || m_abort || m_graceful_pause_mode) return false;

		if ((m_state == torrent_status::checking_files
			|| m_state == torrent_status::checking_resume_data)
			&& valid_metadata())
			return false;

		// if we don't know of any more potential peers to connect to, there's
		// no point in trying
		if (!m_peer_list || m_peer_list->num_connect_candidates() == 0)
			return false;

		// if the user disabled outgoing connections for seeding torrents,
		// don't make any
		if (!settings().get_bool(settings_pack::seeding_outgoing_connections)
			&& (m_state == torrent_status::seeding
				|| m_state == torrent_status::finished))
			return false;

		return true;
	}

	bool torrent::want_peers_download() const
	{
		return (m_state == torrent_status::downloading
			|| m_state == torrent_status::downloading_metadata)
			&& want_peers();
	}

	bool torrent::want_peers_finished() const
	{
		return (m_state == torrent_status::finished
			|| m_state == torrent_status::seeding)
			&& want_peers();
	}

	void torrent::update_want_peers()
	{
		update_list(aux::session_interface::torrent_want_peers_download, want_peers_download());
		update_list(aux::session_interface::torrent_want_peers_finished, want_peers_finished());
	}

	void torrent::update_want_scrape()
	{
		update_list(aux::session_interface::torrent_want_scrape
			, m_paused && m_auto_managed && !m_abort);
	}

	namespace {

#ifndef TORRENT_DISABLE_LOGGING
	char const* list_name(torrent_list_index_t const idx)
	{
#define TORRENT_LIST_NAME(n) case static_cast<int>(aux::session_interface:: n): return #n;
		switch (static_cast<int>(idx))
		{
			TORRENT_LIST_NAME(torrent_state_updates);
			TORRENT_LIST_NAME(torrent_want_tick);
			TORRENT_LIST_NAME(torrent_want_peers_download);
			TORRENT_LIST_NAME(torrent_want_peers_finished);
			TORRENT_LIST_NAME(torrent_want_scrape);
			TORRENT_LIST_NAME(torrent_downloading_auto_managed);
			TORRENT_LIST_NAME(torrent_seeding_auto_managed);
			TORRENT_LIST_NAME(torrent_checking_auto_managed);
			default: TORRENT_ASSERT_FAIL_VAL(idx);
		}
#undef TORRENT_LIST_NAME
		return "";
	}
#endif // TORRENT_DISABLE_LOGGING

	} // anonymous namespace

	void torrent::update_list(torrent_list_index_t const list, bool in)
	{
		link& l = m_links[list];
		aux::vector<torrent*>& v = m_ses.torrent_list(list);

		if (in)
		{
			if (l.in_list()) return;
			l.insert(v, this);
		}
		else
		{
			if (!l.in_list()) return;
			l.unlink(v, list);
		}

#ifndef TORRENT_DISABLE_LOGGING
		if (should_log())
			debug_log("*** UPDATE LIST [ %s : %d ]", list_name(list), int(in));
#endif
	}

	void torrent::disconnect_all(error_code const& ec, operation_t op)
	{
		TORRENT_ASSERT(m_iterating_connections == 0);
		for (auto const& p : m_connections)
		{
			TORRENT_INCREMENT(m_iterating_connections);
			TORRENT_ASSERT(p->associated_torrent().lock().get() == this);
			p->disconnect(ec, op);
		}

		update_want_peers();
		update_want_tick();
	}

	namespace {

	// this returns true if lhs is a better disconnect candidate than rhs
	bool compare_disconnect_peer(peer_connection const* lhs, peer_connection const* rhs)
	{
		// prefer to disconnect peers that are already disconnecting
		if (lhs->is_disconnecting() != rhs->is_disconnecting())
			return lhs->is_disconnecting();

		// prefer to disconnect peers we're not interested in
		if (lhs->is_interesting() != rhs->is_interesting())
			return rhs->is_interesting();

		// prefer to disconnect peers that are not seeds
		if (lhs->is_seed() != rhs->is_seed())
			return rhs->is_seed();

		// prefer to disconnect peers that are on parole
		if (lhs->on_parole() != rhs->on_parole())
			return lhs->on_parole();

		// prefer to disconnect peers that send data at a lower rate
		std::int64_t lhs_transferred = lhs->statistics().total_payload_download();
		std::int64_t rhs_transferred = rhs->statistics().total_payload_download();

		time_point const now = aux::time_now();
		std::int64_t const lhs_time_connected = total_seconds(now - lhs->connected_time());
		std::int64_t const rhs_time_connected = total_seconds(now - rhs->connected_time());

		lhs_transferred /= lhs_time_connected + 1;
		rhs_transferred /= (rhs_time_connected + 1);
		if (lhs_transferred != rhs_transferred)
			return lhs_transferred < rhs_transferred;

		// prefer to disconnect peers that chokes us
		if (lhs->is_choked() != rhs->is_choked())
			return lhs->is_choked();

		return lhs->last_received() < rhs->last_received();
	}

	} // anonymous namespace

	int torrent::disconnect_peers(int const num, error_code const& ec)
	{
		INVARIANT_CHECK;

#if TORRENT_USE_ASSERTS
		// make sure we don't have any dangling pointers
		for (auto p : m_connections)
		{
			TORRENT_INCREMENT(m_iterating_connections);
			TORRENT_ASSERT(m_ses.has_peer(p));
		}
#endif
		aux::vector<peer_connection*> to_disconnect;
		to_disconnect.resize(num);
		auto end = std::partial_sort_copy(m_connections.begin(), m_connections.end()
			, to_disconnect.begin(), to_disconnect.end(), compare_disconnect_peer);
		for (auto p : range(to_disconnect.begin(), end))
		{
			TORRENT_ASSERT(p->associated_torrent().lock().get() == this);
			p->disconnect(ec, operation_t::bittorrent);
		}
		return static_cast<int>(end - to_disconnect.begin());
	}

	// called when torrent is finished (all interesting
	// pieces have been downloaded)
	void torrent::finished()
	{
		update_state_list();

		INVARIANT_CHECK;

		TORRENT_ASSERT(is_finished());

		set_state(torrent_status::finished);
		set_queue_position(no_pos);

		m_became_finished = aux::time_now32();

		// we have to call completed() before we start
		// disconnecting peers, since there's an assert
		// to make sure we're cleared the piece picker
		if (is_seed()) completed();

		send_upload_only();
		state_updated();

		if (m_completed_time == 0)
			m_completed_time = time(nullptr);

		// disconnect all seeds
		if (settings().get_bool(settings_pack::close_redundant_connections))
		{
			// TODO: 1 should disconnect all peers that have the pieces we have
			// not just seeds. It would be pretty expensive to check all pieces
			// for all peers though
			std::vector<peer_connection*> seeds;
			for (auto const p : m_connections)
			{
				TORRENT_INCREMENT(m_iterating_connections);
				TORRENT_ASSERT(p->associated_torrent().lock().get() == this);
				if (p->upload_only())
				{
#ifndef TORRENT_DISABLE_LOGGING
					p->peer_log(peer_log_alert::info, "SEED", "CLOSING CONNECTION");
#endif
					seeds.push_back(p);
				}
			}
			for (auto& p : seeds)
				p->disconnect(errors::torrent_finished, operation_t::bittorrent, 0);
		}

		if (m_abort) return;

		update_want_peers();

		if (m_storage)
		{
			// we need to keep the object alive during this operation
			m_ses.disk_thread().async_release_files(m_storage
				, std::bind(&torrent::on_cache_flushed, shared_from_this(), false));
		}

		// this torrent just completed downloads, which means it will fall
		// under a different limit with the auto-manager. Make sure we
		// update auto-manage torrents in that case
		if (m_auto_managed)
			m_ses.trigger_auto_manage();
	}

	// this is called when we were finished, but some files were
	// marked for downloading, and we are no longer finished
	void torrent::resume_download()
	{
		// the invariant doesn't hold here, because it expects the torrent
		// to be in downloading state (which it will be set to shortly)
//		INVARIANT_CHECK;

		TORRENT_ASSERT(m_state != torrent_status::checking_resume_data
			&& m_state != torrent_status::checking_files
			&& m_state != torrent_status::allocating);

		// we're downloading now, which means we're no longer in seed mode
		if (m_seed_mode)
			leave_seed_mode(seed_mode_t::check_files);

		TORRENT_ASSERT(!is_finished());
		set_state(torrent_status::downloading);
		set_queue_position(last_pos);

		m_completed_time = 0;

#ifndef TORRENT_DISABLE_LOGGING
		debug_log("*** RESUME_DOWNLOAD");
#endif
		send_upload_only();
		update_want_tick();
		update_state_list();
	}

	void torrent::maybe_done_flushing()
	{
		if (!has_picker()) return;

		if (m_picker->is_seeding())
		{
			// no need for the piece picker anymore
			// when we're suggesting read cache pieces, we
			// still need the piece picker, to keep track
			// of availability counts for pieces
			if (settings().get_int(settings_pack::suggest_mode)
				!= settings_pack::suggest_read_cache)
			{
				m_picker.reset();
				m_file_progress.clear();
			}
			m_have_all = true;
		}
		update_gauge();
	}

	// called when torrent is complete. i.e. all pieces downloaded
	// not necessarily flushed to disk
	void torrent::completed()
	{
		maybe_done_flushing();

		set_state(torrent_status::seeding);
		m_became_seed = aux::time_now32();

		if (!m_announcing) return;

		time_point32 const now = aux::time_now32();
		for (auto& t : m_trackers)
		{
			for (auto& aep : t.endpoints)
			{
				if (aep.complete_sent) continue;
				aep.next_announce = now;
				aep.min_announce = now;
			}
		}
		announce_with_tracker();
	}

	// this will move the tracker with the given index
	// to a prioritized position in the list (move it towards
	// the beginning) and return the new index to the tracker.
	int torrent::prioritize_tracker(int index)
	{
		INVARIANT_CHECK;

		TORRENT_ASSERT(index >= 0);
		TORRENT_ASSERT(index < int(m_trackers.size()));
		if (index >= int(m_trackers.size())) return -1;

		while (index > 0 && m_trackers[index].tier == m_trackers[index - 1].tier)
		{
			using std::swap;
			swap(m_trackers[index], m_trackers[index - 1]);
			if (m_last_working_tracker == index) --m_last_working_tracker;
			else if (m_last_working_tracker == index - 1) ++m_last_working_tracker;
			--index;
		}
		return index;
	}

	int torrent::deprioritize_tracker(int index)
	{
		INVARIANT_CHECK;

		TORRENT_ASSERT(index >= 0);
		TORRENT_ASSERT(index < int(m_trackers.size()));
		if (index >= int(m_trackers.size())) return -1;

		while (index < int(m_trackers.size()) - 1 && m_trackers[index].tier == m_trackers[index + 1].tier)
		{
			using std::swap;
			swap(m_trackers[index], m_trackers[index + 1]);
			if (m_last_working_tracker == index) ++m_last_working_tracker;
			else if (m_last_working_tracker == index + 1) --m_last_working_tracker;
			++index;
		}
		return index;
	}

	void torrent::files_checked()
	{
		TORRENT_ASSERT(is_single_thread());
		TORRENT_ASSERT(m_torrent_file->is_valid());

		if (m_abort)
		{
#ifndef TORRENT_DISABLE_LOGGING
			debug_log("files_checked(), paused");
#endif
			return;
		}

		// calling pause will also trigger the auto managed
		// recalculation
		// if we just got here by downloading the metadata,
		// just keep going, no need to disconnect all peers just
		// to restart the torrent in a second
		if (m_auto_managed)
		{
			// if this is an auto managed torrent, force a recalculation
			// of which torrents to have active
			m_ses.trigger_auto_manage();
		}

		if (!is_seed())
		{
			// turn off super seeding if we're not a seed
			if (m_super_seeding)
			{
				m_super_seeding = false;
				set_need_save_resume();
				state_updated();
			}

			if (m_state != torrent_status::finished && is_finished())
				finished();
		}
		else
		{
			for (auto& t : m_trackers)
				for (auto& aep : t.endpoints)
					aep.complete_sent = true;

			if (m_state != torrent_status::finished
				&& m_state != torrent_status::seeding)
				finished();
		}

		// we might be finished already, in which case we should
		// not switch to downloading mode. If all files are
		// filtered, we're finished when we start.
		if (m_state != torrent_status::finished
			&& m_state != torrent_status::seeding
			&& !m_seed_mode)
		{
			set_state(torrent_status::downloading);
		}

		INVARIANT_CHECK;

		if (m_ses.alerts().should_post<torrent_checked_alert>())
		{
			m_ses.alerts().emplace_alert<torrent_checked_alert>(
				get_handle());
		}

#ifndef TORRENT_DISABLE_EXTENSIONS
		for (auto& ext : m_extensions)
		{
			ext->on_files_checked();
		}
#endif

		bool const notify_initialized = !m_connections_initialized;
		m_connections_initialized = true;
		m_files_checked = true;

		update_want_tick();

		for (auto pc : m_connections)
		{
			TORRENT_INCREMENT(m_iterating_connections);
			// all peer connections have to initialize themselves now that the metadata
			// is available
			if (notify_initialized)
			{
				if (pc->is_disconnecting()) continue;
				pc->on_metadata_impl();
				if (pc->is_disconnecting()) continue;
				pc->init();
			}

#ifndef TORRENT_DISABLE_LOGGING
			pc->peer_log(peer_log_alert::info, "ON_FILES_CHECKED");
#endif
			if (pc->is_interesting() && !pc->has_peer_choked())
			{
				if (request_a_block(*this, *pc))
				{
					inc_stats_counter(counters::unchoke_piece_picks);
					pc->send_block_requests();
				}
			}
		}

		start_announcing();

		maybe_connect_web_seeds();
	}

	alert_manager& torrent::alerts() const
	{
		TORRENT_ASSERT(is_single_thread());
		return m_ses.alerts();
	}

	bool torrent::is_seed() const
	{
		if (!valid_metadata()) return false;
		if (m_seed_mode) return true;
		if (m_have_all) return true;
		if (m_picker && m_picker->num_passed() == m_picker->num_pieces()) return true;
		return m_state == torrent_status::seeding;
	}

	bool torrent::is_finished() const
	{
		if (is_seed()) return true;

		// this is slightly different from m_picker->is_finished()
		// because any piece that has *passed* is considered here,
		// which may be more than the piece we *have* (i.e. written to disk)
		// keep in mind that num_filtered() does not include pieces we
		// have that are filtered
		return valid_metadata() && has_picker()
			&& m_torrent_file->num_pieces() - m_picker->num_filtered() - m_picker->num_passed() == 0;
	}

	bool torrent::is_inactive() const
	{
		if (!settings().get_bool(settings_pack::dont_count_slow_torrents))
			return false;
		return m_inactive;
	}

	std::string torrent::save_path() const
	{
		return m_save_path;
	}

	void torrent::rename_file(file_index_t const index, std::string name)
	{
		INVARIANT_CHECK;

		file_storage const& fs = m_torrent_file->files();
		TORRENT_ASSERT(index >= file_index_t(0));
		TORRENT_ASSERT(index < fs.end_file());
		TORRENT_UNUSED(fs);

		// storage may be nullptr during shutdown
		if (!m_storage)
		{
			if (alerts().should_post<file_rename_failed_alert>())
				alerts().emplace_alert<file_rename_failed_alert>(get_handle()
					, index, errors::session_is_closing);
			return;
		}

		m_ses.disk_thread().async_rename_file(m_storage, index, std::move(name)
			, std::bind(&torrent::on_file_renamed, shared_from_this(), _1, _2, _3));
	}

	void torrent::move_storage(std::string const& save_path, move_flags_t const flags)
	{
		TORRENT_ASSERT(is_single_thread());
		INVARIANT_CHECK;

		if (m_abort)
		{
			if (alerts().should_post<storage_moved_failed_alert>())
				alerts().emplace_alert<storage_moved_failed_alert>(get_handle()
					, boost::asio::error::operation_aborted
					, "", operation_t::unknown);
			return;
		}

		// if we don't have metadata yet, we don't know anything about the file
		// structure and we have to assume we don't have any file.
		if (!valid_metadata())
		{
			if (alerts().should_post<storage_moved_alert>())
				alerts().emplace_alert<storage_moved_alert>(get_handle(), save_path);
#if TORRENT_USE_UNC_PATHS
			std::string path = canonicalize_path(save_path);
#else
			std::string const& path = save_path;
#endif
			m_save_path = complete(path);
			return;
		}

		// storage may be nullptr during shutdown
		if (m_storage)
		{
#if TORRENT_USE_UNC_PATHS
			std::string path = canonicalize_path(save_path);
#else
			std::string path = save_path;
#endif
			m_ses.disk_thread().async_move_storage(m_storage, std::move(path), flags
				, std::bind(&torrent::on_storage_moved, shared_from_this(), _1, _2, _3));
			m_moving_storage = true;
		}
		else
		{
#if TORRENT_USE_UNC_PATHS
			m_save_path = canonicalize_path(save_path);
#else

			m_save_path = save_path;
#endif
			set_need_save_resume();

			if (alerts().should_post<storage_moved_alert>())
			{
				alerts().emplace_alert<storage_moved_alert>(get_handle(), m_save_path);
			}
		}
	}

	void torrent::on_storage_moved(status_t const status, std::string const& path
		, storage_error const& error) try
	{
		TORRENT_ASSERT(is_single_thread());

		m_moving_storage = false;
		if (status == status_t::no_error
			|| status == status_t::need_full_check)
		{
			if (alerts().should_post<storage_moved_alert>())
				alerts().emplace_alert<storage_moved_alert>(get_handle(), path);
			m_save_path = path;
			set_need_save_resume();
			if (status == status_t::need_full_check)
				force_recheck();
		}
		else
		{
			if (alerts().should_post<storage_moved_failed_alert>())
				alerts().emplace_alert<storage_moved_failed_alert>(get_handle(), error.ec
					, resolve_filename(error.file()), error.operation);
		}
	}
	catch (...) { handle_exception(); }

	torrent_handle torrent::get_handle()
	{
		TORRENT_ASSERT(is_single_thread());
		return torrent_handle(shared_from_this());
	}

	aux::session_settings const& torrent::settings() const
	{
		TORRENT_ASSERT(is_single_thread());
		return m_ses.settings();
	}

#if TORRENT_USE_INVARIANT_CHECKS
	void torrent::check_invariant() const
	{
		// the piece picker and the file progress states are supposed to be
		// created in sync
		TORRENT_ASSERT(has_picker() == !m_file_progress.empty());
		TORRENT_ASSERT(current_stats_state() == int(m_current_gauge_state + counters::num_checking_torrents)
			|| m_current_gauge_state == no_gauge_state);

		TORRENT_ASSERT(m_sequence_number == no_pos
			|| m_ses.verify_queue_position(this, m_sequence_number));

		for (auto const& i : m_time_critical_pieces)
		{
			TORRENT_ASSERT(!is_seed());
			TORRENT_ASSERT(!has_picker() || !m_picker->have_piece(i.piece));
		}

		switch (current_stats_state())
		{
			case counters::num_error_torrents: TORRENT_ASSERT(has_error()); break;
			case counters::num_checking_torrents:
#if TORRENT_ABI_VERSION == 1
				TORRENT_ASSERT(state() == torrent_status::checking_files
					|| state() == torrent_status::queued_for_checking);
#else
				TORRENT_ASSERT(state() == torrent_status::checking_files);
#endif
				break;
			case counters::num_seeding_torrents: TORRENT_ASSERT(is_seed()); break;
			case counters::num_upload_only_torrents: TORRENT_ASSERT(is_upload_only()); break;
			case counters::num_stopped_torrents: TORRENT_ASSERT(!is_auto_managed()
				&& (m_paused || m_graceful_pause_mode));
				break;
			case counters::num_queued_seeding_torrents:
				TORRENT_ASSERT((m_paused || m_graceful_pause_mode) && is_seed()); break;
		}

		if (m_torrent_file)
		{
			TORRENT_ASSERT(m_info_hash == m_torrent_file->info_hash());
		}

#if TORRENT_USE_ASSERTS
		for (torrent_list_index_t i{}; i != m_links.end_index(); ++i)
		{
			if (!m_links[i].in_list()) continue;
			int const index = m_links[i].index;

			TORRENT_ASSERT(index >= 0);
			TORRENT_ASSERT(index < int(m_ses.torrent_list(i).size()));
		}
#endif

		TORRENT_ASSERT(want_peers_download() == m_links[aux::session_interface::torrent_want_peers_download].in_list());
		TORRENT_ASSERT(want_peers_finished() == m_links[aux::session_interface::torrent_want_peers_finished].in_list());
		TORRENT_ASSERT(want_tick() == m_links[aux::session_interface::torrent_want_tick].in_list());
		TORRENT_ASSERT((m_paused && m_auto_managed && !m_abort) == m_links[aux::session_interface::torrent_want_scrape].in_list());

		bool is_checking = false;
		bool is_downloading = false;
		bool is_seeding = false;

		if (is_auto_managed() && !has_error())
		{
			if (m_state == torrent_status::checking_files
				|| m_state == torrent_status::allocating)
			{
				is_checking = true;
			}
			else if (m_state == torrent_status::downloading_metadata
				|| m_state == torrent_status::downloading
				|| m_state == torrent_status::finished
				|| m_state == torrent_status::seeding)
			{
				if (is_finished())
					is_seeding = true;
				else
					is_downloading = true;
			}
		}

		TORRENT_ASSERT(m_links[aux::session_interface::torrent_checking_auto_managed].in_list()
			== is_checking);
		TORRENT_ASSERT(m_links[aux::session_interface::torrent_downloading_auto_managed].in_list()
			== is_downloading);
		TORRENT_ASSERT(m_links[aux::session_interface::torrent_seeding_auto_managed].in_list()
			== is_seeding);

		if (m_seed_mode)
		{
			TORRENT_ASSERT(is_seed());
		}

		TORRENT_ASSERT(is_single_thread());
		// this fires during disconnecting peers
		if (is_paused()) TORRENT_ASSERT(num_peers() == 0 || m_graceful_pause_mode);

		int seeds = 0;
		int num_uploads = 0;
		int num_connecting = 0;
		int num_connecting_seeds = 0;
		std::map<piece_block, int> num_requests;
		for (peer_connection const* peer : *this)
		{
			peer_connection const& p = *peer;

			if (p.is_connecting()) ++num_connecting;

			if (p.is_connecting() && p.peer_info_struct()->seed)
				++num_connecting_seeds;

			if (p.peer_info_struct() && p.peer_info_struct()->seed)
				++seeds;

			for (auto const& j : p.request_queue())
			{
				if (!j.not_wanted && !j.timed_out) ++num_requests[j.block];
			}

			for (auto const& j : p.download_queue())
			{
				if (!j.not_wanted && !j.timed_out) ++num_requests[j.block];
			}

			if (!p.is_choked() && !p.ignore_unchoke_slots()) ++num_uploads;
			torrent* associated_torrent = p.associated_torrent().lock().get();
			if (associated_torrent != this && associated_torrent != nullptr)
				TORRENT_ASSERT_FAIL();
		}
		TORRENT_ASSERT_VAL(num_uploads == int(m_num_uploads), int(m_num_uploads) - num_uploads);
		TORRENT_ASSERT_VAL(seeds == int(m_num_seeds), int(m_num_seeds) - seeds);
		TORRENT_ASSERT_VAL(num_connecting == int(m_num_connecting), int(m_num_connecting) - num_connecting);
		TORRENT_ASSERT_VAL(num_connecting_seeds == int(m_num_connecting_seeds)
			, int(m_num_connecting_seeds) - num_connecting_seeds);
		TORRENT_ASSERT_VAL(int(m_num_uploads) <= num_peers(), m_num_uploads - num_peers());
		TORRENT_ASSERT_VAL(int(m_num_seeds) <= num_peers(), m_num_seeds - num_peers());
		TORRENT_ASSERT_VAL(int(m_num_connecting) <= num_peers(), int(m_num_connecting) - num_peers());
		TORRENT_ASSERT_VAL(int(m_num_connecting_seeds) <= num_peers(), int(m_num_connecting_seeds) - num_peers());
		TORRENT_ASSERT_VAL(int(m_num_connecting) + int(m_num_seeds) >= int(m_num_connecting_seeds)
			, int(m_num_connecting_seeds) - (int(m_num_connecting) + int(m_num_seeds)));
		TORRENT_ASSERT_VAL(int(m_num_connecting) + int(m_num_seeds) - int(m_num_connecting_seeds) <= num_peers()
			, num_peers() - (int(m_num_connecting) + int(m_num_seeds) - int(m_num_connecting_seeds)));

		if (has_picker())
		{
			for (std::map<piece_block, int>::iterator i = num_requests.begin()
				, end(num_requests.end()); i != end; ++i)
			{
				piece_block b = i->first;
				int count = i->second;
				int picker_count = m_picker->num_peers(b);
				// if we're no longer downloading the piece
				// (for instance, it may be fully downloaded and waiting
				// for the hash check to return), the piece picker always
				// returns 0 requests, regardless of how many peers may still
				// have the block in their queue
				if (!m_picker->is_downloaded(b) && m_picker->is_downloading(b.piece_index))
				{
					if (picker_count != count)
					{
						std::fprintf(stderr, "picker count discrepancy: "
							"picker: %d != peerlist: %d\n", picker_count, count);

						for (const_peer_iterator j = this->begin(); j != this->end(); ++j)
						{
							peer_connection const& p = *(*j);
							std::fprintf(stderr, "peer: %s\n", print_endpoint(p.remote()).c_str());
							for (auto const& k : p.request_queue())
							{
								std::fprintf(stderr, "  rq: (%d, %d) %s %s %s\n"
									, static_cast<int>(k.block.piece_index)
									, k.block.block_index, k.not_wanted ? "not-wanted" : ""
									, k.timed_out ? "timed-out" : "", k.busy ? "busy": "");
							}
							for (auto const& k : p.download_queue())
							{
								std::fprintf(stderr, "  dq: (%d, %d) %s %s %s\n"
									, static_cast<int>(k.block.piece_index)
									, k.block.block_index, k.not_wanted ? "not-wanted" : ""
									, k.timed_out ? "timed-out" : "", k.busy ? "busy": "");
							}
						}
						TORRENT_ASSERT_FAIL();
					}
				}
			}
			TORRENT_ASSERT(num_have() >= m_picker->num_have_filtered());
		}

		if (valid_metadata())
		{
			TORRENT_ASSERT(m_abort || m_error || !m_picker || m_picker->num_pieces() == m_torrent_file->num_pieces());
		}
		else
		{
			TORRENT_ASSERT(m_abort || m_error || !m_picker || m_picker->num_pieces() == 0);
		}

#ifdef TORRENT_EXPENSIVE_INVARIANT_CHECKS
		// make sure we haven't modified the peer object
		// in a way that breaks the sort order
		if (m_peer_list && m_peer_list->begin() != m_peer_list->end())
		{
			auto i = m_peer_list->begin();
			auto p = i++;
			auto end(m_peer_list->end());
			peer_address_compare cmp;
			for (; i != end; ++i, ++p)
			{
				TORRENT_ASSERT(!cmp(*i, *p));
			}
		}
#endif

		std::int64_t total_done = quantized_bytes_done();
		if (m_torrent_file->is_valid())
		{
			if (is_seed())
				TORRENT_ASSERT(total_done == m_torrent_file->total_size());
			else
				TORRENT_ASSERT(total_done != m_torrent_file->total_size() || !m_files_checked);

			TORRENT_ASSERT(block_size() <= m_torrent_file->piece_length());
		}
		else
		{
			TORRENT_ASSERT(total_done == 0);
		}
/*
		if (m_picker && !m_abort)
		{
			// make sure that pieces that have completed the download
			// of all their blocks are in the disk io thread's queue
			// to be checked.
			std::vector<piece_picker::downloading_piece> dl_queue
				= m_picker->get_download_queue();
			for (std::vector<piece_picker::downloading_piece>::const_iterator i =
				dl_queue.begin(); i != dl_queue.end(); ++i)
			{
				const int blocks_per_piece = m_picker->blocks_in_piece(i->index);

				bool complete = true;
				for (int j = 0; j < blocks_per_piece; ++j)
				{
					if (i->info[j].state == piece_picker::block_info::state_finished)
						continue;
					complete = false;
					break;
				}
				TORRENT_ASSERT(complete);
			}
		}
*/
		if (m_files_checked && valid_metadata())
		{
			TORRENT_ASSERT(block_size() > 0);
		}
	}
#endif

	void torrent::set_sequential_download(bool const sd)
	{
		TORRENT_ASSERT(is_single_thread());
		if (m_sequential_download == sd) return;
		m_sequential_download = sd;
#ifndef TORRENT_DISABLE_LOGGING
		debug_log("*** set-sequential-download: %d", sd);
#endif

		set_need_save_resume();

		state_updated();
	}

	void torrent::queue_up()
	{
		// finished torrents may not change their queue positions, as it's set to
		// -1
		if (m_abort || is_finished()) return;

		set_queue_position(queue_position() == queue_position_t{0}
			? queue_position() : prev(queue_position()));
	}

	void torrent::queue_down()
	{
		set_queue_position(next(queue_position()));
	}

	void torrent::set_queue_position(queue_position_t const p)
	{
		TORRENT_ASSERT(is_single_thread());

		// finished torrents may not change their queue positions, as it's set to
		// -1
		if ((m_abort || is_finished()) && p != no_pos) return;

		TORRENT_ASSERT((p == no_pos) == is_finished()
			|| (!m_auto_managed && p == no_pos)
			|| (m_abort && p == no_pos)
			|| (!m_added && p == no_pos));
		if (p == m_sequence_number) return;

		TORRENT_ASSERT(p >= no_pos);

		state_updated();

		m_ses.set_queue_position(this, p);
	}

	void torrent::set_max_uploads(int limit, bool const state_update)
	{
		TORRENT_ASSERT(is_single_thread());
		TORRENT_ASSERT(limit >= -1);
		if (limit <= 0) limit = (1 << 24) - 1;
		if (int(m_max_uploads)!= limit && state_update) state_updated();
		m_max_uploads = aux::numeric_cast<std::uint32_t>(limit);
#ifndef TORRENT_DISABLE_LOGGING
		debug_log("*** set-max-uploads: %d", m_max_uploads);
#endif

		if (state_update)
			set_need_save_resume();
	}

	void torrent::set_max_connections(int limit, bool const state_update)
	{
		TORRENT_ASSERT(is_single_thread());
		TORRENT_ASSERT(limit >= -1);
		if (limit <= 0) limit = (1 << 24) - 1;
		if (int(m_max_connections) != limit && state_update) state_updated();
		m_max_connections = aux::numeric_cast<std::uint32_t>(limit);
		update_want_peers();

#ifndef TORRENT_DISABLE_LOGGING
		debug_log("*** set-max-connections: %d", m_max_connections);
#endif

		if (num_peers() > int(m_max_connections))
		{
			disconnect_peers(num_peers() - m_max_connections
				, errors::too_many_connections);
		}

		if (state_update)
			set_need_save_resume();
	}

	void torrent::set_upload_limit(int const limit)
	{
		set_limit_impl(limit, peer_connection::upload_channel);
		set_need_save_resume();
#ifndef TORRENT_DISABLE_LOGGING
		debug_log("*** set-upload-limit: %d", limit);
#endif
	}

	void torrent::set_download_limit(int const limit)
	{
		set_limit_impl(limit, peer_connection::download_channel);
		set_need_save_resume();
#ifndef TORRENT_DISABLE_LOGGING
		debug_log("*** set-download-limit: %d", limit);
#endif
	}

	void torrent::set_limit_impl(int limit, int const channel, bool const state_update)
	{
		TORRENT_ASSERT(is_single_thread());
		TORRENT_ASSERT(limit >= -1);
		if (limit <= 0) limit = 0;

		if (m_peer_class == peer_class_t{0})
		{
			if (limit == 0) return;
			setup_peer_class();
		}

		struct peer_class* tpc = m_ses.peer_classes().at(m_peer_class);
		TORRENT_ASSERT(tpc);
		if (tpc->channel[channel].throttle() != limit && state_update)
			state_updated();
		tpc->channel[channel].throttle(limit);
	}

	void torrent::setup_peer_class()
	{
		TORRENT_ASSERT(m_peer_class == peer_class_t{0});
		m_peer_class = m_ses.peer_classes().new_peer_class(name());
		add_class(m_ses.peer_classes(), m_peer_class);
	}

	int torrent::limit_impl(int const channel) const
	{
		TORRENT_ASSERT(is_single_thread());

		if (m_peer_class == peer_class_t{0}) return -1;
		int limit = m_ses.peer_classes().at(m_peer_class)->channel[channel].throttle();
		if (limit == std::numeric_limits<int>::max()) limit = -1;
		return limit;
	}

	int torrent::upload_limit() const
	{
		return limit_impl(peer_connection::upload_channel);
	}

	int torrent::download_limit() const
	{
		return limit_impl(peer_connection::download_channel);
	}

	bool torrent::delete_files(remove_flags_t const options)
	{
		TORRENT_ASSERT(is_single_thread());

#ifndef TORRENT_DISABLE_LOGGING
		log_to_all_peers("deleting files");
#endif

		disconnect_all(errors::torrent_removed, operation_t::bittorrent);
		stop_announcing();

		// storage may be nullptr during shutdown
		if (m_storage)
		{
			TORRENT_ASSERT(m_storage);
			m_ses.disk_thread().async_delete_files(m_storage, options
				, std::bind(&torrent::on_files_deleted, shared_from_this(), _1));
			m_deleted = true;
			return true;
		}
		return false;
	}

	void torrent::clear_error()
	{
		TORRENT_ASSERT(is_single_thread());
		if (!m_error) return;
		bool const checking_files = should_check_files();
		m_ses.trigger_auto_manage();
		m_error.clear();
		m_error_file = torrent_status::error_file_none;

		update_gauge();
		state_updated();
		update_want_peers();
		update_state_list();

#if TORRENT_ABI_VERSION == 1
		// deprecated in 1.2
		// if we haven't downloaded the metadata from m_url, try again
		if (!m_url.empty() && !m_torrent_file->is_valid())
		{
			start_download_url();
			return;
		}
#endif
		// if the error happened during initialization, try again now
		if (!m_connections_initialized && valid_metadata()) init();
		if (!checking_files && should_check_files())
			start_checking();
	}
	std::string torrent::resolve_filename(file_index_t const file) const
	{
		if (file == torrent_status::error_file_none) return "";
		if (file == torrent_status::error_file_ssl_ctx) return "SSL Context";
		if (file == torrent_status::error_file_exception) return "exception";
		if (file == torrent_status::error_file_partfile) return "partfile";
#if TORRENT_ABI_VERSION == 1
		if (file == torrent_status::error_file_url) return m_url;
		if (file == torrent_status::error_file_metadata) return "metadata (from user load function)";
#endif

		if (m_storage && file >= file_index_t(0))
		{
			file_storage const& st = m_torrent_file->files();
			return combine_path(m_save_path, st.file_path(file));
		}
		else
		{
			return m_save_path;
		}
	}

	void torrent::set_error(error_code const& ec, file_index_t const error_file)
	{
		TORRENT_ASSERT(is_single_thread());
		m_error = ec;
		m_error_file = error_file;

		update_gauge();

		if (alerts().should_post<torrent_error_alert>())
			alerts().emplace_alert<torrent_error_alert>(get_handle(), ec
				, resolve_filename(error_file));

#ifndef TORRENT_DISABLE_LOGGING
		if (ec)
		{
			char buf[1024];
			std::snprintf(buf, sizeof(buf), "error %s: %s", ec.message().c_str()
				, resolve_filename(error_file).c_str());
			log_to_all_peers(buf);
		}
#endif

		state_updated();
		update_state_list();
	}

	void torrent::auto_managed(bool a)
	{
		TORRENT_ASSERT(is_single_thread());
		INVARIANT_CHECK;

		if (m_auto_managed == a) return;
		bool const checking_files = should_check_files();
		m_auto_managed = a;
		update_gauge();
		update_want_scrape();
		update_state_list();

		state_updated();

		// we need to save this new state as well
		set_need_save_resume();

		// recalculate which torrents should be
		// paused
		m_ses.trigger_auto_manage();

		if (!checking_files && should_check_files())
		{
			start_checking();
		}
	}

	namespace {

	std::uint16_t clamped_subtract_u16(int const a, int const b)
	{
		if (a < b) return 0;
		return std::uint16_t(a - b);
	}

	} // anonymous namespace

	// this is called every time the session timer takes a step back. Since the
	// session time is meant to fit in 16 bits, it only covers a range of
	// about 18 hours. This means every few hours the whole epoch of this
	// clock is shifted forward. All timestamp in this clock must then be
	// shifted backwards to remain the same. Anything that's shifted back
	// beyond the new epoch is clamped to 0 (to represent the oldest timestamp
	// currently representable by the session_time)
	void torrent::step_session_time(int const seconds)
	{
		if (m_peer_list)
		{
			for (auto pe : *m_peer_list)
			{
				pe->last_optimistically_unchoked
					= clamped_subtract_u16(pe->last_optimistically_unchoked, seconds);
				pe->last_connected = clamped_subtract_u16(pe->last_connected, seconds);
			}
		}
	}

	// the higher seed rank, the more important to seed
	int torrent::seed_rank(aux::session_settings const& s) const
	{
		TORRENT_ASSERT(is_single_thread());
		enum flags
		{
			seed_ratio_not_met = 0x40000000,
			no_seeds           = 0x20000000,
			recently_started   = 0x10000000,
			prio_mask          = 0x0fffffff
		};

		if (!is_finished()) return 0;

		int scale = 1000;
		if (!is_seed()) scale = 500;

		int ret = 0;

		seconds32 const act_time = active_time();
		seconds32 const fin_time = finished_time();
		seconds32 const download_time = act_time - fin_time;

		// if we haven't yet met the seed limits, set the seed_ratio_not_met
		// flag. That will make this seed prioritized
		// downloaded may be 0 if the torrent is 0-sized
		std::int64_t const downloaded = std::max(m_total_downloaded, m_torrent_file->total_size());
		if (fin_time < seconds(s.get_int(settings_pack::seed_time_limit))
			&& (download_time.count() > 1
				&& fin_time * 100 / download_time < s.get_int(settings_pack::seed_time_ratio_limit))
			&& downloaded > 0
			&& m_total_uploaded * 100 / downloaded < s.get_int(settings_pack::share_ratio_limit))
			ret |= seed_ratio_not_met;

		// if this torrent is running, and it was started less
		// than 30 minutes ago, give it priority, to avoid oscillation
		if (!is_paused() && act_time < minutes(30))
			ret |= recently_started;

		// if we have any scrape data, use it to calculate
		// seed rank
		int seeds = 0;
		int downloaders = 0;

		if (m_complete != 0xffffff) seeds = m_complete;
		else seeds = m_peer_list ? m_peer_list->num_seeds() : 0;

		if (m_incomplete != 0xffffff) downloaders = m_incomplete;
		else downloaders = m_peer_list ? m_peer_list->num_peers() - m_peer_list->num_seeds() : 0;

		if (seeds == 0)
		{
			ret |= no_seeds;
			ret |= downloaders & prio_mask;
		}
		else
		{
			ret |= ((1 + downloaders) * scale / seeds) & prio_mask;
		}

		return ret;
	}

	// this is an async operation triggered by the client
	// TODO: add a flag to ignore stats, and only care about resume data for
	// content. For unchanged files, don't trigger a load of the metadata
	// just to save an empty resume data file
	void torrent::save_resume_data(resume_data_flags_t const flags)
	{
		TORRENT_ASSERT(is_single_thread());
		INVARIANT_CHECK;

		if (!valid_metadata())
		{
			alerts().emplace_alert<save_resume_data_failed_alert>(get_handle()
				, errors::no_metadata);
			return;
		}

		if ((flags & torrent_handle::only_if_modified) && !m_need_save_resume_data)
		{
			alerts().emplace_alert<save_resume_data_failed_alert>(get_handle()
				, errors::resume_data_not_modified);
			return;
		}

		m_need_save_resume_data = false;
		m_save_resume_flags = flags;
		state_updated();

		if ((flags & torrent_handle::flush_disk_cache) && m_storage)
			m_ses.disk_thread().async_release_files(m_storage);

		state_updated();

		add_torrent_params atp;
		write_resume_data(atp);
		alerts().emplace_alert<save_resume_data_alert>(std::move(atp), get_handle());
	}

	bool torrent::should_check_files() const
	{
		TORRENT_ASSERT(is_single_thread());
		return m_state == torrent_status::checking_files
			&& !m_paused
			&& !has_error()
			&& !m_abort
			&& !m_session_paused;
	}

	void torrent::flush_cache()
	{
		TORRENT_ASSERT(is_single_thread());

		// storage may be nullptr during shutdown
		if (!m_storage)
		{
			TORRENT_ASSERT(m_abort);
			return;
		}
		m_ses.disk_thread().async_release_files(m_storage
			, std::bind(&torrent::on_cache_flushed, shared_from_this(), true));
	}

	void torrent::on_cache_flushed(bool const manually_triggered) try
	{
		TORRENT_ASSERT(is_single_thread());

		if (m_ses.is_aborted()) return;

		if (manually_triggered || alerts().should_post<cache_flushed_alert>())
			alerts().emplace_alert<cache_flushed_alert>(get_handle());
	}
	catch (...) { handle_exception(); }

	void torrent::on_torrent_aborted()
	{
		TORRENT_ASSERT(is_single_thread());

		// there should be no more disk activity for this torrent now, we can
		// release the disk io handle
		m_storage.reset();
	}

	bool torrent::is_paused() const
	{
		return m_paused || m_session_paused;
	}

	void torrent::pause(pause_flags_t const flags)
	{
		TORRENT_ASSERT(is_single_thread());
		INVARIANT_CHECK;

		if (!m_paused)
		{
			// we need to save this new state
			set_need_save_resume();
		}

		set_paused(true, flags | torrent_handle::clear_disk_cache);
	}

	void torrent::do_pause(pause_flags_t const flags)
	{
		TORRENT_ASSERT(is_single_thread());
		if (!is_paused()) return;

		// this torrent may be about to consider itself inactive. If so, we want
		// to prevent it from doing so, since it's being paused unconditionally
		// now. An illustrative example of this is a torrent that completes
		// downloading when active_seeds = 0. It completes, it gets paused and it
		// should not come back to life again.
		if (m_pending_active_change)
		{
			m_inactivity_timer.cancel();
		}

#ifndef TORRENT_DISABLE_EXTENSIONS
		for (auto& ext : m_extensions)
		{
			if (ext->on_pause()) return;
		}
#endif

		m_need_connect_boost = true;
		m_inactive = false;

		update_state_list();
		update_want_tick();

		const time_point now = aux::time_now();

		m_active_time +=
			duration_cast<seconds32>(now - m_started);

		if (is_seed()) m_seeding_time +=
			duration_cast<seconds32>(now - m_became_seed);

		if (is_finished()) m_finished_time +=
			duration_cast<seconds32>(now - m_became_finished);

		m_announce_to_dht = false;
		m_announce_to_trackers = false;
		m_announce_to_lsd = false;

		state_updated();
		update_want_peers();
		update_want_scrape();
		update_gauge();
		update_state_list();

#ifndef TORRENT_DISABLE_LOGGING
		log_to_all_peers("pausing");
#endif

		// when checking and being paused in graceful pause mode, we
		// post the paused alert when the last outstanding disk job completes
		if (m_state == torrent_status::checking_files)
		{
			if (m_checking_piece == m_num_checked_pieces)
			{
				if (alerts().should_post<torrent_paused_alert>())
					alerts().emplace_alert<torrent_paused_alert>(get_handle());
			}
			disconnect_all(errors::torrent_paused, operation_t::bittorrent);
			return;
		}

		if (!m_graceful_pause_mode)
		{
			// this will make the storage close all
			// files and flush all cached data
			if (m_storage && (flags & torrent_handle::clear_disk_cache))
			{
				// the torrent_paused alert will be posted from on_torrent_paused
				m_ses.disk_thread().async_stop_torrent(m_storage
					, std::bind(&torrent::on_torrent_paused, shared_from_this()));
			}
			else
			{
				if (alerts().should_post<torrent_paused_alert>())
					alerts().emplace_alert<torrent_paused_alert>(get_handle());
			}

			disconnect_all(errors::torrent_paused, operation_t::bittorrent);
		}
		else
		{
			// disconnect all peers with no outstanding data to receive
			// and choke all remaining peers to prevent responding to new
			// requests
			for (auto p : m_connections)
			{
				TORRENT_INCREMENT(m_iterating_connections);
				TORRENT_ASSERT(p->associated_torrent().lock().get() == this);

				if (p->is_disconnecting()) continue;

				if (p->outstanding_bytes() > 0)
				{
#ifndef TORRENT_DISABLE_LOGGING
					p->peer_log(peer_log_alert::info, "CHOKING_PEER", "torrent graceful paused");
#endif
					// remove any un-sent requests from the queue
					p->clear_request_queue();
					// don't accept new requests from the peer
					p->choke_this_peer();
					continue;
				}

				// since we're currently in graceful pause mode, the last peer to
				// disconnect (assuming all peers end up begin disconnected here)
				// will post the torrent_paused_alert
#ifndef TORRENT_DISABLE_LOGGING
				p->peer_log(peer_log_alert::info, "CLOSING_CONNECTION", "torrent_paused");
#endif
				p->disconnect(errors::torrent_paused, operation_t::bittorrent);
			}
		}

		stop_announcing();
	}

#ifndef TORRENT_DISABLE_LOGGING
	void torrent::log_to_all_peers(char const* message)
	{
		TORRENT_ASSERT(is_single_thread());

		bool const log_peers = !m_connections.empty()
			&& m_connections.front()->should_log(peer_log_alert::info);

		if (log_peers)
		{
			for (auto const p : m_connections)
			{
				TORRENT_INCREMENT(m_iterating_connections);
				p->peer_log(peer_log_alert::info, "TORRENT", "%s", message);
			}
		}

		debug_log("%s", message);
	}
#endif

	// add or remove a url that will be attempted for
	// finding the file(s) in this torrent.
	web_seed_t* torrent::add_web_seed(std::string const& url
		, web_seed_entry::type_t const type
		, std::string const& auth
		, web_seed_entry::headers_t const& extra_headers
		, bool const ephemeral)
	{
		web_seed_t ent(url, type, auth, extra_headers);
		ent.ephemeral = ephemeral;

		// don't add duplicates
		auto const it = std::find(m_web_seeds.begin(), m_web_seeds.end(), ent);
		if (it != m_web_seeds.end()) return &*it;
		m_web_seeds.push_back(ent);
		set_need_save_resume();
		return &m_web_seeds.back();
	}

	void torrent::set_session_paused(bool const b)
	{
		if (m_session_paused == b) return;
		bool const paused_before = is_paused();
		m_session_paused = b;

		if (paused_before == is_paused()) return;

		if (b) do_pause();
		else do_resume();
	}

	void torrent::set_paused(bool const b, pause_flags_t flags)
	{
		TORRENT_ASSERT(is_single_thread());

		// if there are no peers, there is no point in a graceful pause mode. In
		// fact, the promise to post the torrent_paused_alert exactly once is
		// maintained by the last peer to be disconnected in graceful pause mode,
		// if there are no peers, we must not enter graceful pause mode, and post
		// the torrent_paused_alert immediately instead.
		if (num_peers() == 0)
			flags &= ~torrent_handle::graceful_pause;

		if (m_paused == b)
		{
			// there is one special case here. If we are
			// currently in graceful pause mode, and we just turned into regular
			// paused mode, we need to actually pause the torrent properly
			if (m_paused == true
				&& m_graceful_pause_mode == true
				&& !(flags & torrent_handle::graceful_pause))
			{
				m_graceful_pause_mode = false;
				update_gauge();
				do_pause();
			}
			return;
		}

		bool const paused_before = is_paused();

		m_paused = b;

		// the session may still be paused, in which case
		// the effective state of the torrent did not change
		if (paused_before == is_paused()) return;

		m_graceful_pause_mode = bool(flags & torrent_handle::graceful_pause);

		if (b) do_pause(flags & torrent_handle::clear_disk_cache);
		else do_resume();
	}

	void torrent::resume()
	{
		TORRENT_ASSERT(is_single_thread());
		INVARIANT_CHECK;

		if (!m_paused
			&& m_announce_to_dht
			&& m_announce_to_trackers
			&& m_announce_to_lsd) return;

		m_announce_to_dht = true;
		m_announce_to_trackers = true;
		m_announce_to_lsd = true;
		m_paused = false;
		if (!m_session_paused) m_graceful_pause_mode = false;

		update_gauge();

		// we need to save this new state
		set_need_save_resume();

		do_resume();
	}

	void torrent::do_resume()
	{
		TORRENT_ASSERT(is_single_thread());
		if (is_paused())
		{
			update_want_tick();
			return;
		}

#ifndef TORRENT_DISABLE_EXTENSIONS
		for (auto& ext : m_extensions)
		{
			if (ext->on_resume()) return;
		}
#endif

		if (alerts().should_post<torrent_resumed_alert>())
			alerts().emplace_alert<torrent_resumed_alert>(get_handle());

		m_started = aux::time_now32();
		if (is_seed()) m_became_seed = m_started;
		if (is_finished()) m_became_finished = m_started;

		clear_error();

		if (m_state == torrent_status::checking_files)
		{
			if (m_auto_managed) m_ses.trigger_auto_manage();
			if (should_check_files()) start_checking();
		}

		state_updated();
		update_want_peers();
		update_want_tick();
		update_want_scrape();
		update_gauge();

		if (should_check_files()) start_checking();

		if (m_state == torrent_status::checking_files) return;

		start_announcing();

		do_connect_boost();
	}

	namespace
	{
		struct timer_state
		{
			explicit timer_state(aux::listen_socket_handle const& s)
				: socket(s) {}

			aux::listen_socket_handle socket;

			int tier = INT_MAX;
			bool found_working = false;
			bool done = false;
		};
	}

	void torrent::update_tracker_timer(time_point32 const now)
	{
		TORRENT_ASSERT(is_single_thread());
		if (!m_announcing)
		{
#ifndef TORRENT_DISABLE_LOGGING
			debug_log("*** update tracker timer: not announcing");
#endif
			return;
		}

		time_point32 next_announce = time_point32::max();

		std::vector<timer_state> listen_socket_states;

		for (auto const& t : m_trackers)
		{
			for (auto const& aep : t.endpoints)
			{
				auto aep_state_iter = std::find_if(listen_socket_states.begin(), listen_socket_states.end()
					, [&](timer_state const& s) { return s.socket == aep.socket; });
				if (aep_state_iter == listen_socket_states.end())
				{
					listen_socket_states.emplace_back(aep.socket);
					aep_state_iter = listen_socket_states.end() - 1;
				}
				timer_state& state = *aep_state_iter;

				if (state.done) continue;

#ifndef TORRENT_DISABLE_LOGGING
			if (should_log())
			{
				debug_log("*** tracker: \"%s\" "
					"[ tiers: %d trackers: %d"
					" found: %d i->tier: %d tier: %d"
					" working: %d fails: %d limit: %d upd: %d ]"
					, t.url.c_str(), settings().get_bool(settings_pack::announce_to_all_tiers)
					, settings().get_bool(settings_pack::announce_to_all_trackers), state.found_working
					, t.tier, state.tier, aep.is_working(), aep.fails, t.fail_limit
					, aep.updating);
			}
#endif

			if (settings().get_bool(settings_pack::announce_to_all_tiers)
				&& state.found_working
				&& t.tier <= state.tier
				&& state.tier != INT_MAX)
				continue;

			if (t.tier > state.tier && !settings().get_bool(settings_pack::announce_to_all_tiers)) break;
			if (aep.is_working()) { state.tier = t.tier; state.found_working = false; }
			if (aep.fails >= t.fail_limit && t.fail_limit != 0) continue;
			if (aep.updating)
			{
				state.found_working = true;
			}
			else
			{
				time_point32 const next_tracker_announce = std::max(aep.next_announce, aep.min_announce);
				if (next_tracker_announce < next_announce
					&& (!state.found_working || aep.is_working()))
					next_announce = next_tracker_announce;
			}
				if (aep.is_working()) state.found_working = true;
				if (state.found_working
					&& !settings().get_bool(settings_pack::announce_to_all_trackers)
					&& !settings().get_bool(settings_pack::announce_to_all_tiers))
					state.done = true;
			}

			if (std::all_of(listen_socket_states.begin(), listen_socket_states.end()
				, [](timer_state const& s) { return s.done; }))
				break;
		}

		if (next_announce <= now) next_announce = now;

#ifndef TORRENT_DISABLE_LOGGING
		debug_log("*** update tracker timer: next_announce < now %d"
			" m_waiting_tracker: %d next_announce_in: %d"
			, next_announce <= now, m_waiting_tracker
			, int(total_seconds(now - next_announce)));
#endif

		// don't re-issue the timer if it's the same expiration time as last time
		// if m_waiting_tracker is 0, expires_at() is undefined
		if (m_waiting_tracker && m_tracker_timer.expires_at() == next_announce) return;

		error_code ec;
		auto self = shared_from_this();

		m_tracker_timer.expires_at(next_announce, ec);
		ADD_OUTSTANDING_ASYNC("tracker::on_tracker_announce");
		++m_waiting_tracker;
		m_tracker_timer.async_wait([self](error_code const& e)
			{ self->wrap(&torrent::on_tracker_announce, e); });
	}

	void torrent::start_announcing()
	{
		TORRENT_ASSERT(is_single_thread());
		TORRENT_ASSERT(state() != torrent_status::checking_files);
		if (is_paused())
		{
#ifndef TORRENT_DISABLE_LOGGING
			debug_log("start_announcing(), paused");
#endif
			return;
		}
		// if we don't have metadata, we need to announce
		// before checking files, to get peers to
		// request the metadata from
		if (!m_files_checked && valid_metadata())
		{
#ifndef TORRENT_DISABLE_LOGGING
			debug_log("start_announcing(), files not checked (with valid metadata)");
#endif
			return;
		}
#if TORRENT_ABI_VERSION == 1
		// deprecated in 1.2
		if (!m_torrent_file->is_valid() && !m_url.empty())
		{
#ifndef TORRENT_DISABLE_LOGGING
			debug_log("start_announcing(), downloading URL");
#endif
			return;
		}
#endif
		if (m_announcing) return;

		m_announcing = true;

#ifndef TORRENT_DISABLE_DHT
		if ((!m_peer_list || m_peer_list->num_peers() < 50) && m_ses.dht())
		{
			// we don't have any peers, prioritize
			// announcing this torrent with the DHT
			m_ses.prioritize_dht(shared_from_this());
		}
#endif

		if (!m_trackers.empty())
		{
			// tell the tracker that we're back
			for (auto& t : m_trackers) t.reset();
		}

		// reset the stats, since from the tracker's
		// point of view, this is a new session
		m_total_failed_bytes = 0;
		m_total_redundant_bytes = 0;
		m_stat.clear();

		update_want_tick();

		announce_with_tracker();

		lsd_announce();
	}

	void torrent::stop_announcing()
	{
		TORRENT_ASSERT(is_single_thread());
		if (!m_announcing) return;

		error_code ec;
		m_tracker_timer.cancel(ec);

		m_announcing = false;

		time_point32 const now = aux::time_now32();
		for (auto& t : m_trackers)
		{
			for (auto& aep : t.endpoints)
			{
				aep.next_announce = now;
				aep.min_announce = now;
			}
		}
		announce_with_tracker(tracker_request::stopped);
	}

	seconds32 torrent::finished_time() const
	{
		if(!is_finished() || is_paused())
			return m_finished_time;

		return m_finished_time + duration_cast<seconds32>(
			aux::time_now() - m_became_finished);
	}

	seconds32 torrent::active_time() const
	{
		if(is_paused())
			return m_active_time;

		// m_active_time does not account for the current "session", just the
		// time before we last started this torrent. To get the current time, we
		// need to add the time since we started it
		return m_active_time + duration_cast<seconds32>(
			aux::time_now() - m_started);
	}

	seconds32 torrent::seeding_time() const
	{
		if(!is_seed() || is_paused())
			return m_seeding_time;
		// m_seeding_time does not account for the current "session", just the
		// time before we last started this torrent. To get the current time, we
		// need to add the time since we started it
		return m_seeding_time + duration_cast<seconds32>(
			aux::time_now() - m_became_seed);
	}

	seconds32 torrent::upload_mode_time() const
	{
		if(!m_upload_mode)
			return seconds32(0);

		return aux::time_now32() - m_upload_mode_time;
	}

	void torrent::second_tick(int const tick_interval_ms)
	{
		TORRENT_ASSERT(want_tick());
		TORRENT_ASSERT(is_single_thread());
		INVARIANT_CHECK;

		auto self = shared_from_this();

#ifndef TORRENT_DISABLE_EXTENSIONS
		for (auto const& ext : m_extensions)
		{
			ext->tick();
		}

		if (m_abort) return;
#endif

		// if we're in upload only mode and we're auto-managed
		// leave upload mode every 10 minutes hoping that the error
		// condition has been fixed
		if (m_upload_mode && m_auto_managed && upload_mode_time() >=
			seconds(settings().get_int(settings_pack::optimistic_disk_retry)))
		{
			set_upload_mode(false);
		}

		if (is_paused() && !m_graceful_pause_mode)
		{
			// let the stats fade out to 0
			// check the rate before ticking the stats so that the last update is sent
			// with the rate equal to zero
			if (m_stat.low_pass_upload_rate() > 0 || m_stat.low_pass_download_rate() > 0)
				state_updated();
			m_stat.second_tick(tick_interval_ms);
			// if the rate is 0, there's no update because of network transfers
			if (!(m_stat.low_pass_upload_rate() > 0 || m_stat.low_pass_download_rate() > 0))
				update_want_tick();

			return;
		}

		if (settings().get_bool(settings_pack::rate_limit_ip_overhead))
		{
			int const up_limit = upload_limit();
			int const down_limit = download_limit();

			if (down_limit > 0
				&& m_stat.download_ip_overhead() >= down_limit
				&& alerts().should_post<performance_alert>())
			{
				alerts().emplace_alert<performance_alert>(get_handle()
					, performance_alert::download_limit_too_low);
			}

			if (up_limit > 0
				&& m_stat.upload_ip_overhead() >= up_limit
				&& alerts().should_post<performance_alert>())
			{
				alerts().emplace_alert<performance_alert>(get_handle()
					, performance_alert::upload_limit_too_low);
			}
		}

		// ---- TIME CRITICAL PIECES ----

#if TORRENT_DEBUG_STREAMING > 0
		std::vector<partial_piece_info> queue;
		get_download_queue(&queue);

		std::vector<peer_info> peer_list;
		get_peer_info(peer_list);

		std::sort(queue.begin(), queue.end(), std::bind(&partial_piece_info::piece_index, _1)
			< std::bind(&partial_piece_info::piece_index, _2));

		std::printf("average piece download time: %.2f s (+/- %.2f s)\n"
			, m_average_piece_time / 1000.f
			, m_piece_time_deviation / 1000.f);
		for (auto& i : queue)
		{
			extern void print_piece(libtorrent::partial_piece_info* pp
				, std::vector<libtorrent::peer_info> const& peers
				, std::vector<time_critical_piece> const& time_critical);

			print_piece(&i, peer_list, m_time_critical_pieces);
		}
#endif // TORRENT_DEBUG_STREAMING

		if (!m_time_critical_pieces.empty() && !upload_mode())
		{
			request_time_critical_pieces();
		}

		// ---- WEB SEEDS ----

		maybe_connect_web_seeds();

		m_swarm_last_seen_complete = m_last_seen_complete;
		for (auto p : m_connections)
		{
			TORRENT_INCREMENT(m_iterating_connections);

			// look for the peer that saw a seed most recently
			m_swarm_last_seen_complete = std::max(p->last_seen_complete(), m_swarm_last_seen_complete);

			// updates the peer connection's ul/dl bandwidth
			// resource requests
			p->second_tick(tick_interval_ms);
		}
		if (m_ses.alerts().should_post<stats_alert>())
			m_ses.alerts().emplace_alert<stats_alert>(get_handle(), tick_interval_ms, m_stat);

		m_total_uploaded += m_stat.last_payload_uploaded();
		m_total_downloaded += m_stat.last_payload_downloaded();
		m_stat.second_tick(tick_interval_ms);

		// these counters are saved in the resume data, since they updated
		// we need to save the resume data too
		m_need_save_resume_data = true;

		// if the rate is 0, there's no update because of network transfers
		if (m_stat.low_pass_upload_rate() > 0 || m_stat.low_pass_download_rate() > 0)
			state_updated();

		// this section determines whether the torrent is active or not. When it
		// changes state, it may also trigger the auto-manage logic to reconsider
		// which torrents should be queued and started. There is a low pass
		// filter in order to avoid flapping (auto_manage_startup).
		bool is_inactive = is_inactive_internal();

		if (settings().get_bool(settings_pack::dont_count_slow_torrents))
		{
			if (is_inactive != m_inactive && !m_pending_active_change)
			{
				int const delay = settings().get_int(settings_pack::auto_manage_startup);
				m_inactivity_timer.expires_from_now(seconds(delay));
				m_inactivity_timer.async_wait([self](error_code const& ec) {
					self->wrap(&torrent::on_inactivity_tick, ec); });
				m_pending_active_change = true;
			}
			else if (is_inactive == m_inactive
				&& m_pending_active_change)
			{
				m_inactivity_timer.cancel();
			}
		}

		update_want_tick();
	}

	bool torrent::is_inactive_internal() const
	{
		if (is_finished())
			return m_stat.upload_payload_rate()
				< settings().get_int(settings_pack::inactive_up_rate);
		else
			return m_stat.download_payload_rate()
				< settings().get_int(settings_pack::inactive_down_rate);
	}

	void torrent::on_inactivity_tick(error_code const& ec) try
	{
		m_pending_active_change = false;

		if (ec) return;

		bool const is_inactive = is_inactive_internal();
		if (is_inactive == m_inactive) return;

		m_inactive = is_inactive;

		update_state_list();
		update_want_tick();

		if (settings().get_bool(settings_pack::dont_count_slow_torrents))
			m_ses.trigger_auto_manage();
	}
	catch (...) { handle_exception(); }

	namespace {
		int zero_or(int const val, int const def_val)
		{ return (val <= 0) ? def_val : val; }
	}

	void torrent::maybe_connect_web_seeds()
	{
		if (m_abort) return;

		// if we have everything we want we don't need to connect to any web-seed
		if (m_web_seeds.empty()
			|| is_finished()
			|| !m_files_checked
			|| num_peers() >= int(m_max_connections)
			|| m_ses.num_connections() >= settings().get_int(settings_pack::connections_limit))
		{
			return;
		}

		// when set to unlimited, use 100 as the limit
		int limit = zero_or(settings().get_int(settings_pack::max_web_seed_connections)
			, 100);

		auto const now = aux::time_now();

		// keep trying web-seeds if there are any
		// first find out which web seeds we are connected to
		for (auto i = m_web_seeds.begin(); i != m_web_seeds.end() && limit > 0;)
		{
			auto const w = i++;
			if (w->removed || w->retry > now)
				continue;

			--limit;
			if (w->peer_info.connection || w->resolving)
				continue;

			connect_to_url_seed(w);
		}
	}

	void torrent::recalc_share_mode()
	{
		TORRENT_ASSERT(share_mode());
		if (is_seed()) return;

		int pieces_in_torrent = m_torrent_file->num_pieces();
		int num_seeds = 0;
		int num_peers = 0;
		int num_downloaders = 0;
		int missing_pieces = 0;
		int num_interested = 0;
		for (auto const p : m_connections)
		{
			TORRENT_INCREMENT(m_iterating_connections);
			if (p->is_connecting()) continue;
			if (p->is_disconnecting()) continue;
			++num_peers;
			if (p->is_seed())
			{
				++num_seeds;
				continue;
			}

			if (p->share_mode()) continue;
			if (p->upload_only()) continue;

			if (p->is_peer_interested()) ++num_interested;

			++num_downloaders;
			missing_pieces += pieces_in_torrent - p->num_have_pieces();
		}

		if (num_peers == 0) return;

		if (num_seeds * 100 / num_peers > 50
			&& (num_peers * 100 / m_max_connections > 90
				|| num_peers > 20))
		{
			// we are connected to more than 90% seeds (and we're beyond
			// 90% of the max number of connections). That will
			// limit our ability to upload. We need more downloaders.
			// disconnect some seeds so that we don't have more than 50%
			int const to_disconnect = num_seeds - num_peers / 2;
			aux::vector<peer_connection*> seeds;
			seeds.reserve(num_seeds);
			for (auto const p : m_connections)
			{
				if (p->is_seed()) seeds.push_back(p);
			}

			aux::random_shuffle(seeds.begin(), seeds.end());
			TORRENT_ASSERT(to_disconnect <= seeds.end_index());
			for (int i = 0; i < to_disconnect; ++i)
				seeds[i]->disconnect(errors::upload_upload_connection
					, operation_t::bittorrent);
		}

		if (num_downloaders == 0) return;

		// assume that the seeds are about as fast as us. During the time
		// we can download one piece, and upload one piece, each seed
		// can upload two pieces.
		missing_pieces -= 2 * num_seeds;

		if (missing_pieces <= 0) return;

		// missing_pieces represents our opportunity to download pieces
		// and share them more than once each

		// now, download at least one piece, otherwise download one more
		// piece if our downloaded (and downloading) pieces is less than 50%
		// of the uploaded bytes
		int const num_downloaded_pieces = std::max(m_picker->num_have()
			, pieces_in_torrent - m_picker->num_filtered());

		if (std::int64_t(num_downloaded_pieces) * m_torrent_file->piece_length()
			* settings().get_int(settings_pack::share_mode_target) > m_total_uploaded
			&& num_downloaded_pieces > 0)
			return;

		// don't have more pieces downloading in parallel than 5% of the total
		// number of pieces we have downloaded
		if (m_picker->get_download_queue_size() > num_downloaded_pieces / 20)
			return;

		// one more important property is that there are enough pieces
		// that more than one peer wants to download
		// make sure that there are enough downloaders for the rarest
		// piece. Go through all pieces, figure out which one is the rarest
		// and how many peers that has that piece

		aux::vector<piece_index_t> rarest_pieces;

		int const num_pieces = m_torrent_file->num_pieces();
		int rarest_rarity = INT_MAX;
		for (piece_index_t i(0); i < piece_index_t(num_pieces); ++i)
		{
			piece_picker::piece_stats_t ps = m_picker->piece_stats(i);
			if (ps.peer_count == 0) continue;
			if (ps.priority == 0 && (ps.have || ps.downloading))
			{
				m_picker->set_piece_priority(i, default_priority);
				continue;
			}
			// don't count pieces we already have or are trying to download
			if (ps.priority > 0 || ps.have) continue;
			if (ps.peer_count > rarest_rarity) continue;
			if (ps.peer_count == rarest_rarity)
			{
				rarest_pieces.push_back(i);
				continue;
			}

			rarest_pieces.clear();
			rarest_rarity = ps.peer_count;
			rarest_pieces.push_back(i);
		}

		update_gauge();
		update_want_peers();

		// now, rarest_pieces is a list of all pieces that are the rarest ones.
		// and rarest_rarity is the number of peers that have the rarest pieces

		// if there's only a single peer that doesn't have the rarest piece
		// it's impossible for us to download one piece and upload it
		// twice. i.e. we cannot get a positive share ratio
		if (num_peers - rarest_rarity
			< settings().get_int(settings_pack::share_mode_target))
			return;

		// now, pick one of the rarest pieces to download
		int const pick = int(random(aux::numeric_cast<std::uint32_t>(rarest_pieces.end_index() - 1)));
		bool const was_finished = is_finished();
		m_picker->set_piece_priority(rarest_pieces[pick], default_priority);
		update_gauge();
		update_peer_interest(was_finished);
		update_want_peers();
	}

	void torrent::sent_bytes(int const bytes_payload, int const bytes_protocol)
	{
		m_stat.sent_bytes(bytes_payload, bytes_protocol);
		m_ses.sent_bytes(bytes_payload, bytes_protocol);
	}

	void torrent::received_bytes(int const bytes_payload, int const bytes_protocol)
	{
		m_stat.received_bytes(bytes_payload, bytes_protocol);
		m_ses.received_bytes(bytes_payload, bytes_protocol);
	}

	void torrent::trancieve_ip_packet(int const bytes, bool const ipv6)
	{
		m_stat.trancieve_ip_packet(bytes, ipv6);
		m_ses.trancieve_ip_packet(bytes, ipv6);
	}

	void torrent::sent_syn(bool const ipv6)
	{
		m_stat.sent_syn(ipv6);
		m_ses.sent_syn(ipv6);
	}

	void torrent::received_synack(bool const ipv6)
	{
		m_stat.received_synack(ipv6);
		m_ses.received_synack(ipv6);
	}

#if TORRENT_DEBUG_STREAMING > 0
	char const* esc(char const* code)
	{
		// this is a silly optimization
		// to avoid copying of strings
		int const num_strings = 200;
		static char buf[num_strings][20];
		static int round_robin = 0;
		char* ret = buf[round_robin];
		++round_robin;
		if (round_robin >= num_strings) round_robin = 0;
		ret[0] = '\033';
		ret[1] = '[';
		int i = 2;
		int j = 0;
		while (code[j]) ret[i++] = code[j++];
		ret[i++] = 'm';
		ret[i++] = 0;
		return ret;
	}

	int peer_index(libtorrent::tcp::endpoint addr
		, std::vector<libtorrent::peer_info> const& peers)
	{
		std::vector<peer_info>::const_iterator i = std::find_if(peers.begin()
			, peers.end(), std::bind(&peer_info::ip, _1) == addr);
		if (i == peers.end()) return -1;

		return i - peers.begin();
	}

	void print_piece(libtorrent::partial_piece_info* pp
		, std::vector<libtorrent::peer_info> const& peers
		, std::vector<time_critical_piece> const& time_critical)
	{
		time_point const now = clock_type::now();

		float deadline = 0.f;
		float last_request = 0.f;
		int timed_out = -1;

		int piece = pp->piece_index;
		std::vector<time_critical_piece>::const_iterator i
			= std::find_if(time_critical.begin(), time_critical.end()
				, std::bind(&time_critical_piece::piece, _1) == piece);
		if (i != time_critical.end())
		{
			deadline = total_milliseconds(i->deadline - now) / 1000.f;
			if (i->last_requested == min_time())
				last_request = -1;
			else
				last_request = total_milliseconds(now - i->last_requested) / 1000.f;
			timed_out = i->timed_out;
		}

		int num_blocks = pp->blocks_in_piece;

		std::printf("%5d: [", piece);
		for (int j = 0; j < num_blocks; ++j)
		{
			int index = pp ? peer_index(pp->blocks[j].peer(), peers) % 36 : -1;
			char chr = '+';
			if (index >= 0)
				chr = (index < 10)?'0' + index:'A' + index - 10;

			char const* color = "";
			char const* multi_req = "";

			if (pp->blocks[j].num_peers > 1)
				multi_req = esc("1");

			if (pp->blocks[j].bytes_progress > 0
				&& pp->blocks[j].state == block_info::requested)
			{
				color = esc("33;7");
				chr = '0' + (pp->blocks[j].bytes_progress * 10 / pp->blocks[j].block_size);
			}
			else if (pp->blocks[j].state == block_info::finished) color = esc("32;7");
			else if (pp->blocks[j].state == block_info::writing) color = esc("36;7");
			else if (pp->blocks[j].state == block_info::requested) color = esc("0");
			else { color = esc("0"); chr = ' '; }

			std::printf("%s%s%c%s", color, multi_req, chr, esc("0"));
		}
		std::printf("%s]", esc("0"));
		if (deadline != 0.f)
			std::printf(" deadline: %f last-req: %f timed_out: %d\n"
				, deadline, last_request, timed_out);
		else
			std::printf("\n");
	}
#endif // TORRENT_DEBUG_STREAMING

	namespace {

	struct busy_block_t
	{
		int peers;
		int index;
		bool operator<(busy_block_t rhs) const { return peers < rhs.peers; }
	};

	void pick_busy_blocks(piece_picker const* picker
		, piece_index_t const piece
		, int const blocks_in_piece
		, int const timed_out
		, std::vector<piece_block>& interesting_blocks
		, piece_picker::downloading_piece const& pi)
	{
		// if there aren't any free blocks in the piece, and the piece is
		// old enough, we may switch into busy mode for this piece. In this
		// case busy_blocks and busy_count are set to contain the eligible
		// busy blocks we may pick
		// first, figure out which blocks are eligible for picking
		// in "busy-mode"
		TORRENT_ALLOCA(busy_blocks, busy_block_t, blocks_in_piece);
		int busy_count = 0;

		// pick busy blocks from the piece
		int idx = -1;
		for (auto const& info : picker->blocks_for_piece(pi))
		{
			++idx;
			// only consider blocks that have been requested
			// and we're still waiting for them
			if (info.state != piece_picker::block_info::state_requested)
				continue;

			piece_block b(piece, idx);

			// only allow a single additional request per block, in order
			// to spread it out evenly across all stalled blocks
			if (int(info.num_peers) > timed_out)
				continue;

			busy_blocks[busy_count].peers = info.num_peers;
			busy_blocks[busy_count].index = idx;
			++busy_count;

#if TORRENT_DEBUG_STREAMING > 1
			std::printf(" [%d (%d)]", b.block_index, info.num_peers);
#endif
		}
#if TORRENT_DEBUG_STREAMING > 1
		std::printf("\n");
#endif

		busy_blocks = busy_blocks.first(busy_count);

		// then sort blocks by the number of peers with requests
		// to the blocks (request the blocks with the fewest peers
		// first)
		std::sort(busy_blocks.begin(), busy_blocks.end());

		// then insert them into the interesting_blocks vector
		for (auto const& block : busy_blocks)
		{
			interesting_blocks.emplace_back(piece, block.index);
		}
	}

	void pick_time_critical_block(std::vector<peer_connection*>& peers
		, std::vector<peer_connection*>& ignore_peers
		, std::set<peer_connection*>& peers_with_requests
		, piece_picker::downloading_piece const& pi
		, time_critical_piece* i
		, piece_picker const* picker
		, int const blocks_in_piece
		, int const timed_out)
	{
		std::vector<piece_block> interesting_blocks;
		std::vector<piece_block> backup1;
		std::vector<piece_block> backup2;
		std::vector<piece_index_t> ignore;

		time_point const now = aux::time_now();

		// loop until every block has been requested from this piece (i->piece)
		do
		{
			// if this peer's download time exceeds 2 seconds, we're done.
			// We don't want to build unreasonably long request queues
			if (!peers.empty() && peers[0]->download_queue_time() > milliseconds(2000))
			{
#if TORRENT_DEBUG_STREAMING > 1
				std::printf("queue time: %d ms, done\n"
					, int(total_milliseconds(peers[0]->download_queue_time())));
#endif
				break;
			}

			// pick the peer with the lowest download_queue_time that has i->piece
			auto p = std::find_if(peers.begin(), peers.end()
				, std::bind(&peer_connection::has_piece, _1, i->piece));

			// obviously we'll have to skip it if we don't have a peer that has
			// this piece
			if (p == peers.end())
			{
#if TORRENT_DEBUG_STREAMING > 1
				std::printf("out of peers, done\n");
#endif
				break;
			}
			peer_connection& c = **p;

			interesting_blocks.clear();
			backup1.clear();
			backup2.clear();

			// specifically request blocks with no affinity towards fast or slow
			// pieces. If we would, the picked block might end up in one of
			// the backup lists
			picker->add_blocks(i->piece, c.get_bitfield(), interesting_blocks
				, backup1, backup2, blocks_in_piece, 0, c.peer_info_struct()
				, ignore, {});

			interesting_blocks.insert(interesting_blocks.end()
				, backup1.begin(), backup1.end());
			interesting_blocks.insert(interesting_blocks.end()
				, backup2.begin(), backup2.end());

			bool busy_mode = false;

			if (interesting_blocks.empty())
			{
				busy_mode = true;

#if TORRENT_DEBUG_STREAMING > 1
				std::printf("interesting_blocks.empty()\n");
#endif

				// there aren't any free blocks to pick, and the piece isn't
				// old enough to pick busy blocks yet. break to continue to
				// the next piece.
				if (timed_out == 0)
				{
#if TORRENT_DEBUG_STREAMING > 1
					std::printf("not timed out, moving on to next piece\n");
#endif
					break;
				}

#if TORRENT_DEBUG_STREAMING > 1
				std::printf("pick busy blocks\n");
#endif

				pick_busy_blocks(picker, i->piece, blocks_in_piece, timed_out
					, interesting_blocks, pi);
			}

			// we can't pick anything from this piece, we're done with it.
			// move on to the next one
			if (interesting_blocks.empty()) break;

			piece_block b = interesting_blocks.front();

			// in busy mode we need to make sure we don't do silly
			// things like requesting the same block twice from the
			// same peer
			std::vector<pending_block> const& dq = c.download_queue();

			bool const already_requested = std::find_if(dq.begin(), dq.end()
				, aux::has_block(b)) != dq.end();

			if (already_requested)
			{
				// if the piece is stalled, we may end up picking a block
				// that we've already requested from this peer. If so, we should
				// simply disregard this peer from this piece, since this peer
				// is likely to be causing the stall. We should request it
				// from the next peer in the list
				// the peer will be put back in the set for the next piece
				ignore_peers.push_back(*p);
				peers.erase(p);
#if TORRENT_DEBUG_STREAMING > 1
				std::printf("piece already requested by peer, try next peer\n");
#endif
				// try next peer
				continue;
			}

			std::vector<pending_block> const& rq = c.request_queue();

			bool const already_in_queue = std::find_if(rq.begin(), rq.end()
				, aux::has_block(b)) != rq.end();

			if (already_in_queue)
			{
				if (!c.make_time_critical(b))
				{
#if TORRENT_DEBUG_STREAMING > 1
					std::printf("piece already time-critical and in queue for peer, trying next peer\n");
#endif
					ignore_peers.push_back(*p);
					peers.erase(p);
					continue;
				}
				i->last_requested = now;

#if TORRENT_DEBUG_STREAMING > 1
				std::printf("piece already in queue for peer, making time-critical\n");
#endif

				// we inserted a new block in the request queue, this
				// makes us actually send it later
				peers_with_requests.insert(peers_with_requests.begin(), &c);
			}
			else
			{
				if (!c.add_request(b, peer_connection::time_critical
					| (busy_mode ? peer_connection::busy : request_flags_t{})))
				{
#if TORRENT_DEBUG_STREAMING > 1
					std::printf("failed to request block [%d, %d]\n"
						, b.piece_index, b.block_index);
#endif
					ignore_peers.push_back(*p);
					peers.erase(p);
					continue;
				}

#if TORRENT_DEBUG_STREAMING > 1
				std::printf("requested block [%d, %d]\n"
					, b.piece_index, b.block_index);
#endif
				peers_with_requests.insert(peers_with_requests.begin(), &c);
			}

			if (!busy_mode) i->last_requested = now;

			if (i->first_requested == min_time()) i->first_requested = now;

			if (!c.can_request_time_critical())
			{
#if TORRENT_DEBUG_STREAMING > 1
				std::printf("peer cannot pick time critical pieces\n");
#endif
				peers.erase(p);
				// try next peer
				continue;
			}

			// resort p, since it will have a higher download_queue_time now
			while (p != peers.end()-1 && (*p)->download_queue_time()
				> (*(p+1))->download_queue_time())
			{
				std::iter_swap(p, p+1);
				++p;
			}
		} while (!interesting_blocks.empty());
	}

	} // anonymous namespace

	void torrent::request_time_critical_pieces()
	{
		TORRENT_ASSERT(is_single_thread());
		TORRENT_ASSERT(!upload_mode());

		// build a list of peers and sort it by download_queue_time
		// we use this sorted list to determine which peer we should
		// request a block from. The earlier a peer is in the list,
		// the sooner we will fully download the block we request.
		aux::vector<peer_connection*> peers;
		peers.reserve(num_peers());

		// some peers are marked as not being able to request time critical
		// blocks from. For instance, peers that have choked us, peers that are
		// on parole (i.e. they are believed to have sent us bad data), peers
		// that are being disconnected, in upload mode etc.
		std::remove_copy_if(m_connections.begin(), m_connections.end()
			, std::back_inserter(peers), [] (peer_connection* p)
			{ return !p->can_request_time_critical(); });

		// sort by the time we believe it will take this peer to send us all
		// blocks we've requested from it. The shorter time, the better candidate
		// it is to request a time critical block from.
		std::sort(peers.begin(), peers.end()
			, [] (peer_connection const* lhs, peer_connection const* rhs)
			{ return lhs->download_queue_time(16*1024) < rhs->download_queue_time(16*1024); });

		// remove the bottom 10% of peers from the candidate set.
		// this is just to remove outliers that might stall downloads
		int const new_size = (peers.end_index() * 9 + 9) / 10;
		TORRENT_ASSERT(new_size <= peers.end_index());
		peers.resize(new_size);

		// remember all the peers we issued requests to, so we can commit them
		// at the end of this function. Instead of sending the requests right
		// away, we batch them up and send them in a single write to the TCP
		// socket, increasing the chance that they will all be sent in the same
		// packet.
		std::set<peer_connection*> peers_with_requests;

		// peers that should be temporarily ignored for a specific piece
		// in order to give priority to other peers. They should be used for
		// subsequent pieces, so they are stored in this vector until the
		// piece is done
		std::vector<peer_connection*> ignore_peers;

		time_point const now = clock_type::now();

		// now, iterate over all time critical pieces, in order of importance, and
		// request them from the peers, in order of responsiveness. i.e. request
		// the most time critical pieces from the fastest peers.
		bool first_piece{true};
		for (auto& i : m_time_critical_pieces)
		{
#if TORRENT_DEBUG_STREAMING > 1
			std::printf("considering %d\n", i->piece);
#endif

			if (peers.empty())
			{
#if TORRENT_DEBUG_STREAMING > 1
				std::printf("out of peers, done\n");
#endif
				break;
			}

			// the +1000 is to compensate for the fact that we only call this
			// function once per second, so if we need to request it 500 ms from
			// now, we should request it right away
			if (!first_piece && i.deadline > now
				+ milliseconds(m_average_piece_time + m_piece_time_deviation * 4 + 1000))
			{
				// don't request pieces whose deadline is too far in the future
				// this is one of the termination conditions. We don't want to
				// send requests for all pieces in the torrent right away
#if TORRENT_DEBUG_STREAMING > 0
				std::printf("reached deadline horizon [%f + %f * 4 + 1]\n"
					, m_average_piece_time / 1000.f
					, m_piece_time_deviation / 1000.f);
#endif
				break;
			}
			first_piece = false;

			piece_picker::downloading_piece pi;
			m_picker->piece_info(i.piece, pi);

			// the number of "times" this piece has timed out.
			int timed_out = 0;

			int const blocks_in_piece = m_picker->blocks_in_piece(i.piece);

#if TORRENT_DEBUG_STREAMING > 0
			i.timed_out = timed_out;
#endif
			int const free_to_request = blocks_in_piece
				- pi.finished - pi.writing - pi.requested;

			if (free_to_request == 0)
			{
				if (i.last_requested == min_time())
					i.last_requested = now;

				// if it's been more than half of the typical download time
				// of a piece since we requested the last block, allow
				// one more request per block
				if (m_average_piece_time > 0)
					timed_out = int(total_milliseconds(now - i.last_requested)
						/ std::max(int(m_average_piece_time + m_piece_time_deviation / 2), 1));

#if TORRENT_DEBUG_STREAMING > 0
				i.timed_out = timed_out;
#endif
				// every block in this piece is already requested
				// there's no need to consider this piece, unless it
				// appears to be stalled.
				if (pi.requested == 0 || timed_out == 0)
				{
#if TORRENT_DEBUG_STREAMING > 1
					std::printf("skipping %d (full) [req: %d timed_out: %d ]\n"
						, i.piece, pi.requested
						, timed_out);
#endif

					// if requested is 0, it means all blocks have been received, and
					// we're just waiting for it to flush them to disk.
					// if last_requested is recent enough, we should give it some
					// more time
					// skip to the next piece
					continue;
				}

				// it's been too long since we requested the last block from
				// this piece. Allow re-requesting blocks from this piece
#if TORRENT_DEBUG_STREAMING > 1
				std::printf("timed out [average-piece-time: %d ms ]\n"
					, m_average_piece_time);
#endif
			}

			// pick all blocks for this piece. the peers list is kept up to date
			// and sorted. when we issue a request to a peer, its download queue
			// time will increase and it may need to be bumped in the peers list,
			// since it's ordered by download queue time
			pick_time_critical_block(peers, ignore_peers
				, peers_with_requests
				, pi, &i, m_picker.get()
				, blocks_in_piece, timed_out);

			// put back the peers we ignored into the peer list for the next piece
			if (!ignore_peers.empty())
			{
				peers.insert(peers.begin(), ignore_peers.begin(), ignore_peers.end());
				ignore_peers.clear();

				// TODO: instead of resorting the whole list, insert the peers
				// directly into the right place
				std::sort(peers.begin(), peers.end()
					, [] (peer_connection const* lhs, peer_connection const* rhs)
					{ return lhs->download_queue_time(16*1024) < rhs->download_queue_time(16*1024); });
			}

			// if this peer's download time exceeds 2 seconds, we're done.
			// We don't want to build unreasonably long request queues
			if (!peers.empty() && peers[0]->download_queue_time() > milliseconds(2000))
				break;
		}

		// commit all the time critical requests
		for (auto p : peers_with_requests)
		{
			p->send_block_requests();
		}
	}

	std::set<std::string> torrent::web_seeds(web_seed_entry::type_t const type) const
	{
		TORRENT_ASSERT(is_single_thread());
		std::set<std::string> ret;
		for (auto const& s : m_web_seeds)
		{
			if (s.peer_info.banned) continue;
			if (s.removed) continue;
			if (s.type != type) continue;
			ret.insert(s.url);
		}
		return ret;
	}

	void torrent::remove_web_seed(std::string const& url, web_seed_entry::type_t const type)
	{
		auto const i = std::find_if(m_web_seeds.begin(), m_web_seeds.end()
			, [&] (web_seed_t const& w) { return w.url == url && w.type == type; });

		if (i != m_web_seeds.end())
		{
			remove_web_seed_iter(i);
			set_need_save_resume();
		}
	}

	void torrent::disconnect_web_seed(peer_connection* p)
	{
		auto const i = std::find_if(m_web_seeds.begin(), m_web_seeds.end()
			, [p] (web_seed_t const& ws) { return ws.peer_info.connection == p; });

		// this happens if the web server responded with a redirect
		// or with something incorrect, so that we removed the web seed
		// immediately, before we disconnected
		if (i == m_web_seeds.end()) return;

		TORRENT_ASSERT(i->resolving == false);

		TORRENT_ASSERT(i->peer_info.connection);
		i->peer_info.connection = nullptr;
	}

	void torrent::remove_web_seed_conn(peer_connection* p, error_code const& ec
		, operation_t const op, int const error)
	{
		auto const i = std::find_if(m_web_seeds.begin(), m_web_seeds.end()
			, [p] (web_seed_t const& ws) { return ws.peer_info.connection == p; });

		TORRENT_ASSERT(i != m_web_seeds.end());
		if (i == m_web_seeds.end()) return;

		auto* peer = static_cast<peer_connection*>(i->peer_info.connection);
		if (peer != nullptr)
		{
			// if we have a connection for this web seed, we also need to
			// disconnect it and clear its reference to the peer_info object
			// that's part of the web_seed_t we're about to remove
			TORRENT_ASSERT(peer->m_in_use == 1337);
			peer->disconnect(ec, op, error);
			peer->set_peer_info(nullptr);
		}
		remove_web_seed_iter(i);
	}

	void torrent::retry_web_seed(peer_connection* p, boost::optional<seconds32> const retry)
	{
		TORRENT_ASSERT(is_single_thread());
		auto const i = std::find_if(m_web_seeds.begin(), m_web_seeds.end()
			, [p] (web_seed_t const& ws) { return ws.peer_info.connection == p; });

		TORRENT_ASSERT(i != m_web_seeds.end());
		if (i == m_web_seeds.end()) return;
		if (i->removed) return;
		i->retry = aux::time_now32() + value_or(retry, seconds32(
			settings().get_int(settings_pack::urlseed_wait_retry)));
	}

	torrent_state torrent::get_peer_list_state()
	{
		torrent_state ret;
		ret.is_paused = is_paused();
		ret.is_finished = is_finished();
		ret.allow_multiple_connections_per_ip = settings().get_bool(settings_pack::allow_multiple_connections_per_ip);
		ret.max_peerlist_size = is_paused()
			? settings().get_int(settings_pack::max_paused_peerlist_size)
			: settings().get_int(settings_pack::max_peerlist_size);
		ret.min_reconnect_time = settings().get_int(settings_pack::min_reconnect_time);

		ret.ip = m_ses.external_address();
		ret.port = m_ses.listen_port();
		ret.max_failcount = settings().get_int(settings_pack::max_failcount);
		return ret;
	}

	bool torrent::try_connect_peer()
	{
		TORRENT_ASSERT(is_single_thread());
		TORRENT_ASSERT(want_peers());

		torrent_state st = get_peer_list_state();
		need_peer_list();
		torrent_peer* p = m_peer_list->connect_one_peer(m_ses.session_time(), &st);
		peers_erased(st.erased);
		inc_stats_counter(counters::connection_attempt_loops, st.loop_counter);

		if (p == nullptr)
		{
			update_want_peers();
			return false;
		}

		if (!connect_to_peer(p))
		{
			m_peer_list->inc_failcount(p);
			update_want_peers();
			return false;
		}
		update_want_peers();

		return true;
	}

	torrent_peer* torrent::add_peer(tcp::endpoint const& adr
		, peer_source_flags_t const source, pex_flags_t const flags)
	{
		TORRENT_ASSERT(is_single_thread());

#if !TORRENT_USE_IPV6
		if (!is_v4(adr))
		{
#ifndef TORRENT_DISABLE_LOGGING
			error_code ec;
			debug_log("add_peer() %s unsupported address family"
				, adr.address().to_string(ec).c_str());
#endif
			return nullptr;
		}
#endif

#ifndef TORRENT_DISABLE_DHT
		if (source != peer_info::resume_data)
		{
			// try to send a DHT ping to this peer
			// as well, to figure out if it supports
			// DHT (uTorrent and BitComet don't
			// advertise support)
			session().add_dht_node({adr.address(), adr.port()});
		}
#endif

		if (m_apply_ip_filter
			&& m_ip_filter
			&& m_ip_filter->access(adr.address()) & ip_filter::blocked)
		{
			if (alerts().should_post<peer_blocked_alert>())
				alerts().emplace_alert<peer_blocked_alert>(get_handle()
					, adr, peer_blocked_alert::ip_filter);

#ifndef TORRENT_DISABLE_EXTENSIONS
			notify_extension_add_peer(adr, source, torrent_plugin::filtered);
#endif
			return nullptr;
		}

		if (m_ses.get_port_filter().access(adr.port()) & port_filter::blocked)
		{
			if (alerts().should_post<peer_blocked_alert>())
				alerts().emplace_alert<peer_blocked_alert>(get_handle()
					, adr, peer_blocked_alert::port_filter);
#ifndef TORRENT_DISABLE_EXTENSIONS
			notify_extension_add_peer(adr, source, torrent_plugin::filtered);
#endif
			return nullptr;
		}

#if TORRENT_USE_I2P
		// if this is an i2p torrent, and we don't allow mixed mode
		// no regular peers should ever be added!
		if (!settings().get_bool(settings_pack::allow_i2p_mixed) && is_i2p())
		{
			if (alerts().should_post<peer_blocked_alert>())
				alerts().emplace_alert<peer_blocked_alert>(get_handle()
					, adr, peer_blocked_alert::i2p_mixed);
			return nullptr;
		}
#endif

		if (settings().get_bool(settings_pack::no_connect_privileged_ports) && adr.port() < 1024)
		{
			if (alerts().should_post<peer_blocked_alert>())
				alerts().emplace_alert<peer_blocked_alert>(get_handle()
					, adr, peer_blocked_alert::privileged_ports);
#ifndef TORRENT_DISABLE_EXTENSIONS
			notify_extension_add_peer(adr, source, torrent_plugin::filtered);
#endif
			return nullptr;
		}

		need_peer_list();
		torrent_state st = get_peer_list_state();
		torrent_peer* p = m_peer_list->add_peer(adr, source, flags, &st);
		peers_erased(st.erased);

#ifndef TORRENT_DISABLE_LOGGING
		if (should_log())
		{
			error_code ec;
			debug_log("add_peer() %s connect-candidates: %d"
				, adr.address().to_string(ec).c_str(), m_peer_list->num_connect_candidates());
		}
#endif

		if (p)
		{
			state_updated();
#ifndef TORRENT_DISABLE_EXTENSIONS
			notify_extension_add_peer(adr, source
				, st.first_time_seen
					? torrent_plugin::first_time
					: add_peer_flags_t{});
#endif
		}
		else
		{
#ifndef TORRENT_DISABLE_EXTENSIONS
			notify_extension_add_peer(adr, source, torrent_plugin::filtered);
#endif
		}
		update_want_peers();
		state_updated();
		return p;
	}

	bool torrent::ban_peer(torrent_peer* tp)
	{
		if (!settings().get_bool(settings_pack::ban_web_seeds) && tp->web_seed)
			return false;

		need_peer_list();
		if (!m_peer_list->ban_peer(tp)) return false;
		update_want_peers();

		inc_stats_counter(counters::num_banned_peers);
		return true;
	}

	void torrent::set_seed(torrent_peer* p, bool const s)
	{
		if (p->seed != s)
		{
			if (s)
			{
				TORRENT_ASSERT(m_num_seeds < 0xffff);
				++m_num_seeds;
			}
			else
			{
				TORRENT_ASSERT(m_num_seeds > 0);
				--m_num_seeds;
			}
		}

		need_peer_list();
		m_peer_list->set_seed(p, s);
		update_auto_sequential();
	}

	void torrent::clear_failcount(torrent_peer* p)
	{
		need_peer_list();
		m_peer_list->set_failcount(p, 0);
		update_want_peers();
	}

	std::pair<peer_list::iterator, peer_list::iterator> torrent::find_peers(address const& a)
	{
		need_peer_list();
		return m_peer_list->find_peers(a);
	}

	void torrent::update_peer_port(int const port, torrent_peer* p
		, peer_source_flags_t const src)
	{
		need_peer_list();
		torrent_state st = get_peer_list_state();
		m_peer_list->update_peer_port(port, p, src, &st);
		peers_erased(st.erased);
		update_want_peers();
	}

	// verify piece is used when checking resume data or when the user
	// adds a piece
	void torrent::verify_piece(piece_index_t const piece)
	{
//		picker().mark_as_checking(piece);

		TORRENT_ASSERT(m_storage);

		m_ses.disk_thread().async_hash(m_storage, piece, {}
			, std::bind(&torrent::on_piece_verified, shared_from_this(), _1, _2, _3));
	}

	announce_entry* torrent::find_tracker(std::string const& url)
	{
		auto i = std::find_if(m_trackers.begin(), m_trackers.end()
			, [&url](announce_entry const& ae) { return ae.url == url; });
		if (i == m_trackers.end()) return nullptr;
		return &*i;
	}

	void torrent::ip_filter_updated()
	{
		if (!m_apply_ip_filter) return;
		if (!m_peer_list) return;
		if (!m_ip_filter) return;

		torrent_state st = get_peer_list_state();
		std::vector<address> banned;
		m_peer_list->apply_ip_filter(*m_ip_filter, &st, banned);

		if (alerts().should_post<peer_blocked_alert>())
		{
			for (auto const& addr : banned)
				alerts().emplace_alert<peer_blocked_alert>(get_handle()
					, tcp::endpoint(addr, 0)
					, peer_blocked_alert::ip_filter);
		}

		peers_erased(st.erased);
	}

	void torrent::port_filter_updated()
	{
		if (!m_apply_ip_filter) return;
		if (!m_peer_list) return;

		torrent_state st = get_peer_list_state();
		std::vector<address> banned;
		m_peer_list->apply_port_filter(m_ses.get_port_filter(), &st, banned);

		if (alerts().should_post<peer_blocked_alert>())
		{
			for (auto const& addr : banned)
				alerts().emplace_alert<peer_blocked_alert>(get_handle()
					, tcp::endpoint(addr, 0)
					, peer_blocked_alert::port_filter);
		}

		peers_erased(st.erased);
	}

	// this is called when torrent_peers are removed from the peer_list
	// (peer-list). It removes any references we may have to those torrent_peers,
	// so we don't leave then dangling
	void torrent::peers_erased(std::vector<torrent_peer*> const& peers)
	{
		if (!has_picker()) return;

		for (auto const p : peers)
		{
			m_picker->clear_peer(p);
		}
#if TORRENT_USE_INVARIANT_CHECKS
		m_picker->check_peers();
#endif
	}

#if TORRENT_ABI_VERSION == 1
#if !TORRENT_NO_FPU
	void torrent::file_progress_float(aux::vector<float, file_index_t>& fp)
	{
		TORRENT_ASSERT(is_single_thread());
		if (!valid_metadata())
		{
			fp.clear();
			return;
		}

		fp.resize(m_torrent_file->num_files(), 1.f);
		if (is_seed()) return;

		aux::vector<std::int64_t, file_index_t> progress;
		file_progress(progress);
		file_storage const& fs = m_torrent_file->files();
		for (auto const i : fs.file_range())
		{
			std::int64_t file_size = m_torrent_file->files().file_size(i);
			if (file_size == 0) fp[i] = 1.f;
			else fp[i] = float(progress[i]) / file_size;
		}
	}
#endif
#endif // TORRENT_ABI_VERSION

	void torrent::file_progress(aux::vector<std::int64_t, file_index_t>& fp, int const flags)
	{
		TORRENT_ASSERT(is_single_thread());
		if (!valid_metadata())
		{
			fp.clear();
			return;
		}

		// if we're a seed, we don't have an m_file_progress anyway
		// since we don't need one. We know we have all files
		// just fill in the full file sizes as a shortcut
		if (is_seed())
		{
			fp.resize(m_torrent_file->num_files());
			file_storage const& fs = m_torrent_file->files();
			for (auto const i : fs.file_range())
				fp[i] = fs.file_size(i);
			return;
		}

		if (num_have() == 0 || m_file_progress.empty())
		{
			// if we don't have any pieces, just return zeroes
			fp.clear();
			fp.resize(m_torrent_file->num_files(), 0);
			return;
		}

		m_file_progress.export_progress(fp);

		if (flags & torrent_handle::piece_granularity)
			return;

		TORRENT_ASSERT(has_picker());

		std::vector<piece_picker::downloading_piece> q = m_picker->get_download_queue();

		file_storage const& fs = m_torrent_file->files();
		for (auto const& dp : q)
		{
			std::int64_t offset = std::int64_t(static_cast<int>(dp.index))
				* m_torrent_file->piece_length();
			file_index_t file = fs.file_index_at_offset(offset);
			int idx = -1;
			for (auto const& info : m_picker->blocks_for_piece(dp))
			{
				++idx;
				TORRENT_ASSERT(file < fs.end_file());
				TORRENT_ASSERT(offset == std::int64_t(static_cast<int>(dp.index))
					* m_torrent_file->piece_length()
					+ idx * block_size());
				TORRENT_ASSERT(offset < m_torrent_file->total_size());
				while (offset >= fs.file_offset(file) + fs.file_size(file))
				{
					++file;
				}
				TORRENT_ASSERT(file < fs.end_file());

				std::int64_t block = block_size();

				if (info.state == piece_picker::block_info::state_none)
				{
					offset += block;
					continue;
				}

				if (info.state == piece_picker::block_info::state_requested)
				{
					block = 0;
					torrent_peer* p = info.peer;
					if (p != nullptr && p->connection)
					{
						auto* peer = static_cast<peer_connection*>(p->connection);
						auto pbp = peer->downloading_piece_progress();
						if (pbp.piece_index == dp.index && pbp.block_index == idx)
							block = pbp.bytes_downloaded;
						TORRENT_ASSERT(block <= block_size());
					}

					if (block == 0)
					{
						offset += block_size();
						continue;
					}
				}

				if (offset + block > fs.file_offset(file) + fs.file_size(file))
				{
					std::int64_t left_over = block_size() - block;
					// split the block on multiple files
					while (block > 0)
					{
						TORRENT_ASSERT(offset <= fs.file_offset(file) + fs.file_size(file));
						std::int64_t const slice = std::min(fs.file_offset(file) + fs.file_size(file) - offset
							, block);
						fp[file] += slice;
						offset += slice;
						block -= slice;
						TORRENT_ASSERT(offset <= fs.file_offset(file) + fs.file_size(file));
						if (offset == fs.file_offset(file) + fs.file_size(file))
						{
							++file;
							if (file == fs.end_file())
							{
								offset += block;
								break;
							}
						}
					}
					offset += left_over;
					TORRENT_ASSERT(offset == std::int64_t(static_cast<int>(dp.index))
						* m_torrent_file->piece_length()
						+ (idx + 1) * block_size());
				}
				else
				{
					fp[file] += block;
					offset += block_size();
				}
				TORRENT_ASSERT(file <= fs.end_file());
			}
		}
	}

	void torrent::new_external_ip()
	{
		if (m_peer_list) m_peer_list->clear_peer_prio();
	}

	void torrent::stop_when_ready(bool const b)
	{
		m_stop_when_ready = b;

		// to avoid race condition, if we're already in a downloading state,
		// trigger the stop-when-ready logic immediately.
		if (m_stop_when_ready
			&& is_downloading_state(m_state))
		{
#ifndef TORRENT_DISABLE_LOGGING
			debug_log("stop_when_ready triggered");
#endif
			auto_managed(false);
			pause();
			m_stop_when_ready = false;
		}
	}

	void torrent::set_state(torrent_status::state_t const s)
	{
		TORRENT_ASSERT(is_single_thread());
		TORRENT_ASSERT(s != 0); // this state isn't used anymore

#if TORRENT_USE_ASSERTS

		if (s == torrent_status::seeding)
		{
			TORRENT_ASSERT(is_seed());
			TORRENT_ASSERT(is_finished());
		}
		if (s == torrent_status::finished)
			TORRENT_ASSERT(is_finished());
		if (s == torrent_status::downloading && m_state == torrent_status::finished)
			TORRENT_ASSERT(!is_finished());
#endif

		if (int(m_state) == s) return;

		if (m_ses.alerts().should_post<state_changed_alert>())
		{
			m_ses.alerts().emplace_alert<state_changed_alert>(get_handle()
				, s, static_cast<torrent_status::state_t>(m_state));
		}

		if (s == torrent_status::finished
			&& alerts().should_post<torrent_finished_alert>())
		{
			alerts().emplace_alert<torrent_finished_alert>(
				get_handle());
		}

		if (m_stop_when_ready
			&& !is_downloading_state(m_state)
			&& is_downloading_state(s))
		{
#ifndef TORRENT_DISABLE_LOGGING
			debug_log("stop_when_ready triggered");
#endif
			// stop_when_ready is set, and we're transitioning from a downloading
			// state to a non-downloading state. pause the torrent. Note that
			// "downloading" is defined broadly to include any state where we
			// either upload or download (for the purpose of this flag).
			auto_managed(false);
			pause();
			m_stop_when_ready = false;
		}

		m_state = s;

#ifndef TORRENT_DISABLE_LOGGING
		debug_log("set_state() %d", m_state);
#endif

		update_gauge();
		update_want_peers();
		update_state_list();

		state_updated();

#ifndef TORRENT_DISABLE_EXTENSIONS
		for (auto& ext : m_extensions)
		{
			ext->on_state(state());
		}
#endif
	}

#ifndef TORRENT_DISABLE_EXTENSIONS
	void torrent::notify_extension_add_peer(tcp::endpoint const& ip
		, peer_source_flags_t const src, add_peer_flags_t const flags)
	{
		for (auto& ext : m_extensions)
		{
			ext->on_add_peer(ip, src, flags);
		}
	}
#endif

	void torrent::state_updated()
	{
		// if this fails, this function is probably called
		// from within the torrent constructor, which it
		// shouldn't be. Whichever function ends up calling
		// this should probably be moved to torrent::start()
		TORRENT_ASSERT(shared_from_this());

		// we can't call state_updated() while the session
		// is building the status update alert
		TORRENT_ASSERT(!m_ses.is_posting_torrent_updates());

		// we're not subscribing to this torrent, don't add it
		if (!m_state_subscription) return;

		aux::vector<torrent*>& list = m_ses.torrent_list(aux::session_interface::torrent_state_updates);

		// if it has already been updated this round, no need to
		// add it to the list twice
		if (m_links[aux::session_interface::torrent_state_updates].in_list())
		{
#ifdef TORRENT_EXPENSIVE_INVARIANT_CHECKS
			TORRENT_ASSERT(find(list.begin(), list.end(), this) != list.end());
#endif
			return;
		}

#ifdef TORRENT_EXPENSIVE_INVARIANT_CHECKS
		TORRENT_ASSERT(find(list.begin(), list.end(), this) == list.end());
#endif

		m_links[aux::session_interface::torrent_state_updates].insert(list, this);
	}

	void torrent::status(torrent_status* st, status_flags_t const flags)
	{
		INVARIANT_CHECK;

		time_point32 const now = aux::time_now32();

		st->handle = get_handle();
		st->info_hash = info_hash();
#if TORRENT_ABI_VERSION == 1
		st->is_loaded = true;
#endif

		if (flags & torrent_handle::query_name)
			st->name = name();

		if (flags & torrent_handle::query_save_path)
			st->save_path = save_path();

		if (flags & torrent_handle::query_torrent_file)
			st->torrent_file = m_torrent_file;

		st->has_incoming = m_has_incoming;
		st->errc = m_error;
		st->error_file = m_error_file;

#if TORRENT_ABI_VERSION == 1
		if (m_error) st->error = convert_from_native(m_error.message())
			+ ": " + resolve_filename(m_error_file);
		st->seed_mode = m_seed_mode;
#endif
		st->moving_storage = m_moving_storage;

		st->announcing_to_trackers = m_announce_to_trackers;
		st->announcing_to_lsd = m_announce_to_lsd;
		st->announcing_to_dht = m_announce_to_dht;
#if TORRENT_ABI_VERSION == 1
		st->stop_when_ready = m_stop_when_ready;
#endif

		st->added_time = m_added_time;
		st->completed_time = m_completed_time;

#if TORRENT_ABI_VERSION == 1
		st->last_scrape = static_cast<int>(total_seconds(aux::time_now32() - m_last_scrape));
#endif

#if TORRENT_ABI_VERSION == 1
		st->share_mode = m_share_mode;
		st->upload_mode = m_upload_mode;
#endif
		st->up_bandwidth_queue = 0;
		st->down_bandwidth_queue = 0;
#if TORRENT_ABI_VERSION == 1
		st->priority = priority();
#endif

		st->num_peers = num_peers() - m_num_connecting;

		st->list_peers = m_peer_list ? m_peer_list->num_peers() : 0;
		st->list_seeds = m_peer_list ? m_peer_list->num_seeds() : 0;
		st->connect_candidates = m_peer_list ? m_peer_list->num_connect_candidates() : 0;
		st->seed_rank = seed_rank(settings());

		st->all_time_upload = m_total_uploaded;
		st->all_time_download = m_total_downloaded;

		// activity time
#if TORRENT_ABI_VERSION == 1
		st->finished_time = int(total_seconds(finished_time()));
		st->active_time = int(total_seconds(active_time()));
		st->seeding_time = int(total_seconds(seeding_time()));

		time_point32 const unset{seconds32(0)};

		st->time_since_upload = m_last_upload == unset ? -1
			: static_cast<int>(total_seconds(aux::time_now32() - m_last_upload));
		st->time_since_download = m_last_download == unset ? -1
			: static_cast<int>(total_seconds(aux::time_now32() - m_last_download));
#endif

		st->finished_duration = finished_time();
		st->active_duration = active_time();
		st->seeding_duration = seeding_time();

		st->last_upload = m_last_upload;
		st->last_download = m_last_download;

		st->storage_mode = static_cast<storage_mode_t>(m_storage_mode);

		st->num_complete = (m_complete == 0xffffff) ? -1 : m_complete;
		st->num_incomplete = (m_incomplete == 0xffffff) ? -1 : m_incomplete;
#if TORRENT_ABI_VERSION == 1
		st->paused = is_torrent_paused();
		st->auto_managed = m_auto_managed;
		st->sequential_download = m_sequential_download;
#endif
		st->is_seeding = is_seed();
		st->is_finished = is_finished();
#if TORRENT_ABI_VERSION == 1
		st->super_seeding = m_super_seeding;
#endif
		st->has_metadata = valid_metadata();
		bytes_done(*st, bool(flags & torrent_handle::query_accurate_download_counters));
		TORRENT_ASSERT(st->total_wanted_done >= 0);
		TORRENT_ASSERT(st->total_done >= st->total_wanted_done);

		// payload transfer
		st->total_payload_download = m_stat.total_payload_download();
		st->total_payload_upload = m_stat.total_payload_upload();

		// total transfer
		st->total_download = m_stat.total_payload_download()
			+ m_stat.total_protocol_download();
		st->total_upload = m_stat.total_payload_upload()
			+ m_stat.total_protocol_upload();

		// failed bytes
		st->total_failed_bytes = m_total_failed_bytes;
		st->total_redundant_bytes = m_total_redundant_bytes;

		// transfer rate
		st->download_rate = m_stat.download_rate();
		st->upload_rate = m_stat.upload_rate();
		st->download_payload_rate = m_stat.download_payload_rate();
		st->upload_payload_rate = m_stat.upload_payload_rate();

		if (is_paused() || m_tracker_timer.expires_at() < now)
			st->next_announce = seconds(0);
		else
			st->next_announce = m_tracker_timer.expires_at() - now;

		if (st->next_announce.count() < 0)
			st->next_announce = seconds(0);

#if TORRENT_ABI_VERSION == 1
		st->announce_interval = seconds(0);
#endif

		st->current_tracker.clear();
		if (m_last_working_tracker >= 0)
		{
			TORRENT_ASSERT(m_last_working_tracker < m_trackers.end_index());
			const int i = m_last_working_tracker;
			st->current_tracker = m_trackers[i].url;
		}
		else
		{
			for (auto const& t : m_trackers)
			{
				if (std::any_of(t.endpoints.begin(), t.endpoints.end()
					, [](announce_endpoint const& aep) { return aep.updating; })) continue;
				if (!t.verified) continue;
				st->current_tracker = t.url;
				break;
			}
		}

		if ((flags & torrent_handle::query_verified_pieces))
		{
			st->verified_pieces = m_verified;
		}

		st->num_uploads = m_num_uploads;
		st->uploads_limit = m_max_uploads == (1 << 24) - 1 ? -1 : m_max_uploads;
		st->num_connections = num_peers();
		st->connections_limit = m_max_connections == (1 << 24) - 1 ? -1 : m_max_connections;
		// if we don't have any metadata, stop here

		st->queue_position = queue_position();
		st->need_save_resume = need_save_resume_data();
#if TORRENT_ABI_VERSION == 1
		st->ip_filter_applies = m_apply_ip_filter;
#endif

		st->state = static_cast<torrent_status::state_t>(m_state);
		st->flags = this->flags();

#if TORRENT_USE_ASSERTS
		if (st->state == torrent_status::finished
			|| st->state == torrent_status::seeding)
		{
			// it may be tempting to assume that st->is_finished == true here, but
			// this assumption does not always hold. We transition to "finished"
			// when we receive the last block of the last piece, which is before
			// the hash check comes back. "is_finished" is set to true once all the
			// pieces have been hash checked. So, there's a short window where it
			// doesn't hold.
		}
#endif

		if (!valid_metadata())
		{
			st->state = torrent_status::downloading_metadata;
			st->progress_ppm = m_progress_ppm;
#if !TORRENT_NO_FPU
			st->progress = m_progress_ppm / 1000000.f;
#endif
			st->block_size = 0;
			return;
		}

		st->block_size = block_size();

		if (m_state == torrent_status::checking_files)
		{
			st->progress_ppm = m_progress_ppm;
#if !TORRENT_NO_FPU
			st->progress = m_progress_ppm / 1000000.f;
#endif
		}
		else if (st->total_wanted == 0)
		{
			st->progress_ppm = 1000000;
			st->progress = 1.f;
		}
		else
		{
			st->progress_ppm = int(st->total_wanted_done * 1000000
				/ st->total_wanted);
#if !TORRENT_NO_FPU
			st->progress = st->progress_ppm / 1000000.f;
#endif
		}

		if (flags & torrent_handle::query_pieces)
		{
			int const num_pieces = m_torrent_file->num_pieces();
			if (has_picker())
			{
				st->pieces.resize(num_pieces, false);
				for (piece_index_t i(0); i < piece_index_t(num_pieces); ++i)
					if (m_picker->has_piece_passed(i)) st->pieces.set_bit(i);
			}
			else if (m_have_all)
			{
				st->pieces.resize(num_pieces, true);
			}
			else
			{
				st->pieces.resize(num_pieces, false);
			}
		}
		st->num_pieces = num_have();
		st->num_seeds = num_seeds();
		if ((flags & torrent_handle::query_distributed_copies) && m_picker.get())
		{
			std::tie(st->distributed_full_copies, st->distributed_fraction) =
				m_picker->distributed_copies();
#if TORRENT_NO_FPU
			st->distributed_copies = -1.f;
#else
			st->distributed_copies = st->distributed_full_copies
				+ float(st->distributed_fraction) / 1000;
#endif
		}
		else
		{
			st->distributed_full_copies = -1;
			st->distributed_fraction = -1;
			st->distributed_copies = -1.f;
		}

		st->last_seen_complete = m_swarm_last_seen_complete;
	}

	int torrent::priority() const
	{
		int priority = 0;
		for (int i = 0; i < num_classes(); ++i)
		{
			int const* prio = m_ses.peer_classes().at(class_at(i))->priority;
			priority = std::max(priority, prio[peer_connection::upload_channel]);
			priority = std::max(priority, prio[peer_connection::download_channel]);
		}
		return priority;
	}

#if TORRENT_ABI_VERSION == 1
	void torrent::set_priority(int const prio)
	{
		// priority 1 is default
		if (prio == 1 && m_peer_class == peer_class_t{}) return;

		if (m_peer_class == peer_class_t{})
			setup_peer_class();

		struct peer_class* tpc = m_ses.peer_classes().at(m_peer_class);
		TORRENT_ASSERT(tpc);
		tpc->priority[peer_connection::download_channel] = prio;
		tpc->priority[peer_connection::upload_channel] = prio;

		state_updated();
	}
#endif

	void torrent::add_redundant_bytes(int const b, waste_reason const reason)
	{
		TORRENT_ASSERT(is_single_thread());
		TORRENT_ASSERT(b > 0);
		TORRENT_ASSERT(m_total_redundant_bytes <= std::numeric_limits<std::int32_t>::max() - b);
		m_total_redundant_bytes += b;

		TORRENT_ASSERT(static_cast<int>(reason) >= 0);
		TORRENT_ASSERT(static_cast<int>(reason) < static_cast<int>(waste_reason::max));
		m_stats_counters.inc_stats_counter(counters::recv_redundant_bytes, b);
		m_stats_counters.inc_stats_counter(counters::waste_piece_timed_out + static_cast<int>(reason), b);
	}

	void torrent::add_failed_bytes(int const b)
	{
		TORRENT_ASSERT(is_single_thread());
		TORRENT_ASSERT(b > 0);
		TORRENT_ASSERT(m_total_failed_bytes <= std::numeric_limits<std::int32_t>::max() - b);
		m_total_failed_bytes += b;
		m_stats_counters.inc_stats_counter(counters::recv_failed_bytes, b);
	}

	// the number of connected peers that are seeds
	int torrent::num_seeds() const
	{
		TORRENT_ASSERT(is_single_thread());
		INVARIANT_CHECK;

		return int(m_num_seeds) - int(m_num_connecting_seeds);
	}

	// the number of connected peers that are not seeds
	int torrent::num_downloaders() const
	{
		TORRENT_ASSERT(is_single_thread());
		INVARIANT_CHECK;

		int const ret = num_peers()
			- m_num_seeds
			- m_num_connecting
			+ m_num_connecting_seeds;
		TORRENT_ASSERT(ret >= 0);
		return ret;
	}

	void torrent::tracker_request_error(tracker_request const& r
		, error_code const& ec, std::string const& msg
		, seconds32 const retry_interval)
	{
		TORRENT_ASSERT(is_single_thread());

		INVARIANT_CHECK;

#ifndef TORRENT_DISABLE_LOGGING
		if (should_log())
		{
			debug_log("*** tracker error: (%d) %s %s", ec.value()
				, ec.message().c_str(), msg.c_str());
		}
#endif
		if (0 == (r.kind & tracker_request::scrape_request))
		{
			// announce request
			announce_entry* ae = find_tracker(r.url);
			int fails = 0;
			tcp::endpoint local_endpoint;
			if (ae)
			{
				auto aep = std::find_if(ae->endpoints.begin(), ae->endpoints.end()
					, [&](announce_endpoint const& e) { return e.socket == r.outgoing_socket; });

				if (aep != ae->endpoints.end())
				{
					local_endpoint = aep->local_endpoint;
					aep->failed(settings().get_int(settings_pack::tracker_backoff)
						, retry_interval);
					aep->last_error = ec;
					aep->message = msg;
					fails = aep->fails;
#ifndef TORRENT_DISABLE_LOGGING
					debug_log("*** increment tracker fail count [%d]", aep->fails);
#endif
				}
				else if (r.outgoing_socket)
				{
#ifndef TORRENT_DISABLE_LOGGING
					debug_log("*** no matching endpoint for request [%s, %s]", r.url.c_str(), print_endpoint(r.outgoing_socket.get_local_endpoint()).c_str());
#endif
				}

				int const tracker_index = int(ae - m_trackers.data());

				// never talk to this tracker again
				if (ec == error_code(410, http_category())) ae->fail_limit = 1;

				deprioritize_tracker(tracker_index);
			}
			if (m_ses.alerts().should_post<tracker_error_alert>()
				|| r.triggered_manually)
			{
				m_ses.alerts().emplace_alert<tracker_error_alert>(get_handle()
					, local_endpoint, fails, r.url, ec, msg);
			}
		}
		else
		{
			announce_entry* ae = find_tracker(r.url);

			// scrape request
			if (ec == error_code(410, http_category()))
			{
				// never talk to this tracker again
				if (ae != nullptr) ae->fail_limit = 1;
			}

			// if this was triggered manually we need to post this unconditionally,
			// since the client expects a response from its action, regardless of
			// whether all tracker events have been enabled by the alert mask
			if (m_ses.alerts().should_post<scrape_failed_alert>()
				|| r.triggered_manually)
			{
				tcp::endpoint local_endpoint;
				if (ae != nullptr)
				{
					auto aep = ae->find_endpoint(r.outgoing_socket);
					if (aep != nullptr) local_endpoint = aep->local_endpoint;
				}

				m_ses.alerts().emplace_alert<scrape_failed_alert>(get_handle(), local_endpoint, r.url, ec);
			}
		}
		// announce to the next working tracker
		if ((!m_abort && !is_paused()) || r.event == tracker_request::stopped)
			announce_with_tracker(r.event);
		update_tracker_timer(aux::time_now32());
	}

#ifndef TORRENT_DISABLE_LOGGING
	bool torrent::should_log() const
	{
		return alerts().should_post<torrent_log_alert>();
	}

	TORRENT_FORMAT(2,3)
	void torrent::debug_log(char const* fmt, ...) const noexcept try
	{
		if (!alerts().should_post<torrent_log_alert>()) return;

		va_list v;
		va_start(v, fmt);
		alerts().emplace_alert<torrent_log_alert>(
			const_cast<torrent*>(this)->get_handle(), fmt, v);
		va_end(v);
	}
	catch (std::exception const&) {}
#endif

}<|MERGE_RESOLUTION|>--- conflicted
+++ resolved
@@ -1769,18 +1769,12 @@
 			}
 		}
 
-<<<<<<< HEAD
-		// if we've already loaded file priorities, don't load piece priorities,
-		// they will interfere.
-		if (m_add_torrent_params && m_file_priority.empty())
-=======
 		// in case file priorities were passed in via the add_torrent_params
 		// and also in the case of share mode, we need to update the priorities
 		// this has to be applied before piece priority
 		if (!m_file_priority.empty()) update_piece_priorities(m_file_priority);
 
-		if (!m_seed_mode && m_resume_data)
->>>>>>> 19df6450
+		if (m_add_torrent_params)
 		{
 			piece_index_t idx(0);
 			for (auto prio : m_add_torrent_params->piece_priorities)
@@ -1795,19 +1789,6 @@
 			update_gauge();
 		}
 
-<<<<<<< HEAD
-		// in case file priorities were passed in via the add_torrent_params
-		// and also in the case of share mode, we need to update the priorities
-		if (!m_file_priority.empty() && std::find(m_file_priority.begin()
-			, m_file_priority.end(), dont_download) != m_file_priority.end())
-		{
-			update_piece_priorities();
-		}
-=======
-#if TORRENT_USE_ASSERTS
-		m_resume_data_loaded = true;
-#endif
->>>>>>> 19df6450
 
 		if (m_seed_mode)
 		{
@@ -5022,12 +5003,7 @@
 		COMPLETE_ASYNC("file_priority");
 		if (m_file_priority != prios)
 		{
-<<<<<<< HEAD
 			m_file_priority = std::move(prios);
-			update_piece_priorities();
-=======
-			m_file_priority = *p;
->>>>>>> 19df6450
 			if (m_share_mode)
 				recalc_share_mode();
 		}
@@ -5054,11 +5030,6 @@
 		// storage may be NULL during shutdown
 		if (m_storage)
 		{
-<<<<<<< HEAD
-			ADD_OUTSTANDING_ASYNC("file_priority");
-			m_ses.disk_thread().async_set_file_priority(m_storage
-				, std::move(new_priority), std::bind(&torrent::on_file_priority, shared_from_this(), _1, _2));
-=======
 			// the update of m_file_priority is deferred until the disk job comes
 			// back, but to preserve sanity and consistency, the piece priorities are
 			// updated immediately. If, on the off-chance, there's a disk failure, the
@@ -5066,10 +5037,9 @@
 			// possibly not fully updated.
 			update_piece_priorities(new_priority);
 
-			inc_refcount("file_priority");
-			m_ses.disk_thread().async_set_file_priority(m_storage.get()
-				, new_priority, boost::bind(&torrent::on_file_priority, shared_from_this(), _1));
->>>>>>> 19df6450
+			ADD_OUTSTANDING_ASYNC("file_priority");
+			m_ses.disk_thread().async_set_file_priority(m_storage
+				, std::move(new_priority), std::bind(&torrent::on_file_priority, shared_from_this(), _1, _2));
 		}
 		else
 		{
@@ -5104,22 +5074,15 @@
 		// storage may be nullptr during shutdown
 		if (m_storage)
 		{
-<<<<<<< HEAD
-			ADD_OUTSTANDING_ASYNC("file_priority");
-			m_ses.disk_thread().async_set_file_priority(m_storage
-				, std::move(new_priority), std::bind(&torrent::on_file_priority, shared_from_this(), _1, _2));
-=======
 			// the update of m_file_priority is deferred until the disk job comes
 			// back, but to preserve sanity and consistency, the piece priorities are
 			// updated immediately. If, on the off-chance, there's a disk failure, the
 			// piece priorities still stay the same, but the file priorities are
 			// possibly not fully updated.
 			update_piece_priorities(new_priority);
-
-			inc_refcount("file_priority");
-			m_ses.disk_thread().async_set_file_priority(m_storage.get()
-				, new_priority, boost::bind(&torrent::on_file_priority, shared_from_this(), _1));
->>>>>>> 19df6450
+			ADD_OUTSTANDING_ASYNC("file_priority");
+			m_ses.disk_thread().async_set_file_priority(m_storage
+				, std::move(new_priority), std::bind(&torrent::on_file_priority, shared_from_this(), _1, _2));
 		}
 		else
 		{
@@ -5163,19 +5126,15 @@
 		files->resize(m_torrent_file->num_files(), default_priority);
 	}
 
-	void torrent::update_piece_priorities(std::vector<boost::uint8_t> const& file_prios)
+	void torrent::update_piece_priorities(
+		aux::vector<download_priority_t, file_index_t> const& file_prios)
 	{
 		INVARIANT_CHECK;
 
 		if (m_torrent_file->num_pieces() == 0) return;
 
 		bool need_update = false;
-<<<<<<< HEAD
 		std::int64_t position = 0;
-=======
-		boost::int64_t position = 0;
-		int const piece_length = m_torrent_file->piece_length();
->>>>>>> 19df6450
 		// initialize the piece priorities to 0, then only allow
 		// setting higher priorities
 		aux::vector<download_priority_t, piece_index_t> pieces(aux::numeric_cast<std::size_t>(
@@ -5183,31 +5142,15 @@
 		file_storage const& fs = m_torrent_file->files();
 		for (auto const i : fs.file_range())
 		{
-<<<<<<< HEAD
 			std::int64_t const size = m_torrent_file->files().file_size(i);
-=======
-			if (i >= fs.num_files()) break;
-
-			boost::int64_t const start = position;
-			boost::int64_t const size = m_torrent_file->files().file_size(i);
->>>>>>> 19df6450
 			if (size == 0) continue;
 			position += size;
 
 			// pad files always have priority 0
-<<<<<<< HEAD
 			download_priority_t const file_prio
 				= fs.pad_file_at(i) ? dont_download
-				: i >= m_file_priority.end_index() ? default_priority
-				: m_file_priority[i];
-=======
-			if (fs.pad_file_at(i))
-				file_prio = 0;
-			else if (file_prios.size() <= i)
-				file_prio = 4;
-			else
-				file_prio = file_prios[i];
->>>>>>> 19df6450
+				: i >= file_prios.end_index() ? default_priority
+				: file_prios[i];
 
 			if (file_prio == dont_download)
 			{
@@ -5220,16 +5163,10 @@
 			// mark all pieces of the file with this file's priority
 			// but only if the priority is higher than the pieces
 			// already set (to avoid problems with overlapping pieces)
-<<<<<<< HEAD
 			piece_index_t start;
 			piece_index_t end;
 			std::tie(start, end) = file_piece_range_inclusive(fs, i);
 
-=======
-			int const start_piece = int(start / piece_length);
-			int const last_piece = int((position - 1) / piece_length);
-			TORRENT_ASSERT(last_piece < int(pieces.size()));
->>>>>>> 19df6450
 			// if one piece spans several files, we might
 			// come here several times with the same start_piece, end_piece
 			for (piece_index_t p = start; p < end; ++p)
@@ -6407,24 +6344,8 @@
 		// it does not make sense to save file priorities.
 		if (!m_file_priority.empty() && !m_seed_mode)
 		{
-<<<<<<< HEAD
-			// when in seed mode (i.e. the client promises that we have all files)
-			// it does not make sense to save file priorities.
-			if (!m_seed_mode)
-			{
-				// write file priorities
-				ret.file_priorities.clear();
-				ret.file_priorities.reserve(m_file_priority.size());
-				for (auto const prio : m_file_priority)
-					ret.file_priorities.push_back(prio);
-			}
-=======
 			// write file priorities
-			entry::list_type& file_priority = ret["file_priority"].list();
-			file_priority.clear();
-			for (int i = 0, end(m_file_priority.size()); i < end; ++i)
-				file_priority.push_back(m_file_priority[i]);
->>>>>>> 19df6450
+			ret.file_priorities = m_file_priority;
 		}
 
 		if (has_picker())
