/*

Copyright (c) 2003-2019, Arvid Norberg
Copyright (c) 2003, Daniel Wallin
Copyright (c) 2004, Magnus Jonsson
Copyright (c) 2008, Andrew Resch
Copyright (c) 2015, Mikhail Titov
Copyright (c) 2015-2019, Steven Siloti
Copyright (c) 2016, Jonathan McDougall
Copyright (c) 2016-2019, Alden Torres
Copyright (c) 2016-2018, Pavel Pimenov
Copyright (c) 2016-2017, Andrei Kurushin
Copyright (c) 2017, Falcosc
Copyright (c) 2017, AllSeeingEyeTolledEweSew
Copyright (c) 2017, ximply
Copyright (c) 2018, Fernando Rodriguez
Copyright (c) 2018, d-komarov
Copyright (c) 2018, airium
All rights reserved.

Redistribution and use in source and binary forms, with or without
modification, are permitted provided that the following conditions
are met:

    * Redistributions of source code must retain the above copyright
      notice, this list of conditions and the following disclaimer.
    * Redistributions in binary form must reproduce the above copyright
      notice, this list of conditions and the following disclaimer in
      the documentation and/or other materials provided with the distribution.
    * Neither the name of the author nor the names of its
      contributors may be used to endorse or promote products derived
      from this software without specific prior written permission.

THIS SOFTWARE IS PROVIDED BY THE COPYRIGHT HOLDERS AND CONTRIBUTORS "AS IS"
AND ANY EXPRESS OR IMPLIED WARRANTIES, INCLUDING, BUT NOT LIMITED TO, THE
IMPLIED WARRANTIES OF MERCHANTABILITY AND FITNESS FOR A PARTICULAR PURPOSE
ARE DISCLAIMED. IN NO EVENT SHALL THE COPYRIGHT OWNER OR CONTRIBUTORS BE
LIABLE FOR ANY DIRECT, INDIRECT, INCIDENTAL, SPECIAL, EXEMPLARY, OR
CONSEQUENTIAL DAMAGES (INCLUDING, BUT NOT LIMITED TO, PROCUREMENT OF
SUBSTITUTE GOODS OR SERVICES; LOSS OF USE, DATA, OR PROFITS; OR BUSINESS
INTERRUPTION) HOWEVER CAUSED AND ON ANY THEORY OF LIABILITY, WHETHER IN
CONTRACT, STRICT LIABILITY, OR TORT (INCLUDING NEGLIGENCE OR OTHERWISE)
ARISING IN ANY WAY OUT OF THE USE OF THIS SOFTWARE, EVEN IF ADVISED OF THE
POSSIBILITY OF SUCH DAMAGE.

*/

#include "libtorrent/config.hpp"

#include <cstdarg> // for va_list
#include <ctime>
#include <algorithm>
#include <set>
#include <map>
#include <vector>
#include <cctype>
#include <numeric>
#include <limits> // for numeric_limits
#include <cstdio> // for snprintf
#include <functional>

#ifdef TORRENT_SSL_PEERS
#include "libtorrent/ssl_stream.hpp"
#include "libtorrent/aux_/disable_warnings_push.hpp"
#include <boost/asio/ssl/context.hpp>
#include <boost/asio/ssl/verify_context.hpp>
#include "libtorrent/aux_/disable_warnings_pop.hpp"
#endif // TORRENT_SSL_PEERS

#include "libtorrent/torrent.hpp"
#include "libtorrent/torrent_handle.hpp"
#include "libtorrent/announce_entry.hpp"
#include "libtorrent/torrent_info.hpp"
#include "libtorrent/tracker_manager.hpp"
#include "libtorrent/parse_url.hpp"
#include "libtorrent/bencode.hpp"
#include "libtorrent/hasher.hpp"
#include "libtorrent/entry.hpp"
#include "libtorrent/peer.hpp"
#include "libtorrent/peer_connection.hpp"
#include "libtorrent/bt_peer_connection.hpp"
#include "libtorrent/web_peer_connection.hpp"
#include "libtorrent/http_seed_connection.hpp"
#include "libtorrent/peer_connection_handle.hpp"
#include "libtorrent/peer_id.hpp"
#include "libtorrent/identify_client.hpp"
#include "libtorrent/alert_types.hpp"
#include "libtorrent/extensions.hpp"
#include "libtorrent/aux_/session_interface.hpp"
#include "libtorrent/aux_/instantiate_connection.hpp"
#include "libtorrent/assert.hpp"
#include "libtorrent/broadcast_socket.hpp"
#include "libtorrent/kademlia/dht_tracker.hpp"
#include "libtorrent/peer_info.hpp"
#include "libtorrent/http_connection.hpp"
#include "libtorrent/random.hpp"
#include "libtorrent/peer_class.hpp" // for peer_class
#include "libtorrent/socket_io.hpp" // for read_*_endpoint
#include "libtorrent/ip_filter.hpp"
#include "libtorrent/request_blocks.hpp"
#include "libtorrent/performance_counters.hpp" // for counters
#include "libtorrent/resolver_interface.hpp"
#include "libtorrent/aux_/alloca.hpp"
#include "libtorrent/resolve_links.hpp"
#include "libtorrent/aux_/file_progress.hpp"
#include "libtorrent/aux_/has_block.hpp"
#include "libtorrent/alert_manager.hpp"
#include "libtorrent/disk_interface.hpp"
#include "libtorrent/broadcast_socket.hpp" // for is_ip_address
#include "libtorrent/download_priority.hpp"
#include "libtorrent/hex.hpp" // to_hex
#include "libtorrent/aux_/range.hpp"
#include "libtorrent/aux_/merkle.hpp"
#include "libtorrent/mmap_disk_io.hpp" // for hasher_thread_divisor
#include "libtorrent/aux_/numeric_cast.hpp"
#include "libtorrent/aux_/path.hpp"
#include "libtorrent/aux_/generate_peer_id.hpp"

#ifndef TORRENT_DISABLE_LOGGING
#include "libtorrent/aux_/session_impl.hpp" // for tracker_logger
#endif

#include "libtorrent/aux_/torrent_impl.hpp"

using namespace std::placeholders;

namespace libtorrent {
namespace {

bool is_downloading_state(int const st)
{
	switch (st)
	{
		case torrent_status::checking_files:
		case torrent_status::allocating:
		case torrent_status::checking_resume_data:
			return false;
		case torrent_status::downloading_metadata:
		case torrent_status::downloading:
		case torrent_status::finished:
		case torrent_status::seeding:
			return true;
		default:
			// unexpected state
			TORRENT_ASSERT_FAIL_VAL(st);
			return false;
	}
}
} // anonymous namespace

	constexpr web_seed_flag_t torrent::ephemeral;

	web_seed_t::web_seed_t(web_seed_entry const& wse)
		: web_seed_entry(wse)
	{
		peer_info.web_seed = true;
	}

	web_seed_t::web_seed_t(std::string const& url_, web_seed_entry::type_t type_
		, std::string const& auth_
		, web_seed_entry::headers_t const& extra_headers_)
		: web_seed_entry(url_, type_, auth_, extra_headers_)
	{
		peer_info.web_seed = true;
	}

	torrent_hot_members::torrent_hot_members(aux::session_interface& ses
		, add_torrent_params const& p, bool const session_paused)
		: m_ses(ses)
		, m_complete(0xffffff)
		, m_upload_mode(p.flags & torrent_flags::upload_mode)
		, m_connections_initialized(false)
		, m_abort(false)
		, m_paused(p.flags & torrent_flags::paused)
		, m_session_paused(session_paused)
		, m_share_mode(p.flags & torrent_flags::share_mode)
		, m_have_all(false)
		, m_graceful_pause_mode(false)
		, m_state_subscription(p.flags & torrent_flags::update_subscribe)
		, m_max_connections(0xffffff)
		, m_state(torrent_status::checking_resume_data)
	{}

	torrent::torrent(
		aux::session_interface& ses
		, bool const session_paused
		, add_torrent_params const& p)
		: torrent_hot_members(ses, p, session_paused)
		, m_total_uploaded(p.total_uploaded)
		, m_total_downloaded(p.total_downloaded)
		, m_tracker_timer(ses.get_context())
		, m_inactivity_timer(ses.get_context())
		, m_trackerid(p.trackerid)
		, m_save_path(complete(p.save_path))
		, m_stats_counters(ses.stats_counters())
		, m_added_time(p.added_time ? p.added_time : std::time(nullptr))
		, m_completed_time(p.completed_time)
		, m_info_hash(p.info_hash)
		, m_error_file(torrent_status::error_file_none)
		, m_sequence_number(-1)
		, m_peer_id(aux::generate_peer_id(settings()))
		, m_announce_to_trackers(!(p.flags & torrent_flags::paused))
		, m_announce_to_lsd(!(p.flags & torrent_flags::paused))
		, m_has_incoming(false)
		, m_files_checked(false)
		, m_storage_mode(p.storage_mode)
		, m_announcing(false)
		, m_added(false)
		, m_sequential_download(p.flags & torrent_flags::sequential_download)
		, m_auto_sequential(false)
		, m_seed_mode(false)
		, m_super_seeding(p.flags & torrent_flags::super_seeding)
		, m_stop_when_ready(p.flags & torrent_flags::stop_when_ready)
		, m_need_save_resume_data(p.flags & torrent_flags::need_save_resume)
		, m_enable_dht(!bool(p.flags & torrent_flags::disable_dht))
		, m_enable_lsd(!bool(p.flags & torrent_flags::disable_lsd))
		, m_max_uploads((1 << 24) - 1)
		, m_save_resume_flags()
		, m_num_uploads(0)
		, m_lsd_seq(0)
		, m_enable_pex(!bool(p.flags & torrent_flags::disable_pex))
		, m_magnet_link(false)
		, m_apply_ip_filter(p.flags & torrent_flags::apply_ip_filter)
		, m_pending_active_change(false)
		, m_connect_boost_counter(static_cast<std::uint8_t>(settings().get_int(settings_pack::torrent_connect_boost)))
		, m_incomplete(0xffffff)
		, m_announce_to_dht(!(p.flags & torrent_flags::paused))
		, m_ssl_torrent(false)
		, m_deleted(false)
		, m_last_download(seconds32(p.last_download))
		, m_last_upload(seconds32(p.last_upload))
		, m_auto_managed(p.flags & torrent_flags::auto_managed)
		, m_current_gauge_state(static_cast<std::uint32_t>(no_gauge_state))
		, m_moving_storage(false)
		, m_inactive(false)
		, m_downloaded(0xffffff)
		, m_progress_ppm(0)
		, m_torrent_initialized(false)
		, m_outstanding_file_priority(false)
		, m_complete_sent(false)
	{
		// we cannot log in the constructor, because it relies on shared_from_this
		// being initialized, which happens after the constructor returns.

		// TODO: 3 we could probably get away with just saving a few fields here
		// TODO: 2 p should probably be moved in here
		m_add_torrent_params = std::make_unique<add_torrent_params>(p);

#if TORRENT_USE_UNC_PATHS
		m_save_path = canonicalize_path(m_save_path);
#endif

		if (!m_apply_ip_filter)
		{
			inc_stats_counter(counters::non_filter_torrents);
		}

		if (!p.ti || !p.ti->is_valid())
		{
			// we don't have metadata for this torrent. We'll download
			// it either through the URL passed in, or through a metadata
			// extension. Make sure that when we save resume data for this
			// torrent, we also save the metadata
			m_magnet_link = true;
		}

		if (!m_torrent_file)
			m_torrent_file = (p.ti ? p.ti : std::make_shared<torrent_info>(m_info_hash));

		// in case we added the torrent via magnet link, make sure to preserve any
		// DHT nodes passed in on the URI in the torrent file itself
		if (!m_torrent_file->is_valid())
		{
			for (auto const& n : p.dht_nodes)
				m_torrent_file->add_node(n);
		}

		// --- WEB SEEDS ---

		// if override web seed flag is set, don't load any web seeds from the
		// torrent file.
		std::vector<web_seed_t> ws;
		if (!(p.flags & torrent_flags::override_web_seeds))
		{
			for (auto const& e : m_torrent_file->web_seeds())
				ws.emplace_back(e);
		}

		// add web seeds from add_torrent_params
		bool const multi_file = m_torrent_file->is_valid()
				&& m_torrent_file->num_files() > 1;

		for (auto const& u : p.url_seeds)
		{
			ws.emplace_back(web_seed_t(u, web_seed_entry::url_seed));

			// correct URLs to end with a "/" for multi-file torrents
			if (multi_file)
				ensure_trailing_slash(ws.back().url);
			if (!m_torrent_file->is_valid())
				m_torrent_file->add_url_seed(ws.back().url);
		}

		for (auto const& e : p.http_seeds)
		{
			ws.emplace_back(e, web_seed_entry::http_seed);
			if (!m_torrent_file->is_valid())
				m_torrent_file->add_http_seed(e);
		}

		aux::random_shuffle(ws);
		for (auto& w : ws) m_web_seeds.emplace_back(std::move(w));

		// --- TRACKERS ---

		// if override trackers flag is set, don't load trackers from torrent file
		if (!(p.flags & torrent_flags::override_trackers))
		{
			auto const& trackers = m_torrent_file->trackers();
			m_trackers = {trackers.begin(), trackers.end()};
		}

		int tier = 0;
		auto tier_iter = p.tracker_tiers.begin();
		for (auto const& url : p.trackers)
		{
			announce_entry e(url);
			if (tier_iter != p.tracker_tiers.end())
				tier = *tier_iter++;

			e.fail_limit = 0;
			e.source = announce_entry::source_magnet_link;
			e.tier = std::uint8_t(tier);
			if (!find_tracker(e.url))
			{
				m_trackers.push_back(e);
				// add the tracker to the m_torrent_file here so that the trackers
				// will be preserved via create_torrent() when passing in just the
				// torrent_info object.
				if (!m_torrent_file->is_valid())
					m_torrent_file->add_tracker(e.url, e.tier, announce_entry::tracker_source(e.source));
			}
		}

		std::sort(m_trackers.begin(), m_trackers.end()
			, [] (announce_entry const& lhs, announce_entry const& rhs)
			{ return lhs.tier < rhs.tier; });

		if (settings().get_bool(settings_pack::prefer_udp_trackers))
			prioritize_udp_trackers();

		if (m_torrent_file->is_valid())
		{
			// setting file- or piece priorities for seed mode makes no sense. If a
			// torrent ends up in seed mode by accident, it can be very confusing,
			// so assume the seed mode flag is not intended and don't enable it in
			// that case. Also, if the resume data says we're missing a piece, we
			// can't be in seed-mode.
			m_seed_mode = (p.flags & torrent_flags::seed_mode)
				&& std::find(p.file_priorities.begin(), p.file_priorities.end(), dont_download) == p.file_priorities.end()
				&& std::find(p.piece_priorities.begin(), p.piece_priorities.end(), dont_download) == p.piece_priorities.end()
				&& std::find(p.have_pieces.begin(), p.have_pieces.end(), false) == p.have_pieces.end();

			m_connections_initialized = true;
		}
		else
		{
			if (!p.name.empty()) m_name.reset(new std::string(p.name));
		}

		TORRENT_ASSERT(is_single_thread());
		m_file_priority.assign(p.file_priorities.begin(), p.file_priorities.end());

		if (m_seed_mode)
		{
			m_verified.resize(m_torrent_file->num_pieces(), false);
			m_verifying.resize(m_torrent_file->num_pieces(), false);
		}

		m_total_uploaded = p.total_uploaded;
		m_total_downloaded = p.total_downloaded;

		// the number of seconds this torrent has spent in started, finished and
		// seeding state so far, respectively.
		m_active_time = seconds(p.active_time);
		m_finished_time = seconds(p.finished_time);
		m_seeding_time = seconds(p.seeding_time);

		if (m_completed_time != 0 && m_completed_time < m_added_time)
			m_completed_time = m_added_time;

		// --- V2 HASHES ---

		if (m_torrent_file->is_valid() && m_torrent_file->info_hash().has_v2())
		{
			if (!p.merkle_trees.empty())
			{
				auto& trees = m_torrent_file->merkle_trees();
				trees.clear();
				trees.reserve(p.merkle_trees.size());
				for (auto const& t : p.merkle_trees)
					trees.emplace_back(t.begin(), t.end());
			}

			if (!p.verified_leaf_hashes.empty())
			{
				TORRENT_ASSERT(!has_hash_picker());
				aux::vector<aux::vector<bool>, file_index_t> verified;
				verified.reserve(p.verified_leaf_hashes.size());
				for (auto const& v : p.verified_leaf_hashes)
					verified.emplace_back(v.begin(), v.end());
				need_hash_picker(std::move(verified));
			}
		}

		if (valid_metadata())
		{
			inc_stats_counter(counters::num_total_pieces_added
				, m_torrent_file->num_pieces());
		}
	}

	void torrent::inc_stats_counter(int c, int value)
	{ m_ses.stats_counters().inc_stats_counter(c, value); }

	int torrent::current_stats_state() const
	{
		if (m_abort || !m_added)
			return counters::num_checking_torrents + no_gauge_state;

		if (has_error()) return counters::num_error_torrents;
		if (m_paused || m_graceful_pause_mode)
		{
			if (!is_auto_managed()) return counters::num_stopped_torrents;
			if (is_seed()) return counters::num_queued_seeding_torrents;
			return counters::num_queued_download_torrents;
		}
		if (state() == torrent_status::checking_files
#if TORRENT_ABI_VERSION == 1
			|| state() == torrent_status::queued_for_checking
#endif
			)
			return counters::num_checking_torrents;
		else if (is_seed()) return counters::num_seeding_torrents;
		else if (is_upload_only()) return counters::num_upload_only_torrents;
		return counters::num_downloading_torrents;
	}

	void torrent::update_gauge()
	{
		int const new_gauge_state = current_stats_state() - counters::num_checking_torrents;
		TORRENT_ASSERT(new_gauge_state >= 0);
		TORRENT_ASSERT(new_gauge_state <= no_gauge_state);

		if (new_gauge_state == int(m_current_gauge_state)) return;

		if (m_current_gauge_state != no_gauge_state)
			inc_stats_counter(m_current_gauge_state + counters::num_checking_torrents, -1);
		if (new_gauge_state != no_gauge_state)
			inc_stats_counter(new_gauge_state + counters::num_checking_torrents, 1);

		TORRENT_ASSERT(new_gauge_state >= 0);
		TORRENT_ASSERT(new_gauge_state <= no_gauge_state);
		m_current_gauge_state = static_cast<std::uint32_t>(new_gauge_state);
	}

	void torrent::leave_seed_mode(seed_mode_t const checking)
	{
		if (!m_seed_mode) return;

		if (checking == seed_mode_t::check_files)
		{
			// this means the user promised we had all the
			// files, but it turned out we didn't. This is
			// an error.

			// TODO: 2 post alert

#ifndef TORRENT_DISABLE_LOGGING
			debug_log("*** FAILED SEED MODE, rechecking");
#endif
		}

#ifndef TORRENT_DISABLE_LOGGING
		debug_log("*** LEAVING SEED MODE (%s)"
			, checking == seed_mode_t::skip_checking ? "as seed" : "as non-seed");
#endif
		m_seed_mode = false;
		// seed is false if we turned out not
		// to be a seed after all
		if (checking == seed_mode_t::check_files
			&& state() != torrent_status::checking_resume_data)
		{
			m_have_all = false;
			set_state(torrent_status::downloading);
			force_recheck();
		}
		m_num_verified = 0;
		m_verified.clear();
		m_verifying.clear();

		set_need_save_resume();
	}

	void torrent::verified(piece_index_t const piece)
	{
		TORRENT_ASSERT(!m_verified.get_bit(piece));
		++m_num_verified;
		m_verified.set_bit(piece);
	}

	void torrent::start()
	{
		TORRENT_ASSERT(is_single_thread());
		TORRENT_ASSERT(m_was_started == false);
#if TORRENT_USE_ASSERTS
		m_was_started = true;
#endif

		// Some of these calls may log to the torrent debug log, which requires a
		// call to get_handle(), which requires the torrent object to be fully
		// constructed, as it relies on get_shared_from_this()
		if (m_add_torrent_params)
		{
#if TORRENT_ABI_VERSION == 1
			if (m_add_torrent_params->internal_resume_data_error
				&& m_ses.alerts().should_post<fastresume_rejected_alert>())
			{
				m_ses.alerts().emplace_alert<fastresume_rejected_alert>(get_handle()
					, m_add_torrent_params->internal_resume_data_error, ""
					, operation_t::unknown);
			}
#endif

			add_torrent_params const& p = *m_add_torrent_params;

			set_max_uploads(p.max_uploads, false);
			set_max_connections(p.max_connections, false);
			set_limit_impl(p.upload_limit, peer_connection::upload_channel, false);
			set_limit_impl(p.download_limit, peer_connection::download_channel, false);

			for (auto const& peer : p.peers)
			{
				add_peer(peer, peer_info::resume_data);
			}

#ifndef TORRENT_DISABLE_LOGGING
			if (should_log())
			{
				std::string str;
				for (auto const& peer : p.peers)
				{
					str += peer.address().to_string();
					str += ' ';
				}
				debug_log("add_torrent add_peer() [ %s] connect-candidates: %d"
					, str.c_str(), m_peer_list
					? m_peer_list->num_connect_candidates() : -1);
			}
#endif
		}

#ifndef TORRENT_DISABLE_LOGGING
		if (should_log())
		{
			debug_log("creating torrent: %s max-uploads: %d max-connections: %d "
				"upload-limit: %d download-limit: %d flags: %s%s%s%s%s%s%s%s%s%s%s "
				"save-path: %s"
				, torrent_file().name().c_str()
				, int(m_max_uploads)
				, int(m_max_connections)
				, upload_limit()
				, download_limit()
				, m_seed_mode ? "seed-mode " : ""
				, m_upload_mode ? "upload-mode " : ""
				, m_share_mode ? "share-mode " : ""
				, m_apply_ip_filter ? "apply-ip-filter " : ""
				, m_paused ? "paused " : ""
				, m_auto_managed ? "auto-managed " : ""
				, m_state_subscription ? "update-subscribe " : ""
				, m_super_seeding ? "super-seeding " : ""
				, m_sequential_download ? "sequential-download " : ""
				, (m_add_torrent_params && m_add_torrent_params->flags & torrent_flags::override_trackers)
					? "override-trackers"  : ""
				, (m_add_torrent_params && m_add_torrent_params->flags & torrent_flags::override_web_seeds)
					? "override-web-seeds " : ""
				, m_save_path.c_str()
				);
		}
#endif

		update_gauge();

		update_want_peers();
		update_want_scrape();
		update_want_tick();
		update_state_list();

		if (m_torrent_file->is_valid())
		{
			init();
		}
		else
		{
			// we need to start announcing since we don't have any
			// metadata. To receive peers to ask for it.
			set_state(torrent_status::downloading_metadata);
			start_announcing();
		}

#if TORRENT_USE_INVARIANT_CHECKS
		check_invariant();
#endif
	}

	void torrent::set_apply_ip_filter(bool b)
	{
		if (b == m_apply_ip_filter) return;
		if (b)
		{
			inc_stats_counter(counters::non_filter_torrents, -1);
		}
		else
		{
			inc_stats_counter(counters::non_filter_torrents);
		}
		m_apply_ip_filter = b;
		ip_filter_updated();
		state_updated();
	}

	void torrent::set_ip_filter(std::shared_ptr<const ip_filter> ipf)
	{
		m_ip_filter = std::move(ipf);
		if (!m_apply_ip_filter) return;
		ip_filter_updated();
	}

#ifndef TORRENT_DISABLE_DHT
	bool torrent::should_announce_dht() const
	{
		TORRENT_ASSERT(is_single_thread());
		if (!m_enable_dht) return false;
		if (!m_ses.announce_dht()) return false;

		if (!m_ses.dht()) return false;
		if (m_torrent_file->is_valid() && !m_files_checked) return false;
		if (!m_announce_to_dht) return false;
		if (m_paused) return false;

		// don't announce private torrents
		if (m_torrent_file->is_valid() && m_torrent_file->priv()) return false;
		if (m_trackers.empty()) return true;
		if (!settings().get_bool(settings_pack::use_dht_as_fallback)) return true;

		return std::none_of(m_trackers.begin(), m_trackers.end()
			, [](announce_entry const& tr) { return bool(tr.verified); });
	}

#endif

	torrent::~torrent()
	{
		// TODO: 3 assert there are no outstanding async operations on this
		// torrent

#if TORRENT_USE_ASSERTS
		for (torrent_list_index_t i{}; i != m_links.end_index(); ++i)
		{
			if (!m_links[i].in_list()) continue;
			m_links[i].unlink(m_ses.torrent_list(i), i);
		}
#endif

		// The invariant can't be maintained here, since the torrent
		// is being destructed, all weak references to it have been
		// reset, which means that all its peers already have an
		// invalidated torrent pointer (so it cannot be verified to be correct)

		// i.e. the invariant can only be maintained if all connections have
		// been closed by the time the torrent is destructed. And they are
		// supposed to be closed. So we can still do the invariant check.

		// however, the torrent object may be destructed from the main
		// thread when shutting down, if the disk cache has references to it.
		// this means that the invariant check that this is called from the
		// network thread cannot be maintained

		TORRENT_ASSERT(m_peer_class == peer_class_t{0});
		TORRENT_ASSERT(m_connections.empty());
		// just in case, make sure the session accounting is kept right
		for (auto p : m_connections)
			m_ses.close_connection(p);
	}

	void torrent::read_piece(piece_index_t const piece)
	{
		error_code ec;
		if (m_abort || m_deleted)
		{
			ec.assign(boost::system::errc::operation_canceled, generic_category());
		}
		else if (!valid_metadata())
		{
			ec.assign(errors::no_metadata, libtorrent_category());
		}
		else if (piece < piece_index_t{0} || piece >= m_torrent_file->end_piece())
		{
			ec.assign(errors::invalid_piece_index, libtorrent_category());
		}

		if (ec)
		{
			m_ses.alerts().emplace_alert<read_piece_alert>(get_handle(), piece, ec);
			return;
		}

		const int piece_size = m_torrent_file->piece_size(piece);
		const int blocks_in_piece = (piece_size + block_size() - 1) / block_size();

		TORRENT_ASSERT(blocks_in_piece > 0);
		TORRENT_ASSERT(piece_size > 0);

		if (blocks_in_piece == 0)
		{
			// this shouldn't actually happen
			boost::shared_array<char> buf;
			m_ses.alerts().emplace_alert<read_piece_alert>(
				get_handle(), piece, buf, 0);
			return;
		}

		std::shared_ptr<read_piece_struct> rp = std::make_shared<read_piece_struct>();
		rp->piece_data.reset(new (std::nothrow) char[std::size_t(piece_size)]);
		if (!rp->piece_data)
		{
			m_ses.alerts().emplace_alert<read_piece_alert>(
				get_handle(), piece, error_code(boost::system::errc::not_enough_memory, generic_category()));
			return;
		}
		rp->blocks_left = blocks_in_piece;
		rp->fail = false;

		peer_request r;
		r.piece = piece;
		r.start = 0;
		auto self = shared_from_this();
		for (int i = 0; i < blocks_in_piece; ++i, r.start += block_size())
		{
			r.length = std::min(piece_size - r.start, block_size());
			m_ses.disk_thread().async_read(m_storage, r
				, [self, r, rp](disk_buffer_holder block, storage_error const& se) mutable
				{ self->on_disk_read_complete(std::move(block), se, r, rp); });
		}
		m_ses.disk_thread().submit_jobs();
	}

	void torrent::send_share_mode()
	{
#ifndef TORRENT_DISABLE_EXTENSIONS
		for (auto const pc : m_connections)
		{
			TORRENT_INCREMENT(m_iterating_connections);
			if (pc->type() != connection_type::bittorrent) continue;
			auto* p = static_cast<bt_peer_connection*>(pc);
			p->write_share_mode();
		}
#endif
	}

	void torrent::send_upload_only()
	{
#ifndef TORRENT_DISABLE_EXTENSIONS
		if (share_mode()) return;
		if (super_seeding()) return;

		// if we send upload-only, the other end is very likely to disconnect
		// us, at least if it's a seed. If we don't want to close redundant
		// connections, don't sent upload-only
		if (!settings().get_bool(settings_pack::close_redundant_connections)) return;

		// if we're super seeding, we don't want to make peers
		// think that we only have a single piece and is upload
		// only, since they might disconnect immediately when
		// they have downloaded a single piece, although we'll
		// make another piece available
		bool const upload_only_enabled = is_upload_only() && !super_seeding();

		for (auto p : m_connections)
		{
			TORRENT_INCREMENT(m_iterating_connections);

			p->send_not_interested();
			p->send_upload_only(upload_only_enabled);
		}
#endif
	}

	torrent_flags_t torrent::flags() const
	{
		torrent_flags_t ret = torrent_flags_t{};
		if (m_seed_mode)
			ret |= torrent_flags::seed_mode;
		if (m_upload_mode)
			ret |= torrent_flags::upload_mode;
		if (m_share_mode)
			ret |= torrent_flags::share_mode;
		if (m_apply_ip_filter)
			ret |= torrent_flags::apply_ip_filter;
		if (is_torrent_paused())
			ret |= torrent_flags::paused;
		if (m_auto_managed)
			ret |= torrent_flags::auto_managed;
		if (m_super_seeding)
			ret |= torrent_flags::super_seeding;
		if (m_sequential_download)
			ret |= torrent_flags::sequential_download;
		if (m_stop_when_ready)
			ret |= torrent_flags::stop_when_ready;
		if (!m_enable_dht)
			ret |= torrent_flags::disable_dht;
		if (!m_enable_lsd)
			ret |= torrent_flags::disable_lsd;
		if (!m_enable_pex)
			ret |= torrent_flags::disable_pex;
		return ret;
	}

	void torrent::set_flags(torrent_flags_t const flags
		, torrent_flags_t const mask)
	{
		if ((mask & torrent_flags::seed_mode)
			&& !(flags & torrent_flags::seed_mode))
		{
			leave_seed_mode(seed_mode_t::check_files);
		}
		if (mask & torrent_flags::upload_mode)
			set_upload_mode(bool(flags & torrent_flags::upload_mode));
		if (mask & torrent_flags::share_mode)
			set_share_mode(bool(flags & torrent_flags::share_mode));
		if (mask & torrent_flags::apply_ip_filter)
			set_apply_ip_filter(bool(flags & torrent_flags::apply_ip_filter));
		if (mask & torrent_flags::paused)
		{
			if (flags & torrent_flags::paused)
				pause(torrent_handle::graceful_pause);
			else
				resume();
		}
		if (mask & torrent_flags::auto_managed)
			auto_managed(bool(flags & torrent_flags::auto_managed));
		if (mask & torrent_flags::super_seeding)
			set_super_seeding(bool(flags & torrent_flags::super_seeding));
		if (mask & torrent_flags::sequential_download)
			set_sequential_download(bool(flags & torrent_flags::sequential_download));
		if (mask & torrent_flags::stop_when_ready)
			stop_when_ready(bool(flags & torrent_flags::stop_when_ready));
		if (mask & torrent_flags::disable_dht)
			m_enable_dht = !bool(flags & torrent_flags::disable_dht);
		if (mask & torrent_flags::disable_lsd)
			m_enable_lsd = !bool(flags & torrent_flags::disable_lsd);
		if (mask & torrent_flags::disable_pex)
			m_enable_pex = !bool(flags & torrent_flags::disable_pex);
	}

	void torrent::set_share_mode(bool s)
	{
		if (s == m_share_mode) return;

		m_share_mode = s;
#ifndef TORRENT_DISABLE_LOGGING
		debug_log("*** set-share-mode: %d", s);
#endif
		if (m_share_mode)
		{
			std::size_t const num_files = valid_metadata()
				? std::size_t(m_torrent_file->num_files())
				: m_file_priority.size();
			// in share mode, all pieces have their priorities initialized to
			// dont_download
			prioritize_files(aux::vector<download_priority_t, file_index_t>(num_files, dont_download));
		}
	}

	void torrent::set_upload_mode(bool b)
	{
		if (b == m_upload_mode) return;

		m_upload_mode = b;
#ifndef TORRENT_DISABLE_LOGGING
		debug_log("*** set-upload-mode: %d", b);
#endif

		update_gauge();
		state_updated();
		send_upload_only();

		if (m_upload_mode)
		{
			// clear request queues of all peers
			for (auto p : m_connections)
			{
				TORRENT_INCREMENT(m_iterating_connections);
				// we may want to disconnect other upload-only peers
				if (p->upload_only())
					p->update_interest();
				p->cancel_all_requests();
			}
			// this is used to try leaving upload only mode periodically
			m_upload_mode_time = aux::time_now32();
		}
		else if (m_peer_list)
		{
			// reset last_connected, to force fast reconnect after leaving upload mode
			for (auto pe : *m_peer_list)
			{
				pe->last_connected = 0;
			}

			// send_block_requests on all peers
			for (auto p : m_connections)
			{
				TORRENT_INCREMENT(m_iterating_connections);
				// we may be interested now, or no longer interested
				p->update_interest();
				p->send_block_requests();
			}
		}
	}

	void torrent::need_peer_list()
	{
		if (m_peer_list) return;
		m_peer_list = std::make_unique<peer_list>(m_ses.get_peer_allocator());
	}

	void torrent::handle_exception()
	{
		try
		{
			throw;
		}
		catch (system_error const& err)
		{
#ifndef TORRENT_DISABLE_LOGGING
			if (should_log())
			{
				debug_log("torrent exception: (%d) %s: %s"
					, err.code().value(), err.code().message().c_str()
					, err.what());
			}
#endif
			set_error(err.code(), torrent_status::error_file_exception);
		}
		catch (std::exception const& err)
		{
			TORRENT_UNUSED(err);
			set_error(error_code(), torrent_status::error_file_exception);
#ifndef TORRENT_DISABLE_LOGGING
			if (should_log())
			{
				debug_log("torrent exception: %s", err.what());
			}
#endif
		}
		catch (...)
		{
			set_error(error_code(), torrent_status::error_file_exception);
#ifndef TORRENT_DISABLE_LOGGING
			if (should_log())
			{
				debug_log("torrent exception: unknown");
			}
#endif
		}
	}

	void torrent::handle_disk_error(string_view job_name
		, storage_error const& error
		, peer_connection* c
		, disk_class rw)
	{
		TORRENT_UNUSED(job_name);
		TORRENT_ASSERT(is_single_thread());
		TORRENT_ASSERT(error);

#ifndef TORRENT_DISABLE_LOGGING
		if (should_log())
		{
			debug_log("disk error: (%d) %s [%*s : %s] in file: %s"
				, error.ec.value(), error.ec.message().c_str()
				, int(job_name.size()), job_name.data()
				, operation_name(error.operation)
				, resolve_filename(error.file()).c_str());
		}
#endif

		if (error.ec == boost::system::errc::not_enough_memory)
		{
			if (alerts().should_post<file_error_alert>())
				alerts().emplace_alert<file_error_alert>(error.ec
					, resolve_filename(error.file()), error.operation, get_handle());
			if (c) c->disconnect(errors::no_memory, error.operation);
			return;
		}

		if (error.ec == boost::asio::error::operation_aborted) return;

		// notify the user of the error
		if (alerts().should_post<file_error_alert>())
			alerts().emplace_alert<file_error_alert>(error.ec
				, resolve_filename(error.file()), error.operation, get_handle());

		// if a write operation failed, and future writes are likely to
		// fail, while reads may succeed, just set the torrent to upload mode
		// if we make an incorrect assumption here, it's not the end of the
		// world, if we ever issue a read request and it fails as well, we
		// won't get in here and we'll actually end up pausing the torrent
		if (rw == disk_class::write
			&& (error.ec == boost::system::errc::read_only_file_system
			|| error.ec == boost::system::errc::permission_denied
			|| error.ec == boost::system::errc::operation_not_permitted
			|| error.ec == boost::system::errc::no_space_on_device
			|| error.ec == boost::system::errc::file_too_large))
		{
			// if we failed to write, stop downloading and just
			// keep seeding.
			// TODO: 1 make this depend on the error and on the filesystem the
			// files are being downloaded to. If the error is no_space_left_on_device
			// and the filesystem doesn't support sparse files, only zero the priorities
			// of the pieces that are at the tails of all files, leaving everything
			// up to the highest written piece in each file
			set_upload_mode(true);
			return;
		}

		// put the torrent in an error-state
		set_error(error.ec, error.file());

		// if the error appears to be more serious than a full disk, just pause the torrent
		pause();
	}

	void torrent::on_piece_fail_sync(piece_index_t, piece_block) try
	{
		if (m_abort) return;

		update_gauge();
		// some peers that previously was no longer interesting may
		// now have become interesting, since we lack this one piece now.
		for (auto i = begin(); i != end();)
		{
			peer_connection* p = *i;
			// update_interest may disconnect the peer and
			// invalidate the iterator
			++i;
			// no need to do anything with peers that
			// already are interested. Gaining a piece may
			// only make uninteresting peers interesting again.
			if (p->is_interesting()) continue;
			p->update_interest();
			if (!m_abort)
			{
				if (request_a_block(*this, *p))
					inc_stats_counter(counters::hash_fail_piece_picks);
				p->send_block_requests();
			}
		}
	}
	catch (...) { handle_exception(); }

	void torrent::on_disk_read_complete(disk_buffer_holder buffer
		, storage_error const& se
		, peer_request const&  r, std::shared_ptr<read_piece_struct> rp) try
	{
		// hold a reference until this function returns
		TORRENT_ASSERT(is_single_thread());

		--rp->blocks_left;
		if (se)
		{
			rp->fail = true;
			rp->error = se.ec;
			handle_disk_error("read", se);
		}
		else
		{
			std::memcpy(rp->piece_data.get() + r.start, buffer.data(), aux::numeric_cast<std::size_t>(r.length));
		}

		if (rp->blocks_left == 0)
		{
			int size = m_torrent_file->piece_size(r.piece);
			if (rp->fail)
			{
				m_ses.alerts().emplace_alert<read_piece_alert>(
					get_handle(), r.piece, rp->error);
			}
			else
			{
				m_ses.alerts().emplace_alert<read_piece_alert>(
					get_handle(), r.piece, rp->piece_data, size);
			}
		}
	}
	catch (...) { handle_exception(); }

	storage_mode_t torrent::storage_mode() const
	{ return storage_mode_t(m_storage_mode); }

	void torrent::need_picker()
	{
		if (m_picker) return;

		TORRENT_ASSERT(valid_metadata());
		TORRENT_ASSERT(m_connections_initialized);

		INVARIANT_CHECK;

		// if we have all pieces we should not have a picker
		// unless we're in suggest mode
		TORRENT_ASSERT(!m_have_all
			|| settings().get_int(settings_pack::suggest_mode)
			== settings_pack::suggest_read_cache);

		int const blocks_per_piece
			= (m_torrent_file->piece_length() + block_size() - 1) / block_size();
		int const blocks_in_last_piece
			= ((m_torrent_file->total_size() % m_torrent_file->piece_length())
			+ block_size() - 1) / block_size();

		auto pp = std::make_unique<piece_picker>(blocks_per_piece
			, blocks_in_last_piece
			, m_torrent_file->num_pieces());

		// initialize the file progress too
		if (m_file_progress.empty())
			m_file_progress.init(*pp, m_torrent_file->files());

		m_picker = std::move(pp);

		update_gauge();

		for (auto const p : m_connections)
		{
			TORRENT_INCREMENT(m_iterating_connections);
			if (p->is_disconnecting()) continue;
			peer_has(p->get_bitfield(), p);
		}
	}

	void torrent::need_hash_picker(aux::vector<aux::vector<bool>, file_index_t> verified)
	{
		if (m_hash_picker)
		{
			if (!verified.empty())
			{
				m_hash_picker->set_verified(verified);
			}
			return;
		}

		TORRENT_ASSERT(valid_metadata());
		TORRENT_ASSERT(m_connections_initialized);

		//INVARIANT_CHECK;

		m_hash_picker.reset(new hash_picker(m_torrent_file->orig_files()
			, m_torrent_file->merkle_trees(), std::move(verified)
			, m_torrent_file->v2_piece_hashes_verified()
				&& m_torrent_file->piece_length() == default_block_size));
	}

	struct piece_refcount
	{
		piece_refcount(piece_picker& p, piece_index_t piece)
			: m_picker(p)
			, m_piece(piece)
		{
			m_picker.inc_refcount(m_piece, nullptr);
		}

		piece_refcount(piece_refcount const&) = delete;
		piece_refcount& operator=(piece_refcount const&) = delete;

		~piece_refcount()
		{
			m_picker.dec_refcount(m_piece, nullptr);
		}

	private:
		piece_picker& m_picker;
		piece_index_t m_piece;
	};

	// TODO: 3 there's some duplication between this function and
	// peer_connection::incoming_piece(). is there a way to merge something?
	void torrent::add_piece(piece_index_t const piece, char const* data
		, add_piece_flags_t const flags)
	{
		TORRENT_ASSERT(is_single_thread());
		int const piece_size = m_torrent_file->piece_size(piece);
		int const blocks_in_piece = (piece_size + block_size() - 1) / block_size();

		if (m_deleted) return;

		// avoid crash trying to access the picker when there is none
		if (m_have_all && !has_picker()) return;

		need_picker();

		if (picker().have_piece(piece)
			&& !(flags & torrent_handle::overwrite_existing))
			return;

		peer_request p;
		p.piece = piece;
		p.start = 0;
		piece_refcount refcount{picker(), piece};
		auto self = shared_from_this();
		for (int i = 0; i < blocks_in_piece; ++i, p.start += block_size())
		{
			piece_block const block(piece, i);
			if (!(flags & torrent_handle::overwrite_existing)
				&& picker().is_finished(block))
				continue;

			p.length = std::min(piece_size - p.start, block_size());

			m_stats_counters.inc_stats_counter(counters::queued_write_bytes, p.length);
			m_ses.disk_thread().async_write(m_storage, p, data + p.start, nullptr
				, [self, p](storage_error const& error) { self->on_disk_write_complete(error, p); });

			bool const was_finished = picker().is_piece_finished(p.piece);
			bool const multi = picker().num_peers(block) > 1;

			picker().mark_as_downloading(block, nullptr);
			picker().mark_as_writing(block, nullptr);

			if (multi) cancel_block(block);

			// did we just finish the piece?
			// this means all blocks are either written
			// to disk or are in the disk write cache
			if (picker().is_piece_finished(p.piece) && !was_finished)
			{
				verify_piece(p.piece);
			}
		}
	}

	void torrent::on_disk_write_complete(storage_error const& error
		, peer_request const& p) try
	{
		TORRENT_ASSERT(is_single_thread());

		m_stats_counters.inc_stats_counter(counters::queued_write_bytes, -p.length);

//		std::fprintf(stderr, "torrent::on_disk_write_complete ret:%d piece:%d block:%d\n"
//			, j->ret, j->piece, j->offset/0x4000);

		INVARIANT_CHECK;
		if (m_abort) return;
		piece_block const block_finished(p.piece, p.start / block_size());

		if (error)
		{
			handle_disk_error("write", error);
			return;
		}

		if (!has_picker()) return;

		// if we already have this block, just ignore it.
		// this can happen if the same block is passed in through
		// add_piece() multiple times
		if (picker().is_finished(block_finished)) return;

		picker().mark_as_finished(block_finished, nullptr);
		maybe_done_flushing();

		if (alerts().should_post<block_finished_alert>())
		{
			alerts().emplace_alert<block_finished_alert>(get_handle(),
				tcp::endpoint(), peer_id(), block_finished.block_index
				, block_finished.piece_index);
		}
	}
	catch (...) { handle_exception(); }

	peer_request torrent::to_req(piece_block const& p) const
	{
		int block_offset = p.block_index * block_size();
		int block = std::min(torrent_file().piece_size(
			p.piece_index) - block_offset, block_size());
		TORRENT_ASSERT(block > 0);
		TORRENT_ASSERT(block <= block_size());

		peer_request r;
		r.piece = p.piece_index;
		r.start = block_offset;
		r.length = block;
		return r;
	}

	std::string torrent::name() const
	{
		if (valid_metadata()) return m_torrent_file->name();
		if (m_name) return *m_name;
		return "";
	}

#ifndef TORRENT_DISABLE_EXTENSIONS

	void torrent::add_extension(std::shared_ptr<torrent_plugin> ext)
	{
		m_extensions.push_back(ext);
	}

	void torrent::remove_extension(std::shared_ptr<torrent_plugin> ext)
	{
		auto const i = std::find(m_extensions.begin(), m_extensions.end(), ext);
		if (i == m_extensions.end()) return;
		m_extensions.erase(i);
	}

	void torrent::add_extension_fun(std::function<std::shared_ptr<torrent_plugin>(torrent_handle const&, void*)> const& ext
		, void* userdata)
	{
		std::shared_ptr<torrent_plugin> tp(ext(get_handle(), userdata));
		if (!tp) return;

		add_extension(tp);

		for (auto p : m_connections)
		{
			TORRENT_INCREMENT(m_iterating_connections);
			std::shared_ptr<peer_plugin> pp(tp->new_connection(peer_connection_handle(p->self())));
			if (pp) p->add_extension(std::move(pp));
		}

		// if files are checked for this torrent, call the extension
		// to let it initialize itself
		if (m_connections_initialized)
			tp->on_files_checked();
	}

#endif

#ifdef TORRENT_SSL_PEERS

	bool torrent::verify_peer_cert(bool const preverified, boost::asio::ssl::verify_context& ctx)
	{
		// if the cert wasn't signed by the correct CA, fail the verification
		if (!preverified) return false;

		// we're only interested in checking the certificate at the end of the chain.
		// TODO: is verify_peer_cert called once per certificate in the chain, and
		// this function just tells us which depth we're at right now? If so, the comment
		// makes sense.
		// any certificate that isn't the leaf (i.e. the one presented by the peer)
		// should be accepted automatically, given preverified is true. The leaf certificate
		// need to be verified to make sure its DN matches the info-hash
		int depth = X509_STORE_CTX_get_error_depth(ctx.native_handle());
		if (depth > 0) return true;

		X509* cert = X509_STORE_CTX_get_current_cert(ctx.native_handle());

		// Go through the alternate names in the certificate looking for matching DNS entries
		auto* gens = static_cast<GENERAL_NAMES*>(
			X509_get_ext_d2i(cert, NID_subject_alt_name, nullptr, nullptr));

#ifndef TORRENT_DISABLE_LOGGING
		std::string names;
		bool match = false;
#endif
		for (int i = 0; i < aux::openssl_num_general_names(gens); ++i)
		{
			GENERAL_NAME* gen = aux::openssl_general_name_value(gens, i);
			if (gen->type != GEN_DNS) continue;
			ASN1_IA5STRING* domain = gen->d.dNSName;
			if (domain->type != V_ASN1_IA5STRING || !domain->data || !domain->length) continue;
			auto const* torrent_name = reinterpret_cast<char const*>(domain->data);
			auto const name_length = aux::numeric_cast<std::size_t>(domain->length);

#ifndef TORRENT_DISABLE_LOGGING
			if (i > 1) names += " | n: ";
			names.append(torrent_name, name_length);
#endif
			if (std::strncmp(torrent_name, "*", name_length) == 0
				|| std::strncmp(torrent_name, m_torrent_file->name().c_str(), name_length) == 0)
			{
#ifndef TORRENT_DISABLE_LOGGING
				match = true;
				// if we're logging, keep looping over all names,
				// for completeness of the log
				continue;
#else
				return true;
#endif
			}
		}

		// no match in the alternate names, so try the common names. We should only
		// use the "most specific" common name, which is the last one in the list.
		X509_NAME* name = X509_get_subject_name(cert);
		int i = -1;
		ASN1_STRING* common_name = nullptr;
		while ((i = X509_NAME_get_index_by_NID(name, NID_commonName, i)) >= 0)
		{
			X509_NAME_ENTRY* name_entry = X509_NAME_get_entry(name, i);
			common_name = X509_NAME_ENTRY_get_data(name_entry);
		}
		if (common_name && common_name->data && common_name->length)
		{
			auto const* torrent_name = reinterpret_cast<char const*>(common_name->data);
			auto const name_length = aux::numeric_cast<std::size_t>(common_name->length);

#ifndef TORRENT_DISABLE_LOGGING
			if (!names.empty()) names += " | n: ";
			names.append(torrent_name, name_length);
#endif

			if (std::strncmp(torrent_name, "*", name_length) == 0
				|| std::strncmp(torrent_name, m_torrent_file->name().c_str(), name_length) == 0)
			{
#ifdef TORRENT_DISABLE_LOGGING
				return true;
#else
				match = true;
#endif
			}
		}

#ifndef TORRENT_DISABLE_LOGGING
		debug_log("<== incoming SSL CONNECTION [ n: %s | match: %s ]"
			, names.c_str(), match?"yes":"no");
		return match;
#else
		return false;
#endif
	}

	void torrent::init_ssl(string_view cert)
	{
		using boost::asio::ssl::context;

		// this is needed for openssl < 1.0 to decrypt keys created by openssl 1.0+
#if !defined(OPENSSL_API_COMPAT) || (OPENSSL_API_COMPAT < 0x10100000L)
		OpenSSL_add_all_algorithms();
#else
		OPENSSL_init_crypto(OPENSSL_INIT_ADD_ALL_CIPHERS | OPENSSL_INIT_ADD_ALL_DIGESTS, nullptr);
#endif

		// create the SSL context for this torrent. We need to
		// inject the root certificate, and no other, to
		// verify other peers against
		std::shared_ptr<context> ctx = std::make_shared<context>(context::sslv23);

		if (!ctx)
		{
			error_code ec(int(::ERR_get_error()),
				boost::asio::error::get_ssl_category());
			set_error(ec, torrent_status::error_file_ssl_ctx);
			pause();
			return;
		}

		ctx->set_options(context::default_workarounds
			| context::no_sslv2
			| context::single_dh_use);

		error_code ec;
		ctx->set_verify_mode(context::verify_peer
			| context::verify_fail_if_no_peer_cert
			| context::verify_client_once, ec);
		if (ec)
		{
			set_error(ec, torrent_status::error_file_ssl_ctx);
			pause();
			return;
		}

		// the verification function verifies the distinguished name
		// of a peer certificate to make sure it matches the info-hash
		// of the torrent, or that it's a "star-cert"
		ctx->set_verify_callback(std::bind(&torrent::verify_peer_cert, this, _1, _2), ec);
		if (ec)
		{
			set_error(ec, torrent_status::error_file_ssl_ctx);
			pause();
			return;
		}

		SSL_CTX* ssl_ctx = ctx->native_handle();
		// create a new x.509 certificate store
		X509_STORE* cert_store = X509_STORE_new();
		if (!cert_store)
		{
			ec.assign(int(::ERR_get_error()),
				boost::asio::error::get_ssl_category());
			set_error(ec, torrent_status::error_file_ssl_ctx);
			pause();
			return;
		}

		// wrap the PEM certificate in a BIO, for openssl to read
		BIO* bp = BIO_new_mem_buf(
			const_cast<void*>(static_cast<void const*>(cert.data()))
			, int(cert.size()));

		// parse the certificate into OpenSSL's internal
		// representation
		X509* certificate = PEM_read_bio_X509_AUX(bp, nullptr, nullptr, nullptr);

		BIO_free(bp);

		if (!certificate)
		{
			ec.assign(int(::ERR_get_error()),
				boost::asio::error::get_ssl_category());
			X509_STORE_free(cert_store);
			set_error(ec, torrent_status::error_file_ssl_ctx);
			pause();
			return;
		}

		// add cert to cert_store
		X509_STORE_add_cert(cert_store, certificate);

		X509_free(certificate);

		// and lastly, replace the default cert store with ours
		SSL_CTX_set_cert_store(ssl_ctx, cert_store);
#if 0
		char filename[100];
		std::snprintf(filename, sizeof(filename), "/tmp/%u.pem", random());
		FILE* f = fopen(filename, "w+");
		fwrite(cert.c_str(), cert.size(), 1, f);
		fclose(f);
		ctx->load_verify_file(filename);
#endif
		// if all went well, set the torrent ssl context to this one
		m_ssl_ctx = ctx;
		// tell the client we need a cert for this torrent
		alerts().emplace_alert<torrent_need_cert_alert>(get_handle());
	}
#endif // TORRENT_OPENSSL

	void torrent::construct_storage()
	{
		storage_params params{
			m_torrent_file->orig_files(),
			&m_torrent_file->orig_files() != &m_torrent_file->files()
				? &m_torrent_file->files() : nullptr,
			m_save_path,
			static_cast<storage_mode_t>(m_storage_mode),
			m_file_priority,
			m_info_hash.get_best()
		};

		// the shared_from_this() will create an intentional
		// cycle of ownership, se the hpp file for description.
		m_storage = m_ses.disk_thread().new_torrent(std::move(params), shared_from_this());
	}

	peer_connection* torrent::find_lowest_ranking_peer() const
	{
		auto lowest_rank = end();
		for (auto i = begin(); i != end(); ++i)
		{
			// disconnecting peers don't count
			if ((*i)->is_disconnecting()) continue;
			if (lowest_rank == end() || (*lowest_rank)->peer_rank() > (*i)->peer_rank())
				lowest_rank = i;
		}

		if (lowest_rank == end()) return nullptr;
		return *lowest_rank;
	}

	// this may not be called from a constructor because of the call to
	// shared_from_this(). It's either called when we start() the torrent, or at a
	// later time if it's a magnet link, once the metadata is downloaded
	void torrent::init()
	{
		INVARIANT_CHECK;

		TORRENT_ASSERT(is_single_thread());

#ifndef TORRENT_DISABLE_LOGGING
		debug_log("init torrent: %s", torrent_file().name().c_str());
#endif

		TORRENT_ASSERT(valid_metadata());
		TORRENT_ASSERT(m_torrent_file->num_files() > 0);
		TORRENT_ASSERT(m_torrent_file->total_size() >= 0);

		if (int(m_file_priority.size()) > m_torrent_file->num_files())
			m_file_priority.resize(m_torrent_file->num_files());

		auto cert = m_torrent_file->ssl_cert();
		if (!cert.empty())
		{
			m_ssl_torrent = true;
#ifdef TORRENT_SSL_PEERS
			init_ssl(cert);
#endif
		}

		if (m_torrent_file->num_pieces() > piece_picker::max_pieces)
		{
			set_error(errors::too_many_pieces_in_torrent, torrent_status::error_file_none);
			pause();
			return;
		}

		if (m_torrent_file->num_pieces() == 0)
		{
			set_error(errors::torrent_invalid_length, torrent_status::error_file_none);
			pause();
			return;
		}

		int const blocks_per_piece
			= (m_torrent_file->piece_length() + default_block_size - 1) / default_block_size;
		if (blocks_per_piece > piece_picker::max_blocks_per_piece)
		{
			set_error(errors::invalid_piece_size, torrent_status::error_file_none);
			pause();
			return;
		}

		// --- MAPPED FILES ---
		file_storage const& fs = m_torrent_file->files();
		if (m_add_torrent_params)
		{
			for (auto const& f : m_add_torrent_params->renamed_files)
			{
				if (f.first < file_index_t(0) || f.first >= fs.end_file()) continue;
				m_torrent_file->rename_file(file_index_t(f.first), f.second);
			}
		}

		construct_storage();

		if (m_share_mode && valid_metadata())
		{
			// in share mode, all pieces have their priorities initialized to 0
			m_file_priority.clear();
			m_file_priority.resize(m_torrent_file->num_files(), dont_download);
		}

		// it's important to initialize the peers early, because this is what will
		// fix up their have-bitmasks to have the correct size
		// TODO: 2 add a unit test where we don't have metadata, connect to a peer
		// that sends a bitfield that's too large, then we get the metadata
		if (!m_connections_initialized)
		{
			m_connections_initialized = true;
			// all peer connections have to initialize themselves now that the metadata
			// is available
			// copy the peer list since peers may disconnect and invalidate
			// m_connections as we initialize them
			for (auto c : m_connections)
			{
				auto pc = c->self();
				if (pc->is_disconnecting()) continue;
				pc->on_metadata_impl();
				if (pc->is_disconnecting()) continue;
				pc->init();
			}
		}

		// in case file priorities were passed in via the add_torrent_params
		// and also in the case of share mode, we need to update the priorities
		// this has to be applied before piece priority
		if (!m_file_priority.empty()) update_piece_priorities(m_file_priority);

		if (m_add_torrent_params)
		{
			piece_index_t idx(0);
			for (auto prio : m_add_torrent_params->piece_priorities)
			{
				if (has_picker() || prio != default_priority)
				{
					need_picker();
					m_picker->set_piece_priority(idx, prio);
				}
				++idx;
			}
			update_gauge();
		}


		if (m_seed_mode)
		{
			m_have_all = true;
			update_gauge();
			update_state_list();
		}
		else
		{
			need_picker();

			TORRENT_ASSERT(block_size() > 0);

			for (auto const i : fs.file_range())
			{
				if (!fs.pad_file_at(i) || fs.file_size(i) == 0) continue;

				peer_request pr = m_torrent_file->map_file(i, 0, int(fs.file_size(i)));
				int off = pr.start & (block_size() - 1);
				if (off != 0) { pr.length -= block_size() - off; pr.start += block_size() - off; }
				TORRENT_ASSERT((pr.start & (block_size() - 1)) == 0);

				int block = block_size();
				piece_block pb(pr.piece, pr.start / block);
				for (; pr.length >= block; pr.length -= block, ++pb.block_index)
				{
					if (pb.block_index == blocks_per_piece) { pb.block_index = 0; ++pb.piece_index; }
					m_picker->mark_as_pad(pb);
					++m_padding_blocks;
				}
				// ugly edge case where padfiles are not used they way they're
				// supposed to be. i.e. added back-to back or at the end
				if (pb.block_index == blocks_per_piece) { pb.block_index = 0; ++pb.piece_index; }
				if (pr.length > 0 && ((next(i) != fs.end_file() && fs.pad_file_at(next(i)))
					|| next(i) == fs.end_file()))
				{
					m_picker->mark_as_finished(pb, nullptr);
				}
			}

			if (m_padding_blocks > 0)
			{
				// if we marked an entire piece as finished, we actually
				// need to consider it finished

				std::vector<piece_picker::downloading_piece> dq
					= m_picker->get_download_queue();

				std::vector<piece_index_t> have_pieces;

				for (auto const& p : dq)
				{
					int const num_blocks = m_picker->blocks_in_piece(p.index);
					if (p.finished < num_blocks) continue;
					have_pieces.push_back(p.index);
				}

				for (auto i : have_pieces)
				{
					picker().piece_passed(i);
					TORRENT_ASSERT(picker().have_piece(i));
					we_have(i);
				}
			}
		}

		set_state(torrent_status::checking_resume_data);

		aux::vector<std::string, file_index_t> links;
#ifndef TORRENT_DISABLE_MUTABLE_TORRENTS
		if (!m_torrent_file->similar_torrents().empty()
			|| !m_torrent_file->collections().empty())
		{
			resolve_links res(m_torrent_file);

			for (auto const& ih : m_torrent_file->similar_torrents())
			{
				std::shared_ptr<torrent> t = m_ses.find_torrent(info_hash_t(ih)).lock();
				if (!t) continue;

				// Only attempt to reuse files from torrents that are seeding.
				// TODO: this could be optimized by looking up which files are
				// complete and just look at those
				if (!t->is_seed()) continue;

				res.match(t->get_torrent_copy(), t->save_path());
			}
			for (auto const& c : m_torrent_file->collections())
			{
				std::vector<std::shared_ptr<torrent>> ts = m_ses.find_collection(c);

				for (auto const& t : ts)
				{
					// Only attempt to reuse files from torrents that are seeding.
					// TODO: this could be optimized by looking up which files are
					// complete and just look at those
					if (!t->is_seed()) continue;

					res.match(t->get_torrent_copy(), t->save_path());
				}
			}

			std::vector<resolve_links::link_t> const& l = res.get_links();
			if (!l.empty())
			{
				for (auto const& i : l)
				{
					if (!i.ti) continue;
					links.push_back(combine_path(i.save_path
						, i.ti->files().file_path(i.file_idx)));
				}
			}
		}
#endif // TORRENT_DISABLE_MUTABLE_TORRENTS

#if TORRENT_USE_ASSERTS
		TORRENT_ASSERT(m_outstanding_check_files == false);
		m_outstanding_check_files = true;
#endif
		m_ses.disk_thread().async_check_files(
			m_storage, m_add_torrent_params ? m_add_torrent_params.get() : nullptr
			, std::move(links), [self = shared_from_this()](status_t st, storage_error const& error)
			{ self->on_resume_data_checked(st, error); });
#ifndef TORRENT_DISABLE_LOGGING
		debug_log("init, async_check_files");
#endif

		update_want_peers();

		// this will remove the piece picker, if we're done with it
		maybe_done_flushing();

		m_torrent_initialized = true;
	}

	bt_peer_connection* torrent::find_introducer(tcp::endpoint const& ep) const
	{
#ifndef TORRENT_DISABLE_EXTENSIONS
		for (auto pe : m_connections)
		{
			TORRENT_INCREMENT(m_iterating_connections);
			if (pe->type() != connection_type::bittorrent) continue;
			auto* p = static_cast<bt_peer_connection*>(pe);
			if (!p->supports_holepunch()) continue;
			if (p->was_introduced_by(ep)) return p;
		}
#else
		TORRENT_UNUSED(ep);
#endif
		return nullptr;
	}

	bt_peer_connection* torrent::find_peer(tcp::endpoint const& ep) const
	{
		for (auto p : m_connections)
		{
			TORRENT_INCREMENT(m_iterating_connections);
			if (p->type() != connection_type::bittorrent) continue;
			if (p->remote() == ep) return static_cast<bt_peer_connection*>(p);
		}
		return nullptr;
	}

	peer_connection* torrent::find_peer(peer_id const& pid)
	{
		for (auto p : m_connections)
		{
			if (p->pid() == pid) return p;
		}
		return nullptr;
	}

	bool torrent::is_self_connection(peer_id const& pid) const
	{
		return m_outgoing_pids.count(pid) > 0;
	}

	void torrent::on_resume_data_checked(status_t const status
		, storage_error const& error) try
	{
#if TORRENT_USE_ASSERTS
		TORRENT_ASSERT(m_outstanding_check_files);
		m_outstanding_check_files = false;
#endif

		// when applying some of the resume data to the torrent, we will
		// trigger calls that set m_need_save_resume_data, even though we're
		// just applying the state of the resume data we loaded with. We don't
		// want anything in this function to affect the state of
		// m_need_save_resume_data, so we save it in a local variable and reset
		// it at the end of the function.
		bool const need_save_resume_data = m_need_save_resume_data;

		TORRENT_ASSERT(is_single_thread());

		if (m_abort) return;

		if (status == status_t::fatal_disk_error)
		{
			TORRENT_ASSERT(m_outstanding_check_files == false);
			m_add_torrent_params.reset();
			handle_disk_error("check_resume_data", error);
			auto_managed(false);
			pause();
			set_state(torrent_status::checking_files);
			if (should_check_files()) start_checking();
			return;
		}

		state_updated();

		if (m_add_torrent_params)
		{
			// --- PEERS ---

			for (auto const& p : m_add_torrent_params->peers)
			{
				add_peer(p , peer_info::resume_data);
			}

#ifndef TORRENT_DISABLE_LOGGING
			if (should_log())
			{
				std::string str;
				for (auto const& peer : m_add_torrent_params->peers)
				{
					str += peer.address().to_string();
					str += ' ';
				}
				debug_log("resume-checked add_peer() [ %s] connect-candidates: %d"
					, str.c_str(), m_peer_list
					? m_peer_list->num_connect_candidates() : -1);
			}
#endif

			for (auto const& p : m_add_torrent_params->banned_peers)
			{
				torrent_peer* peer = add_peer(p, peer_info::resume_data);
				if (peer) ban_peer(peer);
			}

			if (!m_add_torrent_params->peers.empty()
				|| !m_add_torrent_params->banned_peers.empty())
			{
				update_want_peers();
			}

#ifndef TORRENT_DISABLE_LOGGING
			if (m_peer_list && m_peer_list->num_peers() > 0)
				debug_log("resume added peers (total peers: %d)"
					, m_peer_list->num_peers());
#endif
		}

		// only report this error if the user actually provided resume data
		// (i.e. m_add_torrent_params->have_pieces)
		if ((error || status != status_t::no_error)
			&& m_add_torrent_params
			&& !m_add_torrent_params->have_pieces.empty()
			&& m_ses.alerts().should_post<fastresume_rejected_alert>())
		{
			m_ses.alerts().emplace_alert<fastresume_rejected_alert>(get_handle()
				, error.ec
				, resolve_filename(error.file())
				, error.operation);
		}

#ifndef TORRENT_DISABLE_LOGGING
		if (should_log())
		{
			if (status != status_t::no_error || error)
			{
				debug_log("fastresume data rejected: ret: %d (%d) op: %s file: %d %s"
					, static_cast<int>(status), error.ec.value()
					, operation_name(error.operation)
					, static_cast<int>(error.file())
					, error.ec.message().c_str());
			}
			else
			{
				debug_log("fastresume data accepted");
			}
		}
#endif

		bool should_start_full_check = (status != status_t::no_error)
			&& !m_seed_mode;

		// if we got a partial pieces bitfield, it means we were in the middle of
		// checking this torrent. pick it up where we left off
		if (!should_start_full_check
			&& m_add_torrent_params
			&& !m_add_torrent_params->have_pieces.empty()
			&& m_add_torrent_params->have_pieces.size() < m_torrent_file->num_pieces())
		{
			m_checking_piece = m_num_checked_pieces
				= m_add_torrent_params->have_pieces.end_index();
			should_start_full_check = true;
		}

		// if ret != 0, it means we need a full check. We don't necessarily need
		// that when the resume data check fails. For instance, if the resume data
		// is incorrect, but we don't have any files, we skip the check and initialize
		// the storage to not have anything.
		if (m_seed_mode)
		{
			m_have_all = true;
			update_gauge();
			update_state_list();
		}
		else if (status == status_t::no_error)
		{
			// there are either no files for this torrent
			// or the resume_data was accepted

			if (!error && m_add_torrent_params)
			{
				// --- PIECES ---

				int const num_pieces = std::min(m_add_torrent_params->have_pieces.size()
					, torrent_file().num_pieces());
				for (piece_index_t i = piece_index_t(0); i < piece_index_t(num_pieces); ++i)
				{
					if (!m_add_torrent_params->have_pieces[i]) continue;
					need_picker();
					m_picker->we_have(i);
					inc_stats_counter(counters::num_piece_passed);
					update_gauge();
					we_have(i);
				}

				if (m_seed_mode)
				{
					int const num_pieces2 = std::min(m_add_torrent_params->verified_pieces.size()
						, torrent_file().num_pieces());
					for (piece_index_t i = piece_index_t(0);
						i < piece_index_t(num_pieces2); ++i)
					{
						if (!m_add_torrent_params->verified_pieces[i]) continue;
						m_verified.set_bit(i);
					}
				}

				// --- UNFINISHED PIECES ---

				int const num_blocks_per_piece = torrent_file().piece_length() / block_size();

				for (auto const& p : m_add_torrent_params->unfinished_pieces)
				{
					piece_index_t const piece = p.first;
					bitfield const& blocks = p.second;

					if (piece < piece_index_t(0) || piece >= torrent_file().end_piece())
					{
						continue;
					}

					// being in seed mode and missing a piece is not compatible.
					// Leave seed mode if that happens
					if (m_seed_mode) leave_seed_mode(seed_mode_t::skip_checking);

					if (has_picker() && m_picker->have_piece(piece))
					{
						m_picker->we_dont_have(piece);
						update_gauge();
					}

					need_picker();

					const int num_bits = std::min(num_blocks_per_piece, int(blocks.size()));
					for (int k = 0; k < num_bits; ++k)
					{
						if (blocks.get_bit(k))
						{
							m_picker->mark_as_finished(piece_block(piece, k), nullptr);
						}
					}
					if (m_picker->is_piece_finished(piece))
					{
						verify_piece(piece);
					}
				}
			}
		}

		if (should_start_full_check)
		{
			// either the fastresume data was rejected or there are
			// some files
			set_state(torrent_status::checking_files);
			if (should_check_files()) start_checking();

			// start the checking right away (potentially)
			m_ses.trigger_auto_manage();
		}
		else
		{
			files_checked();
		}

		// this will remove the piece picker, if we're done with it
		maybe_done_flushing();
		TORRENT_ASSERT(m_outstanding_check_files == false);
		m_add_torrent_params.reset();

		// restore m_need_save_resume_data to its state when we entered this
		// function.
		m_need_save_resume_data = need_save_resume_data;
	}
	catch (...) { handle_exception(); }

	void torrent::force_recheck()
	{
		INVARIANT_CHECK;

		if (!valid_metadata()) return;

		// if the torrent is already queued to check its files
		// don't do anything
		if (should_check_files()
			|| m_state == torrent_status::checking_resume_data)
			return;

		clear_error();

		disconnect_all(errors::stopping_torrent, operation_t::bittorrent);
		stop_announcing();

		// we're checking everything anyway, no point in assuming we are a seed
		// now.
		leave_seed_mode(seed_mode_t::skip_checking);

		m_ses.disk_thread().async_release_files(m_storage);

		// forget that we have any pieces
		m_have_all = false;

// removing the piece picker will clear the user priorities
// instead, just clear which pieces we have
		if (m_picker)
		{
			int const blocks_per_piece = (m_torrent_file->piece_length() + block_size() - 1) / block_size();
			int const blocks_in_last_piece = ((m_torrent_file->total_size() % m_torrent_file->piece_length())
				+ block_size() - 1) / block_size();
			m_picker->resize(blocks_per_piece, blocks_in_last_piece, m_torrent_file->num_pieces());

			m_file_progress.clear();
			m_file_progress.init(picker(), m_torrent_file->files());
		}


		// assume that we don't have anything
		m_files_checked = false;

		update_gauge();
		update_want_tick();
		set_state(torrent_status::checking_resume_data);

		if (m_auto_managed && !is_finished())
			set_queue_position(last_pos);

		TORRENT_ASSERT(m_outstanding_check_files == false);
		m_add_torrent_params.reset();

		// this will clear the stat cache, to make us actually query the
		// filesystem for files again
		m_ses.disk_thread().async_release_files(m_storage);

		m_ses.disk_thread().async_check_files(m_storage, nullptr
			, {}, [self = shared_from_this()](status_t st, storage_error const& error)
			{ self->on_force_recheck(st, error); });
	}

	void torrent::on_force_recheck(status_t const status, storage_error const& error) try
	{
		TORRENT_ASSERT(is_single_thread());

		// hold a reference until this function returns
		state_updated();

		if (m_abort) return;

		if (error)
		{
			handle_disk_error("force_recheck", error);
			return;
		}
		if (status == status_t::no_error)
		{
			// if there are no files, just start
			files_checked();
		}
		else
		{
			m_progress_ppm = 0;
			m_checking_piece = piece_index_t(0);
			m_num_checked_pieces = piece_index_t(0);

			set_state(torrent_status::checking_files);
			if (m_auto_managed) pause(torrent_handle::graceful_pause);
			if (should_check_files()) start_checking();
			else m_ses.trigger_auto_manage();
		}
	}
	catch (...) { handle_exception(); }

	void torrent::start_checking() try
	{
		TORRENT_ASSERT(should_check_files());

		int num_outstanding = settings().get_int(settings_pack::checking_mem_usage) * block_size()
			/ m_torrent_file->piece_length();
		// if we only keep a single read operation in-flight at a time, we suffer
		// significant performance degradation. Always keep at least 4 jobs
		// outstanding per hasher thread
		int const min_outstanding = 4
			* std::max(1, settings().get_int(settings_pack::aio_threads)
				/ hasher_thread_divisor);
		if (num_outstanding < min_outstanding) num_outstanding = min_outstanding;

		// we might already have some outstanding jobs, if we were paused and
		// resumed quickly, before the outstanding jobs completed
		if (m_checking_piece >= m_torrent_file->end_piece())
		{
#ifndef TORRENT_DISABLE_LOGGING
			debug_log("start_checking, checking_piece >= num_pieces. %d >= %d"
				, static_cast<int>(m_checking_piece), m_torrent_file->num_pieces());
#endif
			return;
		}

		// subtract the number of pieces we already have outstanding
		num_outstanding -= (static_cast<int>(m_checking_piece)
			- static_cast<int>(m_num_checked_pieces));
		if (num_outstanding < 0) num_outstanding = 0;

		for (int i = 0; i < num_outstanding; ++i)
		{
			auto flags = disk_interface::sequential_access | disk_interface::volatile_read;
			if (torrent_file().info_hash().has_v1())
				flags |= disk_interface::v1_hash;
			aux::vector<sha256_hash> hashes;
			if (torrent_file().info_hash().has_v2())
				hashes.resize(torrent_file().orig_files().blocks_in_piece2(m_checking_piece));

			span<sha256_hash> v2_span(hashes);
			m_ses.disk_thread().async_hash(m_storage, m_checking_piece, v2_span, flags
				, [self = shared_from_this(), hashes = std::move(hashes)]
				(piece_index_t p, sha1_hash const& h, storage_error const& error) mutable
				{ self->on_piece_hashed(std::move(hashes), p, h, error); });
			++m_checking_piece;
			if (m_checking_piece >= m_torrent_file->end_piece()) break;
		}
#ifndef TORRENT_DISABLE_LOGGING
		debug_log("start_checking, m_checking_piece: %d"
			, static_cast<int>(m_checking_piece));
#endif
	}
	catch (...) { handle_exception(); }

	// This is only used for checking of torrents. i.e. force-recheck or initial checking
	// of existing files
	void torrent::on_piece_hashed(aux::vector<sha256_hash> block_hashes
		, piece_index_t const piece, sha1_hash const& piece_hash
		, storage_error const& error) try
	{
		TORRENT_ASSERT(is_single_thread());
		INVARIANT_CHECK;

		if (m_abort) return;
		if (m_deleted) return;

		state_updated();

		++m_num_checked_pieces;

		if (error)
		{
			if (error.ec == boost::system::errc::no_such_file_or_directory
				|| error.ec == boost::asio::error::eof
#ifdef TORRENT_WINDOWS
				|| error.ec == error_code(ERROR_HANDLE_EOF, system_category())
#endif
				)
			{
				TORRENT_ASSERT(error.file() >= file_index_t(0));

				// skip this file by updating m_checking_piece to the first piece following it
				file_storage const& st = m_torrent_file->files();
				std::int64_t file_size = st.file_size(error.file());
				piece_index_t last = st.map_file(error.file(), file_size, 0).piece;
				if (m_checking_piece < last)
				{
					int diff = static_cast<int>(last) - static_cast<int>(m_checking_piece);
					m_num_checked_pieces = piece_index_t(static_cast<int>(m_num_checked_pieces) + diff);
					m_checking_piece = last;
				}
			}
			else
			{
				m_checking_piece = piece_index_t{0};
				m_num_checked_pieces = piece_index_t{0};
				if (m_ses.alerts().should_post<file_error_alert>())
					m_ses.alerts().emplace_alert<file_error_alert>(error.ec,
						resolve_filename(error.file()), error.operation, get_handle());

#ifndef TORRENT_DISABLE_LOGGING
				if (should_log())
				{
					debug_log("on_piece_hashed, fatal disk error: (%d) %s", error.ec.value()
						, error.ec.message().c_str());
				}
#endif
				auto_managed(false);
				pause();
				set_error(error.ec, error.file());

				// recalculate auto-managed torrents sooner
				// in order to start checking the next torrent
				m_ses.trigger_auto_manage();
				return;
			}
		}

		m_progress_ppm = std::uint32_t(std::int64_t(static_cast<int>(m_num_checked_pieces))
			* 1000000 / torrent_file().num_pieces());

		boost::tribool hash_passed[2]
			= { boost::indeterminate, boost::indeterminate };

		if (!settings().get_bool(settings_pack::disable_hash_checks))
		{
			if (torrent_file().info_hash().has_v1())
				hash_passed[0] = piece_hash == m_torrent_file->hash_for_piece(piece);

			if (torrent_file().info_hash().has_v2())
			{
				hash_passed[1] = on_blocks_hashed(piece, block_hashes);
			}
		}
		else
		{
			hash_passed[0] = hash_passed[1] = true;
		}

		if ((hash_passed[0] && !hash_passed[1]) || (!hash_passed[0] && hash_passed[1]))
		{
			set_error(errors::torrent_inconsistent_hashes, torrent_status::error_file_none);
			pause();
			return;
		}
		else if (hash_passed[0] || hash_passed[1])
		{
			if (has_picker() || !m_have_all)
			{
				need_picker();
				m_picker->we_have(piece);
				update_gauge();
			}
			we_have(piece);
		}
		else if (!error
			&& boost::indeterminate(hash_passed[0])
			&& boost::indeterminate(hash_passed[1]))
		{
			// The data exists but we don't have the hashes needed to verify
			// it yet. This is a special case because we want to say we have
			// the piece once the hash is verified and not download the data
			// unless the hash check fails. To get this effect we setup the
			// piece's state in the piece picker so that it looks like a piece
			// which is finished but not hash checked.
			need_picker();
			int const blocks_in_piece = m_picker->blocks_in_piece(piece);
			for (int i = 0; i < blocks_in_piece; ++i)
				m_picker->mark_as_finished(piece_block(piece, i), nullptr);
		}

		if (m_num_checked_pieces < m_torrent_file->end_piece())
		{
			// we're not done yet, issue another job
			if (m_checking_piece >= m_torrent_file->end_piece())
			{
				// actually, we already have outstanding jobs for
				// the remaining pieces. We just need to wait for them
				// to finish
				return;
			}

			// we paused the checking
			if (!should_check_files())
			{
#ifndef TORRENT_DISABLE_LOGGING
				debug_log("on_piece_hashed, checking paused");
#endif
				if (m_checking_piece == m_num_checked_pieces)
				{
					// we are paused, and we just completed the last outstanding job.
					// now we can be considered paused
					if (alerts().should_post<torrent_paused_alert>())
						alerts().emplace_alert<torrent_paused_alert>(get_handle());
				}
				return;
			}

			auto flags = disk_interface::sequential_access | disk_interface::volatile_read;

			if (torrent_file().info_hash().has_v1())
				flags |= disk_interface::v1_hash;
			if (torrent_file().info_hash().has_v2())
				block_hashes.resize(torrent_file().orig_files().blocks_in_piece2(m_checking_piece));

			span<sha256_hash> v2_span(block_hashes);
			m_ses.disk_thread().async_hash(m_storage, m_checking_piece, v2_span, flags
				, [self = shared_from_this(), hashes = std::move(block_hashes)]
				(piece_index_t p, sha1_hash const& h, storage_error const& e)
				{ self->on_piece_hashed(std::move(hashes), p, h, e); });
			++m_checking_piece;
#ifndef TORRENT_DISABLE_LOGGING
			debug_log("on_piece_hashed, m_checking_piece: %d"
				, static_cast<int>(m_checking_piece));
#endif
			return;
		}

#ifndef TORRENT_DISABLE_LOGGING
		debug_log("on_piece_hashed, completed");
#endif
		if (m_auto_managed)
		{
			// if we're auto managed. assume we need to be paused until the auto
			// managed logic runs again (which is triggered further down)
			// setting flags to 0 prevents the disk cache from being evicted as a
			// result of this
			set_paused(true, {});
		}

		// we're done checking! (this should cause a call to trigger_auto_manage)
		files_checked();

		// reset the checking state
		m_checking_piece = piece_index_t(0);
		m_num_checked_pieces = piece_index_t(0);
	}
	catch (...) { handle_exception(); }

#if TORRENT_ABI_VERSION == 1
	void torrent::use_interface(std::string net_interfaces)
	{
		std::shared_ptr<settings_pack> p = std::make_shared<settings_pack>();
		p->set_str(settings_pack::outgoing_interfaces, std::move(net_interfaces));
		m_ses.apply_settings_pack(p);
	}
#endif

	void torrent::on_tracker_announce(error_code const& ec) try
	{
		COMPLETE_ASYNC("tracker::on_tracker_announce");
		TORRENT_ASSERT(is_single_thread());
		TORRENT_ASSERT(m_waiting_tracker > 0);
		--m_waiting_tracker;
		if (ec) return;
		if (m_abort) return;
		announce_with_tracker();
	}
	catch (...) { handle_exception(); }

	void torrent::lsd_announce()
	{
		if (m_abort) return;
		if (!m_enable_lsd) return;

		// if the files haven't been checked yet, we're
		// not ready for peers. Except, if we don't have metadata,
		// we need peers to download from
		if (!m_files_checked && valid_metadata()) return;

		if (!m_announce_to_lsd) return;

		// private torrents are never announced on LSD
		if (m_torrent_file->is_valid() && m_torrent_file->priv()) return;

		// i2p torrents are also never announced on LSD
		// unless we allow mixed swarms
		if (m_torrent_file->is_valid()
			&& (torrent_file().is_i2p() && !settings().get_bool(settings_pack::allow_i2p_mixed)))
			return;

		if (is_paused()) return;

		if (!m_ses.has_lsd()) return;

		// TODO: this pattern is repeated in a few places. Factor this into
		// a function and generalize the concept of a torrent having a
		// dedicated listen port
#ifdef TORRENT_SSL_PEERS
		int port = is_ssl_torrent() ? m_ses.ssl_listen_port() : m_ses.listen_port();
#else
		int port = m_ses.listen_port();
#endif

		// announce with the local discovery service
		m_torrent_file->info_hash().for_each([&](sha1_hash const& ih, protocol_version)
		{
			m_ses.announce_lsd(ih, port
				, settings().get_bool(settings_pack::broadcast_lsd) && m_lsd_seq == 0);
		});
		++m_lsd_seq;
	}

#ifndef TORRENT_DISABLE_DHT

	void torrent::dht_announce()
	{
		TORRENT_ASSERT(is_single_thread());
		if (!m_ses.dht())
		{
#ifndef TORRENT_DISABLE_LOGGING
			debug_log("DHT: no dht initialized");
#endif
			return;
		}
		if (!should_announce_dht())
		{
#ifndef TORRENT_DISABLE_LOGGING
			if (should_log())
			{
				if (!m_ses.announce_dht())
					debug_log("DHT: no listen sockets");

				if (m_torrent_file->is_valid() && !m_files_checked)
					debug_log("DHT: files not checked, skipping DHT announce");

				if (!m_announce_to_dht)
					debug_log("DHT: queueing disabled DHT announce");

				if (m_paused)
					debug_log("DHT: torrent paused, no DHT announce");

				if (!m_enable_dht)
					debug_log("DHT: torrent has DHT disabled flag");

				if (m_torrent_file->is_valid() && m_torrent_file->priv())
					debug_log("DHT: private torrent, no DHT announce");

				if (settings().get_bool(settings_pack::use_dht_as_fallback))
				{
					int const verified_trackers = static_cast<int>(std::count_if(
						m_trackers.begin(), m_trackers.end()
						, [](announce_entry const& t) { return t.verified; }));

					if (verified_trackers > 0)
						debug_log("DHT: only using DHT as fallback, and there are %d working trackers", verified_trackers);
				}
			}
#endif
			return;
		}

		TORRENT_ASSERT(!m_paused);

#ifndef TORRENT_DISABLE_LOGGING
		debug_log("START DHT announce");
		m_dht_start_time = aux::time_now();
#endif

		// if we're a seed, we tell the DHT for better scrape stats
		dht::announce_flags_t flags = is_seed() ? dht::announce::seed : dht::announce_flags_t{};

		// If this is an SSL torrent the announce needs to specify an SSL
		// listen port. DHT nodes only operate on non-SSL ports so SSL
		// torrents cannot use implied_port.
		// if we allow incoming uTP connections, set the implied_port
		// argument in the announce, this will make the DHT node use
		// our source port in the packet as our listen port, which is
		// likely more accurate when behind a NAT
		if (is_ssl_torrent())
		{
			flags |= dht::announce::ssl_torrent;
		}
		else if (settings().get_bool(settings_pack::enable_incoming_utp))
		{
			flags |= dht::announce::implied_port;
		}

		std::weak_ptr<torrent> self(shared_from_this());
		m_torrent_file->info_hash().for_each([&](sha1_hash const& ih, protocol_version v)
		{
			m_ses.dht()->announce(ih, 0, flags
				, std::bind(&torrent::on_dht_announce_response_disp, self, v, _1));
		});
	}

	void torrent::on_dht_announce_response_disp(std::weak_ptr<torrent> const t
		, protocol_version const v, std::vector<tcp::endpoint> const& peers)
	{
		std::shared_ptr<torrent> tor = t.lock();
		if (!tor) return;
		tor->on_dht_announce_response(v, peers);
	}

	void torrent::on_dht_announce_response(protocol_version const v
		, std::vector<tcp::endpoint> const& peers) try
	{
		TORRENT_ASSERT(is_single_thread());

#ifndef TORRENT_DISABLE_LOGGING
		debug_log("END DHT announce (%d ms) (%d peers)"
			, int(total_milliseconds(clock_type::now() - m_dht_start_time))
			, int(peers.size()));
#endif

		if (m_abort) return;
		if (peers.empty()) return;

		if (m_ses.alerts().should_post<dht_reply_alert>())
		{
			m_ses.alerts().emplace_alert<dht_reply_alert>(
				get_handle(), int(peers.size()));
		}

		if (torrent_file().priv() || (torrent_file().is_i2p()
			&& !settings().get_bool(settings_pack::allow_i2p_mixed))) return;

		for (auto& p : peers)
			add_peer(p, peer_info::dht, v == protocol_version::V2 ? pex_lt_v2 : pex_flags_t(0));

#ifndef TORRENT_DISABLE_LOGGING
		if (should_log())
		{
			std::string str;
			for (auto const& peer : peers)
			{
				str += peer.address().to_string();
				str += ' ';
			}
			debug_log("DHT add_peer() [ %s] connect-candidates: %d"
				, str.c_str(), m_peer_list
				? m_peer_list->num_connect_candidates() : -1);
		}
#endif

		do_connect_boost();

		update_want_peers();
	}
	catch (...) { handle_exception(); }

#endif

	namespace
	{
		struct announce_protocol_state
		{
			// the tier is kept as INT_MAX until we find the first
			// tracker that works, then it's set to that tracker's
			// tier.
			int tier = INT_MAX;

			// have we sent an announce in this tier yet?
			bool sent_announce = false;

			// have we finished sending announces on this listen socket?
			bool done = false;
		};

		struct announce_state
		{
			explicit announce_state(aux::listen_socket_handle const& s)
				: socket(s) {}

			aux::listen_socket_handle socket;

			aux::array<announce_protocol_state, num_protocols, protocol_version> state;
		};
	}

	void torrent::announce_with_tracker(event_t e)
	{
		TORRENT_ASSERT(is_single_thread());
		TORRENT_ASSERT(e == event_t::stopped || state() != torrent_status::checking_files);
		INVARIANT_CHECK;

		if (m_trackers.empty())
		{
#ifndef TORRENT_DISABLE_LOGGING
			debug_log("*** announce: no trackers");
#endif
			return;
		}

		if (m_abort) e = event_t::stopped;

		// having stop_tracker_timeout <= 0 means that there is
		// no need to send any request to trackers or trigger any
		// related logic when the event is stopped
		if (e == event_t::stopped
			&& settings().get_int(settings_pack::stop_tracker_timeout) <= 0)
		{
#ifndef TORRENT_DISABLE_LOGGING
			debug_log("*** announce: event == stopped && stop_tracker_timeout <= 0");
#endif
			return;
		}

		// if we're not announcing to trackers, only allow
		// stopping
		if (e != event_t::stopped && !m_announce_to_trackers)
		{
#ifndef TORRENT_DISABLE_LOGGING
			debug_log("*** announce: event != stopped && !m_announce_to_trackers");
#endif
			return;
		}

		// if we're not allowing peers, there's no point in announcing
		if (e != event_t::stopped && m_paused)
		{
#ifndef TORRENT_DISABLE_LOGGING
			debug_log("*** announce: event != stopped && m_paused");
#endif
			return;
		}

		TORRENT_ASSERT(!m_paused || e == event_t::stopped);

		if (e == event_t::none && is_finished() && !is_seed())
			e = event_t::paused;

		tracker_request req;
		if (settings().get_bool(settings_pack::apply_ip_filter_to_trackers)
			&& m_apply_ip_filter)
		{
			req.filter = m_ip_filter;
		}

		req.private_torrent = m_torrent_file->priv();

		req.pid = m_peer_id;
		req.downloaded = m_stat.total_payload_download() - m_total_failed_bytes;
		req.uploaded = m_stat.total_payload_upload();
		req.corrupt = m_total_failed_bytes;
		req.left = value_or(bytes_left(), 16*1024);
#ifdef TORRENT_SSL_PEERS
		// if this torrent contains an SSL certificate, make sure
		// any SSL tracker presents a certificate signed by it
		req.ssl_ctx = m_ssl_ctx.get();
#endif

		req.redundant = m_total_redundant_bytes;
		// exclude redundant bytes if we should
		if (!settings().get_bool(settings_pack::report_true_downloaded))
		{
			req.downloaded -= m_total_redundant_bytes;

			// if the torrent is complete we know that all incoming pieces will be
			// marked redundant so add them to the redundant count
			// this is mainly needed to cover the case where a torrent has just completed
			// but still has partially downloaded pieces
			// if the incoming pieces are not accounted for it could cause the downloaded
			// amount to exceed the total size of the torrent which upsets some trackers
			if (is_seed())
			{
				for (auto c : m_connections)
				{
					TORRENT_INCREMENT(m_iterating_connections);
					auto const pbp = c->downloading_piece_progress();
					if (pbp.bytes_downloaded > 0)
					{
						req.downloaded -= pbp.bytes_downloaded;
						req.redundant += pbp.bytes_downloaded;
					}
				}
			}
		}
		if (req.downloaded < 0) req.downloaded = 0;

		req.event = e;

		// since sending our IPv4/v6 address to the tracker may be sensitive. Only
		// do that if we're not in anonymous mode and if it's a private torrent
		if (!settings().get_bool(settings_pack::anonymous_mode)
			&& m_torrent_file
			&& m_torrent_file->priv())
		{
			m_ses.for_each_listen_socket([&](aux::listen_socket_handle const& s)
			{
				if (s.is_ssl() != is_ssl_torrent()) return;
				tcp::endpoint const ep = s.get_local_endpoint();
				if (is_any(ep.address())) return;
				if (is_v6(ep))
				{
					if (!is_local(ep.address()) && !is_loopback(ep.address()))
						req.ipv6.push_back(ep.address().to_v6());
				}
				else
				{
					if (!is_local(ep.address()) && !is_loopback(ep.address()))
						req.ipv4.push_back(ep.address().to_v4());
				}
			});
		}

		// if we are aborting. we don't want any new peers
		req.num_want = (req.event == event_t::stopped)
			? 0 : settings().get_int(settings_pack::num_want);

// some older versions of clang had a bug where it would fire this warning here
#ifdef __clang__
#pragma clang diagnostic push
#pragma clang diagnostic ignored "-Wmissing-braces"
#endif
		aux::array<bool const, num_protocols, protocol_version> const supports_protocol
		{ {
			m_info_hash.has_v1(),
			m_info_hash.has_v2()
		} };
#ifdef __clang__
#pragma clang diagnostic pop
#endif

		time_point32 const now = aux::time_now32();

		// each listen socket gets it's own announce state
		// so that each one should get at least one announce
		std::vector<announce_state> listen_socket_states;

		for (auto& ae : m_trackers)
		{
			// update the endpoint list by adding entries for new listen sockets
			// and removing entries for non-existent ones
			std::size_t valid_endpoints = 0;
			m_ses.for_each_listen_socket([&](aux::listen_socket_handle const& s) {
				if (s.is_ssl() != is_ssl_torrent())
					return;
				for (auto& aep : ae.endpoints)
				{
					if (aep.socket != s) continue;
					std::swap(ae.endpoints[valid_endpoints], aep);
					valid_endpoints++;
					return;
				}

				ae.endpoints.emplace_back(s, bool(m_complete_sent));
				std::swap(ae.endpoints[valid_endpoints], ae.endpoints.back());
				valid_endpoints++;
			});

			TORRENT_ASSERT(valid_endpoints <= ae.endpoints.size());
			ae.endpoints.erase(ae.endpoints.begin() + int(valid_endpoints), ae.endpoints.end());

			// if trackerid is not specified for tracker use default one, probably set explicitly
			req.trackerid = ae.trackerid.empty() ? m_trackerid : ae.trackerid;
			req.url = ae.url;

			for (auto& aep : ae.endpoints)
			{
				auto aep_state_iter = std::find_if(listen_socket_states.begin(), listen_socket_states.end()
					, [&](announce_state const& s) { return s.socket == aep.socket; });
				if (aep_state_iter == listen_socket_states.end())
				{
					listen_socket_states.emplace_back(aep.socket);
					aep_state_iter = listen_socket_states.end() - 1;
				}
				announce_state& ep_state = *aep_state_iter;

				for (protocol_version const ih : all_versions)
				{
					if (!supports_protocol[ih]) continue;

					auto& state = ep_state.state[ih];
					auto& a = aep.info_hashes[ih];

					if (state.done) continue;

#ifndef TORRENT_DISABLE_LOGGING
					if (should_log())
					{
						debug_log("*** tracker: \"%s\" "
							"[ tiers: %d trackers: %d"
							" i->tier: %d tier: %d"
							" working: %d limit: %d"
							" can: %d sent: %d ]"
							, ae.url.c_str(), settings().get_bool(settings_pack::announce_to_all_tiers)
							, settings().get_bool(settings_pack::announce_to_all_trackers)
							, ae.tier, state.tier, a.is_working(), ae.fail_limit
							, a.can_announce(now, is_seed(), ae.fail_limit), state.sent_announce);
					}
#endif

					if (settings().get_bool(settings_pack::announce_to_all_tiers)
						&& !settings().get_bool(settings_pack::announce_to_all_trackers)
						&& state.sent_announce
						&& ae.tier <= state.tier
						&& state.tier != INT_MAX)
						continue;

					if (ae.tier > state.tier && state.sent_announce
						&& !settings().get_bool(settings_pack::announce_to_all_tiers)) continue;
					if (a.is_working()) { state.tier = ae.tier; state.sent_announce = false; }
					if (!a.can_announce(now, is_seed(), ae.fail_limit))
					{
						// this counts
						if (a.is_working()) state.sent_announce = true;
						continue;
					}

<<<<<<< HEAD
					req.event = e;
					if (req.event == event_t::none)
					{
						if (!a.start_sent) req.event = event_t::started;
						else if (!a.complete_sent && is_seed()) req.event = event_t::completed;
					}
=======
				req.event = e;
				if (req.event == tracker_request::none)
				{
					if (!aep.start_sent) req.event = tracker_request::started;
					else if (!m_complete_sent
						&& !aep.complete_sent
						&& is_seed())
					{
						req.event = tracker_request::completed;
					}
				}
>>>>>>> 8378c0f5

					req.triggered_manually = a.triggered_manually;
					a.triggered_manually = false;

#if TORRENT_ABI_VERSION == 1
					req.auth = tracker_login();
#endif
					req.key = tracker_key();

#if TORRENT_USE_I2P
					if (is_i2p())
					{
						req.kind |= tracker_request::i2p;
					}
#endif

					req.outgoing_socket = aep.socket;
					req.info_hash = m_torrent_file->info_hash().get(protocol_version(ih));

#ifndef TORRENT_DISABLE_LOGGING
					if (should_log())
					{
						debug_log("==> TRACKER REQUEST \"%s\" event: %s abort: %d ssl: %p "
							"port: %d ssl-port: %d fails: %d upd: %d"
							, req.url.c_str()
							, (req.event == event_t::stopped ? "stopped"
								: req.event == event_t::started ? "started" : "")
							, m_abort
#ifdef TORRENT_SSL_PEERS
							, static_cast<void*>(req.ssl_ctx)
#else
							, static_cast<void*>(nullptr)
#endif
							, m_ses.listen_port()
							, m_ses.ssl_listen_port()
							, a.fails
							, a.updating);
					}

					// if we're not logging session logs, don't bother creating an
					// observer object just for logging
					if (m_abort && m_ses.should_log())
					{
						auto tl = std::make_shared<aux::tracker_logger>(m_ses);
						m_ses.queue_tracker_request(req, tl);
					}
					else
#endif
					{
						m_ses.queue_tracker_request(req, shared_from_this());
					}

					a.updating = true;
					a.next_announce = now;
					a.min_announce = now;

					if (m_ses.alerts().should_post<tracker_announce_alert>())
					{
						m_ses.alerts().emplace_alert<tracker_announce_alert>(
							get_handle(), aep.local_endpoint, req.url, req.event);
					}

					state.sent_announce = true;
					if (a.is_working()
						&& !settings().get_bool(settings_pack::announce_to_all_trackers)
						&& !settings().get_bool(settings_pack::announce_to_all_tiers))
					{
						state.done = true;
					}
				}
			}

			if (std::all_of(listen_socket_states.begin(), listen_socket_states.end()
				, [supports_protocol](announce_state const& s) {
					for (protocol_version const ih : all_versions)
					{
						if (supports_protocol[ih] && !s.state[ih].done)
							return false;
					}
					return true;
				}))
				break;
		}
		update_tracker_timer(now);
	}

	void torrent::scrape_tracker(int idx, bool const user_triggered)
	{
		TORRENT_ASSERT(is_single_thread());
#if TORRENT_ABI_VERSION == 1
		m_last_scrape = aux::time_now32();
#endif

		if (m_trackers.empty()) return;

		if (idx < 0 || idx >= int(m_trackers.size())) idx = m_last_working_tracker;
		if (idx < 0) idx = 0;

		tracker_request req;
		if (settings().get_bool(settings_pack::apply_ip_filter_to_trackers)
			&& m_apply_ip_filter)
			req.filter = m_ip_filter;

		req.kind |= tracker_request::scrape_request;
		req.url = m_trackers[idx].url;
		req.private_torrent = m_torrent_file->priv();
#if TORRENT_ABI_VERSION == 1
		req.auth = tracker_login();
#endif
		req.key = tracker_key();
		req.triggered_manually = user_triggered;
		m_torrent_file->info_hash().for_each([&](sha1_hash const& ih, protocol_version)
		{
			req.info_hash = ih;
			m_ses.queue_tracker_request(req, shared_from_this());
		});
	}

	void torrent::tracker_warning(tracker_request const& req, std::string const& msg)
	{
		TORRENT_ASSERT(is_single_thread());

		INVARIANT_CHECK;

		protocol_version const hash_version = req.info_hash == m_info_hash.v1
			? protocol_version::V1 : protocol_version::V2;

		announce_entry* ae = find_tracker(req.url);
		tcp::endpoint local_endpoint;
		if (ae)
		{
			for (auto& aep : ae->endpoints)
			{
				if (aep.socket != req.outgoing_socket) continue;
				local_endpoint = aep.local_endpoint;
				aep.info_hashes[hash_version].message = msg;
#if TORRENT_ABI_VERSION <= 2
#include "libtorrent/aux_/disable_warnings_push.hpp"
				if (hash_version == protocol_version::V1)
					aep.message = msg;
#include "libtorrent/aux_/disable_warnings_pop.hpp"
#endif
				break;
			}
		}

		if (m_ses.alerts().should_post<tracker_warning_alert>())
			m_ses.alerts().emplace_alert<tracker_warning_alert>(get_handle()
				, local_endpoint, req.url, msg);
	}

	void torrent::tracker_scrape_response(tracker_request const& req
		, int const complete, int const incomplete, int const downloaded, int /* downloaders */)
	{
		TORRENT_ASSERT(is_single_thread());

		INVARIANT_CHECK;
		TORRENT_ASSERT(req.kind & tracker_request::scrape_request);

		protocol_version const hash_version = req.info_hash == m_info_hash.v1
			? protocol_version::V1 : protocol_version::V2;

		announce_entry* ae = find_tracker(req.url);
		tcp::endpoint local_endpoint;
		if (ae)
		{
			announce_endpoint* aep = ae->find_endpoint(req.outgoing_socket);
			if (aep)
			{
				local_endpoint = aep->local_endpoint;
				if (incomplete >= 0) aep->info_hashes[hash_version].scrape_incomplete = incomplete;
				if (complete >= 0) aep->info_hashes[hash_version].scrape_complete = complete;
				if (downloaded >= 0) aep->info_hashes[hash_version].scrape_downloaded = downloaded;

#if TORRENT_ABI_VERSION <= 2
#include "libtorrent/aux_/disable_warnings_push.hpp"
				if (hash_version == protocol_version::V1)
				{
					if (incomplete >= 0) aep->scrape_incomplete = incomplete;
					if (complete >= 0) aep->scrape_complete = complete;
					if (downloaded >= 0) aep->scrape_downloaded = downloaded;
				}
#include "libtorrent/aux_/disable_warnings_pop.hpp"
#endif
				update_scrape_state();
			}
		}

		// if this was triggered manually we need to post this unconditionally,
		// since the client expects a response from its action, regardless of
		// whether all tracker events have been enabled by the alert mask
		if (m_ses.alerts().should_post<scrape_reply_alert>()
			|| req.triggered_manually)
		{
			m_ses.alerts().emplace_alert<scrape_reply_alert>(
				get_handle(), local_endpoint, incomplete, complete, req.url);
		}
	}

	void torrent::update_scrape_state()
	{
		// loop over all trackers and find the largest numbers for each scrape field
		// then update the torrent-wide understanding of number of downloaders and seeds
		int complete = -1;
		int incomplete = -1;
		int downloaded = -1;
		for (auto const& t : m_trackers)
		{
			for (auto const& aep : t.endpoints)
			{
				for (protocol_version const ih : all_versions)
				{
					auto& a = aep.info_hashes[ih];
					complete = std::max(a.scrape_complete, complete);
					incomplete = std::max(a.scrape_incomplete, incomplete);
					downloaded = std::max(a.scrape_downloaded, downloaded);
				}
			}
		}

		if ((complete >= 0 && int(m_complete) != complete)
			|| (incomplete >= 0 && int(m_incomplete) != incomplete)
			|| (downloaded >= 0 && int(m_downloaded) != downloaded))
			state_updated();

		if (int(m_complete) != complete
			|| int(m_incomplete) != incomplete
			|| int(m_downloaded) != downloaded)
		{
			m_complete = std::uint32_t(complete);
			m_incomplete = std::uint32_t(incomplete);
			m_downloaded = std::uint32_t(downloaded);

			update_auto_sequential();

			// these numbers are cached in the resume data
			set_need_save_resume();
		}
	}

	void torrent::tracker_response(
		tracker_request const& r
		, address const& tracker_ip // this is the IP we connected to
		, std::list<address> const& tracker_ips // these are all the IPs it resolved to
		, struct tracker_response const& resp)
	{
		TORRENT_ASSERT(is_single_thread());

		INVARIANT_CHECK;
		TORRENT_ASSERT(!(r.kind & tracker_request::scrape_request));

		// if the tracker told us what our external IP address is, record it with
		// out external IP counter (and pass along the IP of the tracker to know
		// who to attribute this vote to)
		if (resp.external_ip != address() && !is_any(tracker_ip))
			m_ses.set_external_address(r.outgoing_socket.get_local_endpoint()
				, resp.external_ip
				, aux::session_interface::source_tracker, tracker_ip);

		time_point32 const now = aux::time_now32();

		protocol_version const v = r.info_hash == torrent_file().info_hash().v1
			? protocol_version::V1 : protocol_version::V2;

		auto const interval = std::max(resp.interval, seconds32(
			settings().get_int(settings_pack::min_announce_interval)));

		announce_entry* ae = find_tracker(r.url);
		tcp::endpoint local_endpoint;
		if (ae)
		{
#if TORRENT_ABI_VERSION == 1
			if (!ae->complete_sent && r.event == tracker_request::completed)
				ae->complete_sent = true;
#endif
			announce_endpoint* aep = ae->find_endpoint(r.outgoing_socket);
			if (aep)
			{
				auto& a = aep->info_hashes[v];

				local_endpoint = aep->local_endpoint;
<<<<<<< HEAD
				if (resp.incomplete >= 0) a.scrape_incomplete = resp.incomplete;
				if (resp.complete >= 0) a.scrape_complete = resp.complete;
				if (resp.downloaded >= 0) a.scrape_downloaded = resp.downloaded;
				if (!a.start_sent && r.event == event_t::started)
					a.start_sent = true;
				if (!a.complete_sent && r.event == event_t::completed)
					a.complete_sent = true;
=======
				if (resp.incomplete >= 0) aep->scrape_incomplete = resp.incomplete;
				if (resp.complete >= 0) aep->scrape_complete = resp.complete;
				if (resp.downloaded >= 0) aep->scrape_downloaded = resp.downloaded;
				if (!aep->start_sent && r.event == tracker_request::started)
					aep->start_sent = true;
				if (!aep->complete_sent && r.event == tracker_request::completed)
				{
					aep->complete_sent = true;
					// we successfully reported event=completed to one tracker. Don't
					// send it to any other ones from now on (there may be other
					// announces outstanding right now though)
					m_complete_sent = true;
				}
>>>>>>> 8378c0f5
				ae->verified = true;
				a.next_announce = now + interval;
				a.min_announce = now + resp.min_interval;
				a.updating = false;
				a.fails = 0;
				a.last_error.clear();
				a.message = !resp.warning_message.empty() ? resp.warning_message : std::string();
#if TORRENT_ABI_VERSION <= 2
#include "libtorrent/aux_/disable_warnings_push.hpp"
				if (v == protocol_version::V1)
				{
					aep->last_error.clear();
					aep->message = a.message;
					aep->fails = 0;
				}
#include "libtorrent/aux_/disable_warnings_pop.hpp"
#endif
				int const tracker_index = int(ae - m_trackers.data());
				m_last_working_tracker = std::int8_t(prioritize_tracker(tracker_index));

				if ((!resp.trackerid.empty()) && (ae->trackerid != resp.trackerid))
				{
					ae->trackerid = resp.trackerid;
					if (m_ses.alerts().should_post<trackerid_alert>())
						m_ses.alerts().emplace_alert<trackerid_alert>(get_handle()
							, aep->local_endpoint, r.url, resp.trackerid);
				}

				update_scrape_state();
			}
		}
		update_tracker_timer(now);

#if TORRENT_ABI_VERSION == 1
		if (resp.complete >= 0 && resp.incomplete >= 0)
			m_last_scrape = aux::time_now32();
#endif

#ifndef TORRENT_DISABLE_LOGGING
		if (should_log())
		{
			std::string resolved_to;
			for (auto const& i : tracker_ips)
			{
				resolved_to += i.to_string();
				resolved_to += ", ";
			}
			debug_log("TRACKER RESPONSE [ interval: %d | min-interval: %d | "
				"external ip: %s | resolved to: %s | we connected to: %s ]"
				, interval.count()
				, resp.min_interval.count()
				, print_address(resp.external_ip).c_str()
				, resolved_to.c_str()
				, print_address(tracker_ip).c_str());
		}
#else
		TORRENT_UNUSED(tracker_ips);
#endif

		// for each of the peers we got from the tracker
		for (auto const& i : resp.peers)
		{
			// don't make connections to ourself
			if (i.pid == m_peer_id)
				continue;

#if TORRENT_USE_I2P
			if (r.i2pconn && string_ends_with(i.hostname, ".i2p"))
			{
				// this is an i2p name, we need to use the SAM connection
				// to do the name lookup
				if (string_ends_with(i.hostname, ".b32.i2p"))
				{
					ADD_OUTSTANDING_ASYNC("torrent::on_i2p_resolve");
					r.i2pconn->async_name_lookup(i.hostname.c_str()
						, [self = shared_from_this()] (error_code const& ec, char const* dest)
						{ self->torrent::on_i2p_resolve(ec, dest); });
				}
				else
				{
					torrent_state st = get_peer_list_state();
					need_peer_list();
					if (m_peer_list->add_i2p_peer(i.hostname.c_str (), peer_info::tracker, {}, &st))
						state_updated();
					peers_erased(st.erased);
				}
			}
			else
#endif
			{
				ADD_OUTSTANDING_ASYNC("torrent::on_peer_name_lookup");
				m_ses.get_resolver().async_resolve(i.hostname, resolver_interface::abort_on_shutdown
					, std::bind(&torrent::on_peer_name_lookup, shared_from_this(), _1, _2, i.port, v));
			}
		}

		// there are 2 reasons to allow local IPs to be returned from a
		// non-local tracker
		// 1. retrackers are popular in russia, where an ISP runs a tracker within
		//    the AS (but not on the local network) giving out peers only from the
		//    local network
		// 2. it might make sense to have a tracker extension in the future where
		//    trackers records a peer's internal and external IP, and match up
		//    peers on the same local network

		pex_flags_t flags = v == protocol_version::V2 ? pex_lt_v2 : pex_flags_t(0);

		bool need_update = false;
		for (auto const& i : resp.peers4)
		{
			tcp::endpoint a(address_v4(i.ip), i.port);
			need_update |= bool(add_peer(a, peer_info::tracker, flags) != nullptr);
		}

		for (auto const& i : resp.peers6)
		{
			tcp::endpoint a(address_v6(i.ip), i.port);
			need_update |= bool(add_peer(a, peer_info::tracker, flags) != nullptr);
		}

#ifndef TORRENT_DISABLE_LOGGING
		if (should_log())
		{
			std::string str;
			for (auto const& peer : resp.peers4)
			{
				str += address_v4(peer.ip).to_string();
				str += ' ';
			}
			for (auto const& peer : resp.peers6)
			{
				str += address_v6(peer.ip).to_string();
				str += ' ';
			}
			debug_log("tracker add_peer() [ %s] connect-candidates: %d"
				, str.c_str(), m_peer_list
				? m_peer_list->num_connect_candidates() : -1);
		}
#endif
		if (need_update) state_updated();

		update_want_peers();

		// post unconditionally if the announce was triggered manually
		if (m_ses.alerts().should_post<tracker_reply_alert>()
			|| r.triggered_manually)
		{
			m_ses.alerts().emplace_alert<tracker_reply_alert>(
				get_handle(), local_endpoint, int(resp.peers.size() + resp.peers4.size())
				+ int(resp.peers6.size())
				, r.url);
		}

		do_connect_boost();

		state_updated();
	}

	void torrent::update_auto_sequential()
	{
		if (!settings().get_bool(settings_pack::auto_sequential))
		{
			m_auto_sequential = false;
			return;
		}

		if (num_peers() - m_num_connecting < 10)
		{
			// there are too few peers. Be conservative and don't assume it's
			// well seeded until we can connect to more peers
			m_auto_sequential = false;
			return;
		}

		// if there are at least 10 seeds, and there are 10 times more
		// seeds than downloaders, enter sequential download mode
		// (for performance)
		int const downloaders = num_downloaders();
		int const seeds = num_seeds();
		m_auto_sequential = downloaders * 10 <= seeds
			&& seeds > 9;
	}

	void torrent::do_connect_boost()
	{
		if (m_connect_boost_counter == 0) return;

		// this is the first tracker response for this torrent
		// instead of waiting one second for session_impl::on_tick()
		// to be called, connect to a few peers immediately
		int conns = std::min(int(m_connect_boost_counter)
			, settings().get_int(settings_pack::connections_limit) - m_ses.num_connections());

		if (conns == 0) return;

		// if we don't know of any peers
		if (!m_peer_list) return;

		while (want_peers() && conns > 0)
		{
			TORRENT_ASSERT(m_connect_boost_counter > 0);
			--conns;
			--m_connect_boost_counter;
			torrent_state st = get_peer_list_state();
			torrent_peer* p = m_peer_list->connect_one_peer(m_ses.session_time(), &st);
			peers_erased(st.erased);
			inc_stats_counter(counters::connection_attempt_loops, st.loop_counter);
			if (p == nullptr)
			{
				update_want_peers();
				continue;
			}

#ifndef TORRENT_DISABLE_LOGGING
			if (should_log())
			{
				external_ip const& external = m_ses.external_address();
				debug_log(" *** FOUND CONNECTION CANDIDATE ["
					" ip: %s rank: %u external: %s t: %d ]"
					, print_endpoint(p->ip()).c_str()
					, p->rank(external, m_ses.listen_port())
					, print_address(external.external_address(p->address())).c_str()
					, int(m_ses.session_time() - p->last_connected));
			}
#endif

			if (!connect_to_peer(p))
			{
				m_peer_list->inc_failcount(p);
				update_want_peers();
			}
			else
			{
				// increase m_ses.m_boost_connections for each connection
				// attempt. This will be deducted from the connect speed
				// the next time session_impl::on_tick() is triggered
				m_ses.inc_boost_connections();
				update_want_peers();
			}
		}

		if (want_peers()) m_ses.prioritize_connections(shared_from_this());
	}

	// this is the entry point for the client to force a re-announce. It's
	// considered a client-initiated announce (as opposed to the regular ones,
	// issued by libtorrent)
	void torrent::force_tracker_request(time_point const t, int const tracker_idx
		, reannounce_flags_t const flags)
	{
		TORRENT_ASSERT_PRECOND((tracker_idx >= 0
			&& tracker_idx < int(m_trackers.size()))
			|| tracker_idx == -1);

		if (is_paused()) return;
		if (tracker_idx == -1)
		{
			for (auto& e : m_trackers)
			{
				for (auto& aep : e.endpoints)
				{
					for (auto& a : aep.info_hashes)
					{
						a.next_announce = (flags & torrent_handle::ignore_min_interval)
							? time_point_cast<seconds32>(t) + seconds32(1)
							: std::max(time_point_cast<seconds32>(t), a.min_announce) + seconds32(1);
						a.min_announce = a.next_announce;
						a.triggered_manually = true;
					}
#if TORRENT_ABI_VERSION <= 2
#include "libtorrent/aux_/disable_warnings_push.hpp"
					aep.next_announce = (flags & torrent_handle::ignore_min_interval)
						? time_point_cast<seconds32>(t) + seconds32(1)
						: std::max(time_point_cast<seconds32>(t), aep.min_announce) + seconds32(1);
					aep.min_announce = aep.next_announce;
#include "libtorrent/aux_/disable_warnings_pop.hpp"
#endif
				}
			}
		}
		else
		{
			if (tracker_idx < 0 || tracker_idx >= int(m_trackers.size()))
				return;
			announce_entry& e = m_trackers[tracker_idx];
			for (auto& aep : e.endpoints)
			{
				for (auto& a : aep.info_hashes)
				{
					a.next_announce = (flags & torrent_handle::ignore_min_interval)
						? time_point_cast<seconds32>(t) + seconds32(1)
						: std::max(time_point_cast<seconds32>(t), a.min_announce) + seconds32(1);
					a.min_announce = a.next_announce;
					a.triggered_manually = true;
				}
#if TORRENT_ABI_VERSION <= 2
#include "libtorrent/aux_/disable_warnings_push.hpp"
				aep.next_announce = (flags & torrent_handle::ignore_min_interval)
					? time_point_cast<seconds32>(t) + seconds32(1)
					: std::max(time_point_cast<seconds32>(t), aep.min_announce) + seconds32(1);
				aep.min_announce = aep.next_announce;
#include "libtorrent/aux_/disable_warnings_pop.hpp"
#endif
			}
		}
		update_tracker_timer(aux::time_now32());
	}

#if TORRENT_ABI_VERSION == 1
	void torrent::set_tracker_login(std::string const& name
		, std::string const& pw)
	{
		m_username = name;
		m_password = pw;
	}
#endif

#if TORRENT_USE_I2P
	void torrent::on_i2p_resolve(error_code const& ec, char const* dest) try
	{
		TORRENT_ASSERT(is_single_thread());

		INVARIANT_CHECK;

		COMPLETE_ASYNC("torrent::on_i2p_resolve");
#ifndef TORRENT_DISABLE_LOGGING
		if (ec && should_log())
			debug_log("i2p_resolve error: %s", ec.message().c_str());
#endif
		if (ec || m_abort || m_ses.is_aborted()) return;

		need_peer_list();
		torrent_state st = get_peer_list_state();
		if (m_peer_list->add_i2p_peer(dest, peer_info::tracker, {}, &st))
			state_updated();
		peers_erased(st.erased);
	}
	catch (...) { handle_exception(); }
#endif

	void torrent::on_peer_name_lookup(error_code const& e
		, std::vector<address> const& host_list, int const port
		, protocol_version const v) try
	{
		TORRENT_ASSERT(is_single_thread());

		INVARIANT_CHECK;

		COMPLETE_ASYNC("torrent::on_peer_name_lookup");

#ifndef TORRENT_DISABLE_LOGGING
		if (e && should_log())
			debug_log("peer name lookup error: %s", e.message().c_str());
#endif

		if (e || m_abort || host_list.empty() || m_ses.is_aborted()) return;

		// TODO: add one peer per IP the hostname resolves to
		tcp::endpoint host(host_list.front(), std::uint16_t(port));

		if (m_ip_filter && m_ip_filter->access(host.address()) & ip_filter::blocked)
		{
#ifndef TORRENT_DISABLE_LOGGING
			if (should_log())
			{
				debug_log("blocked ip from tracker: %s", host.address().to_string().c_str());
			}
#endif
			if (m_ses.alerts().should_post<peer_blocked_alert>())
				m_ses.alerts().emplace_alert<peer_blocked_alert>(get_handle()
					, host, peer_blocked_alert::ip_filter);
			return;
		}

		if (add_peer(host, peer_info::tracker, v == protocol_version::V2 ? pex_lt_v2: pex_flags_t(0)))
			state_updated();

#ifndef TORRENT_DISABLE_LOGGING
		if (should_log())
		{
			debug_log("name-lookup add_peer() [ %s ] connect-candidates: %d"
				, host.address().to_string().c_str()
				, m_peer_list ? m_peer_list->num_connect_candidates() : -1);
		}
#endif
		update_want_peers();
	}
	catch (...) { handle_exception(); }

	boost::optional<std::int64_t> torrent::bytes_left() const
	{
		// if we don't have the metadata yet, we
		// cannot tell how big the torrent is.
		if (!valid_metadata()) return {};
		TORRENT_ASSERT(m_torrent_file->num_pieces() > 0);
		if (m_seed_mode) return std::int64_t(0);
		if (!has_picker()) return is_seed() ? std::int64_t(0) : m_torrent_file->total_size();

		std::int64_t left
			= m_torrent_file->total_size()
			- std::int64_t(m_picker->num_passed()) * m_torrent_file->piece_length();

		// if we have the last piece, we may have subtracted too much, as it can
		// be smaller than the normal piece size.
		// we have to correct it
		piece_index_t const last_piece = prev(m_torrent_file->end_piece());
		if (m_picker->has_piece_passed(last_piece))
		{
			left += m_torrent_file->piece_length() - m_torrent_file->piece_size(last_piece);
		}

		return left;
	}

	// we assume the last block is never a pad block. Should be a fairly
	// safe assumption, and you just get a few kiB off if it is
	std::int64_t calc_bytes(file_storage const& fs, piece_count const& pc)
	{
		// it's an impossible combination to have 0 pieces, but still have one of them be the last piece
		TORRENT_ASSERT(!(pc.num_pieces == 0 && pc.last_piece == true));

		// if we have 0 pieces, we can't have any pad blocks either
		TORRENT_ASSERT(!(pc.num_pieces == 0 && pc.pad_blocks > 0));

		// if we have all pieces, we must also have the last one
		TORRENT_ASSERT(!(pc.num_pieces == fs.num_pieces() && pc.last_piece == false));
		int const block_size = std::min(default_block_size, fs.piece_length());

		// every block should not be a pad block
		TORRENT_ASSERT(pc.pad_blocks <= std::int64_t(pc.num_pieces) * fs.piece_length() / block_size);

		return std::int64_t(pc.num_pieces) * fs.piece_length()
			- (pc.last_piece ? fs.piece_length() - fs.piece_size(fs.last_piece()) : 0)
			- std::int64_t(pc.pad_blocks) * block_size;
	}

	// fills in total_wanted, total_wanted_done and total_done
// TODO: 3 this could probably be pulled out into a free function
	void torrent::bytes_done(torrent_status& st, status_flags_t const flags) const
	{
		INVARIANT_CHECK;

		st.total_done = 0;
		st.total_wanted_done = 0;
		st.total_wanted = m_torrent_file->total_size();

		TORRENT_ASSERT(st.total_wanted >= m_padding_blocks * default_block_size);
		TORRENT_ASSERT(st.total_wanted >= 0);

		TORRENT_ASSERT(!valid_metadata() || m_torrent_file->num_pieces() > 0);
		if (!valid_metadata()) return;

		TORRENT_ASSERT(st.total_wanted >= std::int64_t(m_torrent_file->piece_length())
			* (m_torrent_file->num_pieces() - 1));

		// if any piece hash fails, we'll be taken out of seed mode
		// and m_seed_mode will be false
		if (m_seed_mode || is_seed())
		{
			st.total_done = m_torrent_file->total_size()
				- m_padding_blocks * default_block_size;
			st.total_wanted_done = st.total_done;
			st.total_wanted = st.total_done;
			return;
		}
		else if (!has_picker())
		{
			st.total_done = 0;
			st.total_wanted_done = 0;
			st.total_wanted = m_torrent_file->total_size()
				- m_padding_blocks * default_block_size;
			return;
		}

		TORRENT_ASSERT(has_picker());

		file_storage const& files = m_torrent_file->files();

		st.total_wanted = calc_bytes(files, m_picker->want());
		st.total_wanted_done = calc_bytes(files, m_picker->have_want());
		st.total_done = calc_bytes(files, m_picker->have());
		st.total = calc_bytes(files, m_picker->all_pieces());

		TORRENT_ASSERT(st.total_done <= calc_bytes(files, m_picker->all_pieces()));
		TORRENT_ASSERT(st.total_wanted <= calc_bytes(files, m_picker->all_pieces()));

		TORRENT_ASSERT(st.total_wanted_done >= 0);
		TORRENT_ASSERT(st.total_wanted >= 0);
		TORRENT_ASSERT(st.total_wanted >= st.total_wanted_done);
		TORRENT_ASSERT(st.total_done >= 0);
		TORRENT_ASSERT(st.total_done >= st.total_wanted_done);

		// this is expensive, we might not want to do it all the time
		if (!(flags & torrent_handle::query_accurate_download_counters)) return;

		// to get higher accuracy of the download progress, include
		// blocks from currently downloading pieces as well
		std::vector<piece_picker::downloading_piece> const dl_queue
			= m_picker->get_download_queue();

		// look at all unfinished pieces and add the completed
		// blocks to our 'done' counter
		for (auto i = dl_queue.begin(); i != dl_queue.end(); ++i)
		{
			piece_index_t const index = i->index;

			// completed pieces are already accounted for
			if (m_picker->have_piece(index)) continue;

			TORRENT_ASSERT(i->finished + i->writing <= m_picker->blocks_in_piece(index));
			TORRENT_ASSERT(i->finished + i->writing >= m_picker->pad_blocks_in_piece(index));

			int const blocks = i->finished + i->writing - m_picker->pad_blocks_in_piece(index);
			TORRENT_ASSERT(blocks >= 0);

			auto const additional_bytes = std::int64_t(blocks) * block_size();
			st.total_done += additional_bytes;
			if (m_picker->piece_priority(index) > dont_download)
				st.total_wanted_done += additional_bytes;
		}
	}

	void torrent::on_piece_verified(aux::vector<sha256_hash> block_hashes
		, piece_index_t const piece
		, sha1_hash const& piece_hash, storage_error const& error) try
	{
		TORRENT_ASSERT(is_single_thread());

		if (m_abort) return;
		if (m_deleted) return;

		m_picker->completed_hash_job(piece);

		boost::tribool passed = boost::indeterminate;
		boost::tribool v2_passed = boost::indeterminate;

		if (settings().get_bool(settings_pack::disable_hash_checks))
		{
			passed = v2_passed = true;
		}
		else if (error)
		{
			passed = v2_passed = false;
		}
		else
		{
			if (torrent_file().info_hash().has_v1())
			{
				passed = sha1_hash(piece_hash) == m_torrent_file->hash_for_piece(piece);
			}

			if (!block_hashes.empty())
			{
				TORRENT_ASSERT(torrent_file().info_hash().has_v2());
				v2_passed = on_blocks_hashed(piece, block_hashes);
			}
		}

		if (!error && ((passed && !v2_passed) || (!passed && v2_passed)))
		{
			set_error(errors::torrent_inconsistent_hashes, torrent_status::error_file_none);
			pause();
			return;
		}

		bool const disk_error = (!passed || !v2_passed) && error;

		if (disk_error) handle_disk_error("piece_verified", error);

#ifndef TORRENT_DISABLE_LOGGING
		if (should_log())
		{
			debug_log("*** PIECE_FINISHED [ p: %d | chk: %s | size: %d ]"
				, static_cast<int>(piece)
				, (passed || v2_passed) ? "passed"
				: disk_error ? "disk failed"
				: (!passed || !v2_passed) ? "failed"
				: "-"
				, m_torrent_file->piece_size(piece));
		}
#endif
		TORRENT_ASSERT(valid_metadata());

		// if we're a seed we don't have a picker
		// and we also don't have to do anything because
		// we already have this piece
		if (!has_picker() && m_have_all) return;

		need_picker();

		TORRENT_ASSERT(!m_picker->have_piece(piece));

		state_updated();

		// even though the piece passed the hash-check
		// it might still have failed being written to disk
		// if so, piece_picker::write_failed() has been
		// called, and the piece is no longer finished.
		// in this case, we have to ignore the fact that
		// it passed the check
		if (!m_picker->is_piece_finished(piece)) return;

		if (disk_error)
		{
			update_gauge();
		}
		else if (passed || v2_passed)
		{
			// the following call may cause picker to become invalid
			// in case we just became a seed
			piece_passed(piece);
			// if we're in seed mode, we just acquired this piece
			// mark it as verified
			if (m_seed_mode) verified(piece);
		}
		else if (!passed || !v2_passed)
		{
			// piece_failed() will restore the piece
			piece_failed(piece);
		}
	}
	catch (...) { handle_exception(); }

	void torrent::add_suggest_piece(piece_index_t const index)
	{
		TORRENT_ASSERT(settings().get_int(settings_pack::suggest_mode)
			== settings_pack::suggest_read_cache);

		// when we care about suggest mode, we keep the piece picker
		// around to track piece availability
		need_picker();
		int const peers = std::max(num_peers(), 1);
		int const availability = m_picker->get_availability(index) * 100 / peers;

		m_suggest_pieces.add_piece(index, availability
			, settings().get_int(settings_pack::max_suggest_pieces));
	}

	// this is called once we have completely downloaded piece
	// 'index', its hash has been verified. It's also called
	// during initial file check when we find a piece whose hash
	// is correct
	void torrent::we_have(piece_index_t const index)
	{
		TORRENT_ASSERT(is_single_thread());
		TORRENT_ASSERT(!has_picker() || m_picker->has_piece_passed(index));

		inc_stats_counter(counters::num_have_pieces);

		// at this point, we have the piece for sure. It has been
		// successfully written to disk. We may announce it to peers
		// (unless it has already been announced through predictive_piece_announce
		// feature).
		bool announce_piece = true;
		auto const it = std::lower_bound(m_predictive_pieces.begin()
			, m_predictive_pieces.end(), index);
		if (it != m_predictive_pieces.end() && *it == index)
		{
			// this means we've already announced the piece
			announce_piece = false;
			m_predictive_pieces.erase(it);
		}

		// make a copy of the peer list since peers
		// may disconnect while looping
		for (auto c : m_connections)
		{
			auto p = c->self();

			// received_piece will check to see if we're still interested
			// in this peer, and if neither of us is interested in the other,
			// disconnect it.
			p->received_piece(index);
			if (p->is_disconnecting()) continue;

			// if we're not announcing the piece, it means we
			// already have, and that we might have received
			// a request for it, and not sending it because
			// we were waiting to receive the piece, now that
			// we have received it, try to send stuff (fill_send_buffer)
			if (announce_piece) p->announce_piece(index);
			else p->fill_send_buffer();
		}

#ifndef TORRENT_DISABLE_EXTENSIONS
		for (auto& ext : m_extensions)
		{
			ext->on_piece_pass(index);
		}
#endif

		// since this piece just passed, we might have
		// become uninterested in some peers where this
		// was the last piece we were interested in
		// update_interest may disconnect the peer and
		// invalidate the iterator
		for (auto p : m_connections)
		{
			TORRENT_INCREMENT(m_iterating_connections);
			// if we're not interested already, no need to check
			if (!p->is_interesting()) continue;
			// if the peer doesn't have the piece we just got, it
			// shouldn't affect our interest
			if (!p->has_piece(index)) continue;
			p->update_interest();
		}

		set_need_save_resume();
		state_updated();

		if (m_ses.alerts().should_post<piece_finished_alert>())
			m_ses.alerts().emplace_alert<piece_finished_alert>(get_handle(), index);

		// update m_file_progress (if we have one)
		m_file_progress.update(m_torrent_file->files(), index
			, [this](file_index_t const file_index)
			{
				if (m_ses.alerts().should_post<file_completed_alert>())
				{
					// this file just completed, post alert
					m_ses.alerts().emplace_alert<file_completed_alert>(
						get_handle(), file_index);
				}
			});

		remove_time_critical_piece(index, true);

		if (is_downloading_state(m_state))
		{
			if (m_state != torrent_status::finished
				&& m_state != torrent_status::seeding
				&& is_finished())
			{
				// torrent finished
				// i.e. all the pieces we're interested in have
				// been downloaded. Release the files (they will open
				// in read only mode if needed)
				finished();
				// if we just became a seed, picker is now invalid, since it
				// is deallocated by the torrent once it starts seeding
			}

			m_last_download = aux::time_now32();

			if (m_share_mode)
				recalc_share_mode();
		}
	}

	boost::tribool torrent::on_blocks_hashed(piece_index_t const piece
		, span<sha256_hash const> const block_hashes)
	{
		boost::tribool ret = boost::indeterminate;
		need_hash_picker();

		int const blocks_in_piece = torrent_file().orig_files().blocks_in_piece2(piece);
		int const blocks_per_piece = torrent_file().orig_files().piece_length() / default_block_size;

		TORRENT_ASSERT(blocks_in_piece == int(block_hashes.size()));

		TORRENT_ALLOCA(block_passed, bool, blocks_in_piece);
		std::fill(block_passed.begin(), block_passed.end(), false);

		for (int i = 0; i < blocks_in_piece; ++i)
		{
			// if there was an enoent or eof error the block hashes array may be incomplete
			// bail if we've hit the end of the valid hashes
			if (block_hashes[i].is_all_zeros())
			{
				ret = false;
				break;
			}
			auto result = get_hash_picker().set_block_hash(piece, i * default_block_size, block_hashes[i]);

			block_passed[i] = result.status == set_block_hash_result::result::success;
			if (result.status == set_block_hash_result::result::success)
			{
				TORRENT_ASSERT(result.first_verified_block <= blocks_in_piece);
				auto const first_block = std::max(0, result.first_verified_block);
				std::fill_n(block_passed.begin() + first_block
					, std::min(blocks_in_piece - first_block, result.num_verified), true);

				using piece_delta = piece_index_t::diff_type;

				// if the hashes for more than one piece have been verified, check for any pieces which
				// were already checked but couldn't be verified and mark them as verified
				for (piece_index_t verified_piece = piece + piece_delta(result.first_verified_block / blocks_per_piece)
					, end = verified_piece + piece_delta(result.num_verified / blocks_per_piece)
					; verified_piece < end; ++verified_piece)
				{
					if (!has_picker()
						|| verified_piece == piece
						|| !m_picker->is_piece_finished(verified_piece)
						|| m_picker->has_piece_passed(verified_piece))
						continue;

					TORRENT_ASSERT(get_hash_picker().piece_verified(verified_piece));
					m_picker->we_have(verified_piece);
					update_gauge();
					we_have(verified_piece);
				}
			}
			else if (result.status == set_block_hash_result::result::block_hash_failed)
			{
				ret = false;
			}
		}

		if (boost::indeterminate(ret) && std::all_of(block_passed.begin(), block_passed.end()
			, [](bool e) { return e; }))
		{
			ret = true;
		}
		return ret;
	}

	// this is called when the piece hash is checked as correct. Note
	// that the piece picker and the torrent won't necessarily consider
	// us to have this piece yet, since it might not have been flushed
	// to disk yet. Only if we have predictive_piece_announce on will
	// we announce this piece to peers at this point.
	void torrent::piece_passed(piece_index_t const index)
	{
//		INVARIANT_CHECK;
		TORRENT_ASSERT(is_single_thread());
		TORRENT_ASSERT(!m_picker->has_piece_passed(index));

#ifndef TORRENT_DISABLE_LOGGING
		if (should_log())
			debug_log("PIECE_PASSED (%d)", num_passed());
#endif

//		std::fprintf(stderr, "torrent::piece_passed piece:%d\n", index);

		TORRENT_ASSERT(index >= piece_index_t(0));
		TORRENT_ASSERT(index < m_torrent_file->end_piece());

		set_need_save_resume();

		inc_stats_counter(counters::num_piece_passed);

		remove_time_critical_piece(index, true);

		if (settings().get_int(settings_pack::suggest_mode)
			== settings_pack::suggest_read_cache)
		{
			// we just got a new piece. Chances are that it's actually the
			// rarest piece (since we're likely to download pieces rarest first)
			// if it's rarer than any other piece that we currently suggest, insert
			// it in the suggest set and pop the last one out
			add_suggest_piece(index);
		}

		// increase the trust point of all peers that sent
		// parts of this piece.
		std::set<torrent_peer*> const peers = [&]
		{
			std::vector<torrent_peer*> const downloaders = m_picker->get_downloaders(index);

			std::set<torrent_peer*> ret;
			// these torrent_peer pointers are owned by m_peer_list and they may be
			// invalidated if a peer disconnects. We cannot keep them across any
			// significant operations, but we should use them right away
			// ignore nullptrs
			std::remove_copy(downloaders.begin(), downloaders.end()
				, std::inserter(ret, ret.begin()), static_cast<torrent_peer*>(nullptr));
			return ret;
		}();

		for (auto p : peers)
		{
			TORRENT_ASSERT(p != nullptr);
			if (p == nullptr) continue;
			TORRENT_ASSERT(p->in_use);
			p->on_parole = false;
			int trust_points = p->trust_points;
			++trust_points;
			if (trust_points > 8) trust_points = 8;
			p->trust_points = trust_points;
			if (p->connection)
			{
				auto* peer = static_cast<peer_connection*>(p->connection);
				TORRENT_ASSERT(peer->m_in_use == 1337);
				peer->received_valid_data(index);
			}
		}

		m_picker->piece_passed(index);
		update_gauge();
		we_have(index);
	}

	// we believe we will complete this piece very soon
	// announce it to peers ahead of time to eliminate the
	// round-trip times involved in announcing it, requesting it
	// and sending it
	// TODO: 2 use chrono type for time duration
	void torrent::predicted_have_piece(piece_index_t const index, int const milliseconds)
	{
		auto const i = std::lower_bound(m_predictive_pieces.begin()
			, m_predictive_pieces.end(), index);
		if (i != m_predictive_pieces.end() && *i == index) return;

		for (auto p : m_connections)
		{
			TORRENT_INCREMENT(m_iterating_connections);
#ifndef TORRENT_DISABLE_LOGGING
			p->peer_log(peer_log_alert::outgoing, "PREDICTIVE_HAVE", "piece: %d expected in %d ms"
				, static_cast<int>(index), milliseconds);
#else
			TORRENT_UNUSED(milliseconds);
#endif
			p->announce_piece(index);
		}

		m_predictive_pieces.insert(i, index);
	}

	// blocks may contain the block indices of the blocks that failed (if this is
	// a v2 torrent).
	void torrent::piece_failed(piece_index_t const index, std::vector<int> blocks)
	{
		// if the last piece fails the peer connection will still
		// think that it has received all of it until this function
		// resets the download queue. So, we cannot do the
		// invariant check here since it assumes:
		// (total_done == m_torrent_file->total_size()) => is_seed()
		INVARIANT_CHECK;
		TORRENT_ASSERT(is_single_thread());

		TORRENT_ASSERT(has_picker());
		TORRENT_ASSERT(index >= piece_index_t(0));
		TORRENT_ASSERT(index < m_torrent_file->end_piece());
		TORRENT_ASSERT(std::is_sorted(blocks.begin(), blocks.end()));

		inc_stats_counter(counters::num_piece_failed);

		auto const it = std::lower_bound(m_predictive_pieces.begin()
			, m_predictive_pieces.end(), index);
		if (it != m_predictive_pieces.end() && *it == index)
		{
			for (auto p : m_connections)
			{
				TORRENT_INCREMENT(m_iterating_connections);
				// send reject messages for
				// potential outstanding requests to this piece
				p->reject_piece(index);
				// let peers that support the dont-have message
				// know that we don't actually have this piece
				p->write_dont_have(index);
			}
			m_predictive_pieces.erase(it);
		}

		if (!torrent_file().info_hash().has_v1() && blocks.empty())
		{
			// This is a v2 only torrent so we can definitely get block
			// level hashes. Don't fail the piece yet, let it sit in the
			// finished state and request block hashes.

			// If this is a hybrid torrent we might be able to get block level
			// hashes, but there is no guarantee that there is a v2 peer to
			// request them from. For now be conservative and re-request
			// the block without waiting for block hashes.

			get_hash_picker().verify_block_hashes(index);
			return;
		}

		// increase the total amount of failed bytes
		if (blocks.empty())
			add_failed_bytes(m_torrent_file->piece_size(index));
		else
			add_failed_bytes(static_cast<int>(blocks.size()) * default_block_size);

#ifndef TORRENT_DISABLE_EXTENSIONS
		for (auto& ext : m_extensions)
		{
			ext->on_piece_failed(index);
		}
#endif

		std::vector<torrent_peer*> const downloaders = m_picker->get_downloaders(index);

		// decrease the trust point of all peers that sent
		// parts of this piece.
		// first, build a set of all peers that participated
		// if we know which blocks failed, just include the peer(s) sending those
		// blocks
		std::set<torrent_peer*> const peers = [&]
		{
			std::set<torrent_peer*> ret;
			if (!blocks.empty() && !downloaders.empty())
			{
				for (auto const b : blocks) ret.insert(downloaders[std::size_t(b)]);
			}
			else
			{
				std::copy(downloaders.begin(), downloaders.end(), std::inserter(ret, ret.begin()));
			}
			return ret;
		}();

#if TORRENT_USE_ASSERTS
			for (auto const& p : downloaders)
			{
				if (p && p->connection)
				{
					auto* peer = static_cast<peer_connection*>(p->connection);
					peer->piece_failed = true;
				}
			}
#endif

		// did we receive this piece from a single peer?
		// if we know exactly which blocks failed the hash, we can also be certain
		// that all peers in the list sent us bad data
		bool const known_bad_peer = peers.size() == 1 || !blocks.empty();

		for (auto p : peers)
		{
			if (p == nullptr) continue;
			TORRENT_ASSERT(p->in_use);
			bool allow_disconnect = true;
			if (p->connection)
			{
				auto* peer = static_cast<peer_connection*>(p->connection);
				TORRENT_ASSERT(peer->m_in_use == 1337);

				// the peer implementation can ask not to be disconnected.
				// this is used for web seeds for instance, to instead of
				// disconnecting, mark the file as not being had.
				allow_disconnect = peer->received_invalid_data(index, known_bad_peer);
			}

			if (settings().get_bool(settings_pack::use_parole_mode))
				p->on_parole = true;

			int hashfails = p->hashfails;
			int trust_points = p->trust_points;

			// we decrease more than we increase, to keep the
			// allowed failed/passed ratio low.
			trust_points -= 2;
			++hashfails;
			if (trust_points < -7) trust_points = -7;
			p->trust_points = trust_points;
			if (hashfails > 255) hashfails = 255;
			p->hashfails = std::uint8_t(hashfails);

			// either, we have received too many failed hashes
			// or this was the only peer that sent us this piece.
			// if we have failed more than 3 pieces from this peer,
			// don't trust it regardless.
			if (p->trust_points <= -7
				|| (known_bad_peer && allow_disconnect))
			{
				// we don't trust this peer anymore
				// ban it.
				if (m_ses.alerts().should_post<peer_ban_alert>())
				{
					peer_id const pid = p->connection
						? p->connection->pid() : peer_id();
					m_ses.alerts().emplace_alert<peer_ban_alert>(
						get_handle(), p->ip(), pid);
				}

				// mark the peer as banned
				ban_peer(p);
				update_want_peers();
				inc_stats_counter(counters::banned_for_hash_failure);

				if (p->connection)
				{
					auto* peer = static_cast<peer_connection*>(p->connection);
#ifndef TORRENT_DISABLE_LOGGING
					if (should_log())
					{
						debug_log("*** BANNING PEER: \"%s\" Too many corrupt pieces"
							, print_endpoint(p->ip()).c_str());
					}
					peer->peer_log(peer_log_alert::info, "BANNING_PEER", "Too many corrupt pieces");
#endif
					peer->disconnect(errors::too_many_corrupt_pieces, operation_t::bittorrent);
				}
			}
		}

		// If m_storage isn't set here, it means we're shutting down
		if (m_storage)
		{
			// it doesn't make much sense to fail to hash a piece
			// without having a storage associated with the torrent.
			// restoring the piece in the piece picker without calling
			// clear piece on the disk thread will make them out of
			// sync, and if we try to write more blocks to this piece
			// the disk thread will barf, because it hasn't been cleared
			TORRENT_ASSERT(m_storage);

			// don't allow picking any blocks from this piece
			// until we're done synchronizing with the disk threads.
			m_picker->lock_piece(index);

			// don't do this until after the plugins have had a chance
			// to read back the blocks that failed, for blame purposes
			// this way they have a chance to hit the cache
			m_ses.disk_thread().async_clear_piece(m_storage, index
				, [self = shared_from_this(), c = std::move(blocks)](piece_index_t const& p)
				{ self->on_piece_sync(p, c); });
		}
		else
		{
			TORRENT_ASSERT(m_abort);
			// it doesn't really matter what we do
			// here, since we're about to destruct the
			// torrent anyway.
			on_piece_sync(index, std::move(blocks));
		}

#if TORRENT_USE_ASSERTS
		for (auto const& p : downloaders)
		{
			if (p && p->connection)
			{
				auto* const peer = static_cast<peer_connection*>(p->connection);
				peer->piece_failed = false;
			}
		}
#endif
	}

	void torrent::peer_is_interesting(peer_connection& c)
	{
		INVARIANT_CHECK;

		// no peer should be interesting if we're finished
		TORRENT_ASSERT(!is_finished());

		if (c.in_handshake()) return;
		c.send_interested();
		if (c.has_peer_choked()
			&& c.allowed_fast().empty())
			return;

		if (request_a_block(*this, c))
			inc_stats_counter(counters::interesting_piece_picks);
		c.send_block_requests();
	}

	void torrent::on_piece_sync(piece_index_t const piece, std::vector<int> const& blocks) try
	{
		// the user may have called force_recheck, which clears
		// the piece picker
		if (!has_picker()) return;

		// unlock the piece and restore it, as if no block was
		// ever downloaded for it.
		m_picker->restore_piece(piece, blocks);

		if (m_ses.alerts().should_post<hash_failed_alert>())
			m_ses.alerts().emplace_alert<hash_failed_alert>(get_handle(), piece);

		// we have to let the piece_picker know that
		// this piece failed the check as it can restore it
		// and mark it as being interesting for download
		TORRENT_ASSERT(!m_picker->have_piece(piece));

		// loop over all peers and re-request potential duplicate
		// blocks to this piece
		for (auto p : m_connections)
		{
			TORRENT_INCREMENT(m_iterating_connections);
			for (auto const& b : p->download_queue())
			{
				if (b.timed_out || b.not_wanted) continue;
				if (b.block.piece_index != piece) continue;
				if (!blocks.empty()
					&& std::find(blocks.begin(), blocks.end(), b.block.block_index) == blocks.end())
					continue;
				m_picker->mark_as_downloading(b.block, p->peer_info_struct()
					, p->picker_options());
			}
			for (auto const& b : p->request_queue())
			{
				if (b.block.piece_index != piece) continue;
				if (!blocks.empty()
					&& std::find(blocks.begin(), blocks.end(), b.block.block_index) == blocks.end())
					continue;
				m_picker->mark_as_downloading(b.block, p->peer_info_struct()
					, p->picker_options());
			}
		}
	}
	catch (...) { handle_exception(); }

	void torrent::peer_has(piece_index_t const index, peer_connection const* peer)
	{
		if (has_picker())
		{
			torrent_peer* pp = peer->peer_info_struct();
			m_picker->inc_refcount(index, pp);
		}
		else
		{
			TORRENT_ASSERT(is_seed() || !m_have_all);
		}
	}

	// when we get a bitfield message, this is called for that piece
	void torrent::peer_has(typed_bitfield<piece_index_t> const& bits
		, peer_connection const* peer)
	{
		if (has_picker())
		{
			TORRENT_ASSERT(bits.size() == torrent_file().num_pieces());
			torrent_peer* pp = peer->peer_info_struct();
			m_picker->inc_refcount(bits, pp);
		}
		else
		{
			TORRENT_ASSERT(is_seed() || !m_have_all);
		}
	}

	void torrent::peer_has_all(peer_connection const* peer)
	{
		if (has_picker())
		{
			torrent_peer* pp = peer->peer_info_struct();
			m_picker->inc_refcount_all(pp);
		}
		else
		{
			TORRENT_ASSERT(is_seed() || !m_have_all);
		}
	}

	void torrent::peer_lost(typed_bitfield<piece_index_t> const& bits
		, peer_connection const* peer)
	{
		if (has_picker())
		{
			TORRENT_ASSERT(bits.size() == torrent_file().num_pieces());
			torrent_peer* pp = peer->peer_info_struct();
			m_picker->dec_refcount(bits, pp);
		}
		else
		{
			TORRENT_ASSERT(is_seed() || !m_have_all);
		}
	}

	void torrent::peer_lost(piece_index_t const index, peer_connection const* peer)
	{
		if (m_picker)
		{
			torrent_peer* pp = peer->peer_info_struct();
			m_picker->dec_refcount(index, pp);
		}
		else
		{
			TORRENT_ASSERT(is_seed() || !m_have_all);
		}
	}

	void torrent::abort()
	{
		TORRENT_ASSERT(is_single_thread());

		if (m_abort) return;

		m_abort = true;
		update_want_peers();
		update_want_tick();
		update_want_scrape();
		update_gauge();
		stop_announcing();

		// remove from download queue
		m_ses.set_queue_position(this, queue_position_t{-1});

		if (m_peer_class > peer_class_t{0})
		{
			remove_class(m_ses.peer_classes(), m_peer_class);
			m_ses.peer_classes().decref(m_peer_class);
			m_peer_class = peer_class_t{0};
		}

		m_inactivity_timer.cancel();

#ifndef TORRENT_DISABLE_LOGGING
		log_to_all_peers("aborting");
#endif

		// disconnect all peers and close all
		// files belonging to the torrents
		disconnect_all(errors::torrent_aborted, operation_t::bittorrent);

		// make sure to destruct the peers immediately
		on_remove_peers();
		TORRENT_ASSERT(m_connections.empty());

		// post a message to the main thread to destruct
		// the torrent object from there
		if (m_storage)
		{
			try {
				m_ses.disk_thread().async_stop_torrent(m_storage
					, std::bind(&torrent::on_torrent_aborted, shared_from_this()));
			}
			catch (std::exception const& e)
			{
				TORRENT_UNUSED(e);
				m_storage.reset();
#ifndef TORRENT_DISABLE_LOGGING
				debug_log("Failed to flush disk cache: %s", e.what());
#endif
				// clients may rely on this alert to be posted, so it's probably a
				// good idea to post it here, even though we failed
				// TODO: 3 should this alert have an error code in it?
				if (alerts().should_post<cache_flushed_alert>())
					alerts().emplace_alert<cache_flushed_alert>(get_handle());
			}
		}
		else
		{
			if (alerts().should_post<cache_flushed_alert>())
				alerts().emplace_alert<cache_flushed_alert>(get_handle());
		}

		// TODO: 2 abort lookups this torrent has made via the
		// session host resolver interface

		if (!m_apply_ip_filter)
		{
			inc_stats_counter(counters::non_filter_torrents, -1);
			m_apply_ip_filter = true;
		}

		m_paused = false;
		m_auto_managed = false;
		update_state_list();
		for (torrent_list_index_t i{}; i != m_links.end_index(); ++i)
		{
			if (!m_links[i].in_list()) continue;
			m_links[i].unlink(m_ses.torrent_list(i), i);
		}
		// don't re-add this torrent to the state-update list
		m_state_subscription = false;
	}

	// this is called when we're destructing non-gracefully. i.e. we're _just_
	// destructing everything.
	void torrent::panic()
	{
		m_storage.reset();
		// if there are any other peers allocated still, we need to clear them
		// now. They can't be cleared later because the allocator will already
		// have been destructed
		if (m_peer_list) m_peer_list->clear();
		m_connections.clear();
		m_outgoing_pids.clear();
		m_peers_to_disconnect.clear();
		m_num_uploads = 0;
		m_num_connecting = 0;
		m_num_connecting_seeds = 0;
	}

	void torrent::set_super_seeding(bool const on)
	{
		if (on == m_super_seeding) return;

		m_super_seeding = on;
		set_need_save_resume();
		state_updated();

		if (m_super_seeding) return;

		// disable super seeding for all peers
		for (auto pc : *this)
		{
			pc->superseed_piece(piece_index_t(-1), piece_index_t(-1));
		}
	}

	// TODO: 3 this should return optional<>. piece index -1 should not be
	// allowed
	piece_index_t torrent::get_piece_to_super_seed(typed_bitfield<piece_index_t> const& bits)
	{
		// return a piece with low availability that is not in
		// the bitfield and that is not currently being super
		// seeded by any peer
		TORRENT_ASSERT(m_super_seeding);

		// do a linear search from the first piece
		int min_availability = 9999;
		std::vector<piece_index_t> avail_vec;
		for (auto const i : m_torrent_file->piece_range())
		{
			if (bits[i]) continue;

			int availability = 0;
			for (auto pc : *this)
			{
				if (pc->super_seeded_piece(i))
				{
					// avoid super-seeding the same piece to more than one
					// peer if we can avoid it. Do this by artificially
					// increase the availability
					availability = 999;
					break;
				}
				if (pc->has_piece(i)) ++availability;
			}
			if (availability > min_availability) continue;
			if (availability == min_availability)
			{
				avail_vec.push_back(i);
				continue;
			}
			TORRENT_ASSERT(availability < min_availability);
			min_availability = availability;
			avail_vec.clear();
			avail_vec.push_back(i);
		}

		if (avail_vec.empty()) return piece_index_t{-1};
		return avail_vec[random(std::uint32_t(avail_vec.size() - 1))];
	}

	void torrent::on_files_deleted(storage_error const& error) try
	{
		TORRENT_ASSERT(is_single_thread());

		if (error)
		{
			if (alerts().should_post<torrent_delete_failed_alert>())
				alerts().emplace_alert<torrent_delete_failed_alert>(get_handle()
					, error.ec, m_torrent_file->info_hash());
		}
		else
		{
			alerts().emplace_alert<torrent_deleted_alert>(get_handle(), m_torrent_file->info_hash());
		}
	}
	catch (...) { handle_exception(); }

	void torrent::on_file_renamed(std::string const& filename
		, file_index_t const file_idx
		, storage_error const& error) try
	{
		TORRENT_ASSERT(is_single_thread());

		if (error)
		{
			if (alerts().should_post<file_rename_failed_alert>())
				alerts().emplace_alert<file_rename_failed_alert>(get_handle()
					, file_idx, error.ec);
		}
		else
		{
			if (alerts().should_post<file_renamed_alert>())
				alerts().emplace_alert<file_renamed_alert>(get_handle()
					, filename, m_torrent_file->files().file_path(file_idx), file_idx);
			m_torrent_file->rename_file(file_idx, filename);
		}
	}
	catch (...) { handle_exception(); }

	void torrent::on_torrent_paused() try
	{
		TORRENT_ASSERT(is_single_thread());

		if (alerts().should_post<torrent_paused_alert>())
			alerts().emplace_alert<torrent_paused_alert>(get_handle());
	}
	catch (...) { handle_exception(); }

#if TORRENT_ABI_VERSION == 1
	std::string torrent::tracker_login() const
	{
		if (m_username.empty() && m_password.empty()) return "";
		return m_username + ":" + m_password;
	}
#endif

	std::uint32_t torrent::tracker_key() const
	{
		auto const self = reinterpret_cast<uintptr_t>(this);
		auto const ses = reinterpret_cast<uintptr_t>(&m_ses);
		std::uint32_t const storage = m_storage
			? static_cast<std::uint32_t>(static_cast<storage_index_t>(m_storage))
			: 0;
		sha1_hash const h = hasher(reinterpret_cast<char const*>(&self), sizeof(self))
			.update(reinterpret_cast<char const*>(&storage), sizeof(storage))
			.update(reinterpret_cast<char const*>(&ses), sizeof(ses))
			.final();
		unsigned char const* ptr = &h[0];
		return aux::read_uint32(ptr);
	}

	void torrent::cancel_non_critical()
	{
		std::set<piece_index_t> time_critical;
		for (auto const& p : m_time_critical_pieces)
			time_critical.insert(p.piece);

		for (auto p : m_connections)
		{
			TORRENT_INCREMENT(m_iterating_connections);
			// for each peer, go through its download and request queue
			// and cancel everything, except pieces that are time critical

			// make a copy of the download queue since we may be cancelling entries
			// from it from within the loop
			std::vector<pending_block> dq = p->download_queue();
			for (auto const& k : dq)
			{
				if (time_critical.count(k.block.piece_index)) continue;
				if (k.not_wanted || k.timed_out) continue;
				p->cancel_request(k.block, true);
			}

			// make a copy of the download queue since we may be cancelling entries
			// from it from within the loop
			std::vector<pending_block> rq = p->request_queue();
			for (auto const& k : rq)
			{
				if (time_critical.count(k.block.piece_index)) continue;
				p->cancel_request(k.block, true);
			}
		}
	}

	void torrent::set_piece_deadline(piece_index_t const piece, int const t
		, deadline_flags_t const flags)
	{
		INVARIANT_CHECK;

		TORRENT_ASSERT_PRECOND(piece >= piece_index_t(0));
		TORRENT_ASSERT_PRECOND(valid_metadata());
		TORRENT_ASSERT_PRECOND(valid_metadata() && piece < m_torrent_file->end_piece());

		if (m_abort || !valid_metadata()
			|| piece < piece_index_t(0)
			|| piece >= m_torrent_file->end_piece())
		{
			// failed
			if (flags & torrent_handle::alert_when_available)
			{
				m_ses.alerts().emplace_alert<read_piece_alert>(
					get_handle(), piece, error_code(boost::system::errc::operation_canceled, generic_category()));
			}
			return;
		}

		time_point const deadline = aux::time_now() + milliseconds(t);

		// if we already have the piece, no need to set the deadline.
		// however, if the user asked to get the piece data back, we still
		// need to read it and post it back to the user
		if (is_seed() || (has_picker() && m_picker->has_piece_passed(piece)))
		{
			if (flags & torrent_handle::alert_when_available)
				read_piece(piece);
			return;
		}

		// if this is the first time critical piece we add. in order to make it
		// react quickly, cancel all the currently outstanding requests
		if (m_time_critical_pieces.empty())
		{
			// defer this by posting it to the end of the message queue.
			// this gives the client a chance to specify multiple time-critical
			// pieces before libtorrent cancels requests
			auto self = shared_from_this();
			post(m_ses.get_context(), [self] { self->wrap(&torrent::cancel_non_critical); });
		}

		for (auto i = m_time_critical_pieces.begin()
			, end(m_time_critical_pieces.end()); i != end; ++i)
		{
			if (i->piece != piece) continue;
			i->deadline = deadline;
			i->flags = flags;

			// resort i since deadline might have changed
			while (std::next(i) != m_time_critical_pieces.end() && i->deadline > std::next(i)->deadline)
			{
				std::iter_swap(i, std::next(i));
				++i;
			}
			while (i != m_time_critical_pieces.begin() && i->deadline < std::prev(i)->deadline)
			{
				std::iter_swap(i, std::prev(i));
				--i;
			}
			// just in case this piece had priority 0
			download_priority_t prev_prio = m_picker->piece_priority(piece);
			m_picker->set_piece_priority(piece, top_priority);
			if (prev_prio == dont_download) update_gauge();
			return;
		}

		need_picker();

		time_critical_piece p;
		p.first_requested = min_time();
		p.last_requested = min_time();
		p.flags = flags;
		p.deadline = deadline;
		p.peers = 0;
		p.piece = piece;
		auto const critical_piece_it = std::upper_bound(m_time_critical_pieces.begin()
			, m_time_critical_pieces.end(), p);
		m_time_critical_pieces.insert(critical_piece_it, p);

		// just in case this piece had priority 0
		download_priority_t prev_prio = m_picker->piece_priority(piece);
		m_picker->set_piece_priority(piece, top_priority);
		if (prev_prio == dont_download) update_gauge();

		piece_picker::downloading_piece pi;
		m_picker->piece_info(piece, pi);
		if (pi.requested == 0) return;
		// this means we have outstanding requests (or queued
		// up requests that haven't been sent yet). Promote them
		// to deadline pieces immediately
		std::vector<torrent_peer*> const downloaders
			= m_picker->get_downloaders(piece);

		int block = 0;
		for (auto i = downloaders.begin()
			, end(downloaders.end()); i != end; ++i, ++block)
		{
			torrent_peer* const tp = *i;
			if (tp == nullptr || tp->connection == nullptr) continue;
			auto* peer = static_cast<peer_connection*>(tp->connection);
			peer->make_time_critical(piece_block(piece, block));
		}
	}

	void torrent::reset_piece_deadline(piece_index_t piece)
	{
		remove_time_critical_piece(piece);
	}

	void torrent::remove_time_critical_piece(piece_index_t const piece, bool const finished)
	{
		for (auto i = m_time_critical_pieces.begin(), end(m_time_critical_pieces.end());
			i != end; ++i)
		{
			if (i->piece != piece) continue;
			if (finished)
			{
				if (i->flags & torrent_handle::alert_when_available)
				{
					read_piece(i->piece);
				}

				// if first_requested is min_time(), it wasn't requested as a critical piece
				// and we shouldn't adjust any average download times
				if (i->first_requested != min_time())
				{
					// update the average download time and average
					// download time deviation
					int const dl_time = aux::numeric_cast<int>(total_milliseconds(aux::time_now() - i->first_requested));

					if (m_average_piece_time == 0)
					{
						m_average_piece_time = dl_time;
					}
					else
					{
						int diff = std::abs(dl_time - m_average_piece_time);
						if (m_piece_time_deviation == 0) m_piece_time_deviation = diff;
						else m_piece_time_deviation = (m_piece_time_deviation * 9 + diff) / 10;

						m_average_piece_time = (m_average_piece_time * 9 + dl_time) / 10;
					}
				}
			}
			else if (i->flags & torrent_handle::alert_when_available)
			{
				// post an empty read_piece_alert to indicate it failed
				alerts().emplace_alert<read_piece_alert>(
					get_handle(), piece, error_code(boost::system::errc::operation_canceled, generic_category()));
			}
			if (has_picker()) m_picker->set_piece_priority(piece, low_priority);
			m_time_critical_pieces.erase(i);
			return;
		}
	}

	void torrent::clear_time_critical()
	{
		for (auto i = m_time_critical_pieces.begin(); i != m_time_critical_pieces.end();)
		{
			if (i->flags & torrent_handle::alert_when_available)
			{
				// post an empty read_piece_alert to indicate it failed
				m_ses.alerts().emplace_alert<read_piece_alert>(
					get_handle(), i->piece, error_code(boost::system::errc::operation_canceled, generic_category()));
			}
			if (has_picker()) m_picker->set_piece_priority(i->piece, low_priority);
			i = m_time_critical_pieces.erase(i);
		}
	}

	// remove time critical pieces where priority is 0
	void torrent::remove_time_critical_pieces(aux::vector<download_priority_t, piece_index_t> const& priority)
	{
		for (auto i = m_time_critical_pieces.begin(); i != m_time_critical_pieces.end();)
		{
			if (priority[i->piece] == dont_download)
			{
				if (i->flags & torrent_handle::alert_when_available)
				{
					// post an empty read_piece_alert to indicate it failed
					alerts().emplace_alert<read_piece_alert>(
						get_handle(), i->piece, error_code(boost::system::errc::operation_canceled, generic_category()));
				}
				i = m_time_critical_pieces.erase(i);
				continue;
			}
			++i;
		}
	}

	void torrent::piece_availability(aux::vector<int, piece_index_t>& avail) const
	{
		INVARIANT_CHECK;

		TORRENT_ASSERT(valid_metadata());
		if (!has_picker())
		{
			avail.clear();
			return;
		}

		m_picker->get_availability(avail);
	}

	void torrent::set_piece_priority(piece_index_t const index
		, download_priority_t const priority)
	{
//		INVARIANT_CHECK;

#ifndef TORRENT_DISABLE_LOGGING
		if (!valid_metadata())
		{
			debug_log("*** SET_PIECE_PRIORITY [ idx: %d prio: %d ignored. "
				"no metadata yet ]", static_cast<int>(index)
				, static_cast<std::uint8_t>(priority));
		}
#endif
		if (!valid_metadata() || is_seed()) return;

		// this call is only valid on torrents with metadata
		if (index < piece_index_t(0) || index >= m_torrent_file->end_piece())
		{
			return;
		}

		need_picker();

		bool const was_finished = is_finished();
		bool const filter_updated = m_picker->set_piece_priority(index, priority);

		update_gauge();

		if (filter_updated)
		{
			update_peer_interest(was_finished);
			if (priority == dont_download) remove_time_critical_piece(index);
		}

	}

	download_priority_t torrent::piece_priority(piece_index_t const index) const
	{
//		INVARIANT_CHECK;

		if (!has_picker()) return default_priority;

		// this call is only valid on torrents with metadata
		TORRENT_ASSERT(valid_metadata());
		if (index < piece_index_t(0) || index >= m_torrent_file->end_piece())
		{
			TORRENT_ASSERT_FAIL();
			return dont_download;
		}

		return m_picker->piece_priority(index);
	}

	void torrent::prioritize_piece_list(std::vector<std::pair<piece_index_t
		, download_priority_t>> const& pieces)
	{
		INVARIANT_CHECK;

		// this call is only valid on torrents with metadata
		TORRENT_ASSERT(valid_metadata());
		if (is_seed()) return;

		need_picker();

		bool filter_updated = false;
		bool const was_finished = is_finished();
		for (auto const& p : pieces)
		{
			static_assert(std::is_unsigned<decltype(p.second)::underlying_type>::value
				, "we need assert p.second >= dont_download");
			TORRENT_ASSERT(p.second <= top_priority);
			TORRENT_ASSERT(p.first >= piece_index_t(0));
			TORRENT_ASSERT(p.first < m_torrent_file->end_piece());

			if (p.first < piece_index_t(0)
				|| p.first >= m_torrent_file->end_piece()
				|| p.second > top_priority)
			{
				static_assert(std::is_unsigned<decltype(p.second)::underlying_type>::value
					, "we need additional condition: p.second < dont_download");
				continue;
			}

			filter_updated |= m_picker->set_piece_priority(p.first, p.second);
		}
		update_gauge();
		if (filter_updated)
		{
			// we need to save this new state
			set_need_save_resume();

			update_peer_interest(was_finished);
		}

		state_updated();
	}

	void torrent::prioritize_pieces(aux::vector<download_priority_t, piece_index_t> const& pieces)
	{
		INVARIANT_CHECK;

		// this call is only valid on torrents with metadata
		TORRENT_ASSERT(valid_metadata());
		if (is_seed()) return;

		if (!valid_metadata())
		{
#ifndef TORRENT_DISABLE_LOGGING
			debug_log("*** PRIORITIZE_PIECES [ ignored. no metadata yet ]");
#endif
			return;
		}

		need_picker();

		piece_index_t index(0);
		bool filter_updated = false;
		bool const was_finished = is_finished();
		for (auto prio : pieces)
		{
			static_assert(std::is_unsigned<decltype(prio)::underlying_type>::value
				, "we need assert prio >= dont_download");
			TORRENT_ASSERT(prio <= top_priority);
			filter_updated |= m_picker->set_piece_priority(index, prio);
			++index;
		}
		update_gauge();
		update_want_tick();

		if (filter_updated)
		{
			// we need to save this new state
			set_need_save_resume();

			update_peer_interest(was_finished);
			remove_time_critical_pieces(pieces);
		}

		state_updated();
		update_state_list();
	}

	void torrent::piece_priorities(aux::vector<download_priority_t, piece_index_t>* pieces) const
	{
		INVARIANT_CHECK;

		// this call is only valid on torrents with metadata
		TORRENT_ASSERT(valid_metadata());
		if (!has_picker())
		{
			pieces->clear();
			pieces->resize(m_torrent_file->num_pieces(), default_priority);
			return;
		}

		TORRENT_ASSERT(m_picker);
		m_picker->piece_priorities(*pieces);
	}

	namespace
	{
		aux::vector<download_priority_t, file_index_t> fix_priorities(
			aux::vector<download_priority_t, file_index_t> input
			, file_storage const* fs)
		{
			if (fs) input.resize(fs->num_files(), default_priority);

			for (file_index_t i : input.range())
			{
				// initialize pad files to priority 0
				if (input[i] > dont_download && fs && fs->pad_file_at(i))
					input[i] = dont_download;
				else if (input[i] > top_priority)
					input[i] = top_priority;
			}

			return input;
		}
	}

	void torrent::on_file_priority(storage_error const& err
		, aux::vector<download_priority_t, file_index_t> prios)
	{
		m_outstanding_file_priority = false;
		COMPLETE_ASYNC("file_priority");
		if (m_file_priority != prios)
		{
			m_file_priority = std::move(prios);
			if (m_share_mode)
				recalc_share_mode();
		}

		if (err)
		{
			// in this case, some file priorities failed to get set
			if (alerts().should_post<file_error_alert>())
				alerts().emplace_alert<file_error_alert>(err.ec
					, resolve_filename(err.file()), err.operation, get_handle());

			set_error(err.ec, err.file());
			pause();
		}
		else if (!m_deferred_file_priorities.empty() && !m_abort)
		{
			auto new_priority = m_file_priority;
			// resize the vector if we have to. The last item in the map has the
			// highest file index.
			auto const max_idx = std::prev(m_deferred_file_priorities.end())->first;
			if (new_priority.end_index() <= max_idx)
			{
				// any unallocated slot is assumed to have the default priority
				new_priority.resize(static_cast<int>(max_idx) + 1, default_priority);
			}
			for (auto const& p : m_deferred_file_priorities)
			{
				file_index_t const index = p.first;
				download_priority_t const prio = p.second;
				new_priority[index] = prio;
			}
			m_deferred_file_priorities.clear();
			prioritize_files(std::move(new_priority));
		}
	}

	void torrent::prioritize_files(aux::vector<download_priority_t, file_index_t> files)
	{
		INVARIANT_CHECK;

		auto new_priority = fix_priorities(std::move(files)
			, valid_metadata() ? &m_torrent_file->files() : nullptr);

		// storage may be NULL during shutdown
		if (m_storage)
		{
			// the update of m_file_priority is deferred until the disk job comes
			// back, but to preserve sanity and consistency, the piece priorities are
			// updated immediately. If, on the off-chance, there's a disk failure, the
			// piece priorities still stay the same, but the file priorities are
			// possibly not fully updated.
			update_piece_priorities(new_priority);

			m_outstanding_file_priority = true;
			ADD_OUTSTANDING_ASYNC("file_priority");
			m_ses.disk_thread().async_set_file_priority(m_storage
				, std::move(new_priority)
				, [self = shared_from_this()] (storage_error const& ec, aux::vector<download_priority_t, file_index_t> p) mutable
				{ self->on_file_priority(ec, std::move(p)); });
		}
		else
		{
			m_file_priority = std::move(new_priority);
		}
	}

	void torrent::set_file_priority(file_index_t const index
		, download_priority_t prio)
	{
		INVARIANT_CHECK;

		// setting file priority on a torrent that doesn't have metadata yet is
		// similar to having passed in file priorities through add_torrent_params.
		// we store the priorities in m_file_priority until we get the metadata
		if (index < file_index_t(0)
			|| (valid_metadata() && index >= m_torrent_file->files().end_file()))
		{
			return;
		}

		prio = aux::clamp(prio, dont_download, top_priority);

		if (m_outstanding_file_priority)
		{
			m_deferred_file_priorities[index] = prio;
			return;
		}

		auto new_priority = m_file_priority;
		if (new_priority.end_index() <= index)
		{
			// any unallocated slot is assumed to have the default priority
			new_priority.resize(static_cast<int>(index) + 1, default_priority);
		}

		new_priority[index] = prio;

		// storage may be nullptr during shutdown
		if (m_storage)
		{
			// the update of m_file_priority is deferred until the disk job comes
			// back, but to preserve sanity and consistency, the piece priorities are
			// updated immediately. If, on the off-chance, there's a disk failure, the
			// piece priorities still stay the same, but the file priorities are
			// possibly not fully updated.
			update_piece_priorities(new_priority);
			m_outstanding_file_priority = true;
			ADD_OUTSTANDING_ASYNC("file_priority");
			m_ses.disk_thread().async_set_file_priority(m_storage
				, std::move(new_priority)
				, [self = shared_from_this()] (storage_error const& ec, aux::vector<download_priority_t, file_index_t> p) mutable
				{ self->on_file_priority(ec, std::move(p)); });
		}
		else
		{
			m_file_priority = std::move(new_priority);
		}
	}

	download_priority_t torrent::file_priority(file_index_t const index) const
	{
		TORRENT_ASSERT_PRECOND(index >= file_index_t(0));
		if (index < file_index_t(0)) return dont_download;

		// if we have metadata, perform additional checks
		if (valid_metadata())
		{
			file_storage const& fs = m_torrent_file->files();
			TORRENT_ASSERT_PRECOND(index < fs.end_file());
			if (index >= fs.end_file()) return dont_download;

			// pad files always have priority 0
			if (fs.pad_file_at(index)) return dont_download;
		}

		// any unallocated slot is assumed to have the default priority
		if (m_file_priority.end_index() <= index) return default_priority;

		return m_file_priority[index];
	}

	void torrent::file_priorities(aux::vector<download_priority_t, file_index_t>* files) const
	{
		INVARIANT_CHECK;

		files->assign(m_file_priority.begin(), m_file_priority.end());

		if (!valid_metadata())
		{
			return;
		}

		files->resize(m_torrent_file->num_files(), default_priority);
	}

	void torrent::update_piece_priorities(
		aux::vector<download_priority_t, file_index_t> const& file_prios)
	{
		INVARIANT_CHECK;

		if (m_torrent_file->num_pieces() == 0) return;

		bool need_update = false;
		std::int64_t position = 0;
		// initialize the piece priorities to 0, then only allow
		// setting higher priorities
		aux::vector<download_priority_t, piece_index_t> pieces(aux::numeric_cast<std::size_t>(
			m_torrent_file->num_pieces()), dont_download);
		file_storage const& fs = m_torrent_file->files();
		for (auto const i : fs.file_range())
		{
			std::int64_t const size = m_torrent_file->files().file_size(i);
			if (size == 0) continue;
			position += size;

			// pad files always have priority 0
			download_priority_t const file_prio
				= fs.pad_file_at(i) ? dont_download
				: i >= file_prios.end_index() ? default_priority
				: file_prios[i];

			if (file_prio == dont_download)
			{
				// the pieces already start out as priority 0, no need to update
				// the pieces vector in this case
				need_update = true;
				continue;
			}

			// mark all pieces of the file with this file's priority
			// but only if the priority is higher than the pieces
			// already set (to avoid problems with overlapping pieces)
			piece_index_t start;
			piece_index_t end;
			std::tie(start, end) = file_piece_range_inclusive(fs, i);

			// if one piece spans several files, we might
			// come here several times with the same start_piece, end_piece
			for (piece_index_t p = start; p < end; ++p)
				pieces[p] = std::max(pieces[p], file_prio);

			need_update = true;
		}
		if (need_update) prioritize_pieces(pieces);
	}

	// this is called when piece priorities have been updated
	// updates the interested flag in peers
	void torrent::update_peer_interest(bool const was_finished)
	{
		for (auto i = begin(); i != end();)
		{
			peer_connection* p = *i;
			// update_interest may disconnect the peer and
			// invalidate the iterator
			++i;
			p->update_interest();
		}

		if (!is_downloading_state(m_state))
		{
#ifndef TORRENT_DISABLE_LOGGING
			debug_log("*** UPDATE_PEER_INTEREST [ skipping, state: %d ]"
				, int(m_state));
#endif
			return;
		}

#ifndef TORRENT_DISABLE_LOGGING
		if (should_log())
		{
			debug_log("*** UPDATE_PEER_INTEREST [ finished: %d was_finished %d ]"
				, is_finished(), was_finished);
		}
#endif

		// the torrent just became finished
		if (!was_finished && is_finished())
		{
			finished();
		}
		else if (was_finished && !is_finished())
		{
			// if we used to be finished, but we aren't anymore
			// we may need to connect to peers again
			resume_download();
		}
	}

	void torrent::replace_trackers(std::vector<announce_entry> const& urls)
	{
		m_trackers.clear();
		std::remove_copy_if(urls.begin(), urls.end(), back_inserter(m_trackers)
			, [](announce_entry const& e) { return e.url.empty(); });

		m_last_working_tracker = -1;
		for (auto& t : m_trackers)
		{
			t.endpoints.clear();
			if (t.source == 0) t.source = announce_entry::source_client;
#if TORRENT_ABI_VERSION == 1
			t.complete_sent = m_complete_sent;
#endif
			for (auto& aep : t.endpoints)
<<<<<<< HEAD
			{
				for (auto& a : aep.info_hashes)
					a.complete_sent = is_seed();
#if TORRENT_ABI_VERSION <= 2
#include "libtorrent/aux_/disable_warnings_push.hpp"
				aep.complete_sent = is_seed();
#include "libtorrent/aux_/disable_warnings_pop.hpp"
#endif
			}
=======
				aep.complete_sent = m_complete_sent;
>>>>>>> 8378c0f5
		}

		if (settings().get_bool(settings_pack::prefer_udp_trackers))
			prioritize_udp_trackers();

		if (!m_trackers.empty()) announce_with_tracker();

		set_need_save_resume();
	}

	void torrent::prioritize_udp_trackers()
	{
		// look for udp-trackers
		for (auto i = m_trackers.begin(), end(m_trackers.end()); i != end; ++i)
		{
			if (i->url.substr(0, 6) != "udp://") continue;
			// now, look for trackers with the same hostname
			// that is has higher priority than this one
			// if we find one, swap with the udp-tracker
			error_code ec;
			std::string udp_hostname;
			using std::ignore;
			std::tie(ignore, ignore, udp_hostname, ignore, ignore)
				= parse_url_components(i->url, ec);
			for (auto j = m_trackers.begin(); j != i; ++j)
			{
				std::string hostname;
				std::tie(ignore, ignore, hostname, ignore, ignore)
					= parse_url_components(j->url, ec);
				if (hostname != udp_hostname) continue;
				if (j->url.substr(0, 6) == "udp://") continue;
				using std::swap;
				using std::iter_swap;
				swap(i->tier, j->tier);
				iter_swap(i, j);
				break;
			}
		}
	}

	bool torrent::add_tracker(announce_entry const& url)
	{
		if(auto k = find_tracker(url.url))
		{
			k->source |= url.source;
			return false;
		}
		auto k = std::upper_bound(m_trackers.begin(), m_trackers.end(), url
			, [] (announce_entry const& lhs, announce_entry const& rhs)
			{ return lhs.tier < rhs.tier; });
		if (k - m_trackers.begin() < m_last_working_tracker) ++m_last_working_tracker;
		k = m_trackers.insert(k, url);
		k->endpoints.clear();
		if (k->source == 0) k->source = announce_entry::source_client;
		if (m_announcing && !m_trackers.empty()) announce_with_tracker();
		return true;
	}

	bool torrent::choke_peer(peer_connection& c)
	{
		INVARIANT_CHECK;

		TORRENT_ASSERT(!c.is_choked());
		TORRENT_ASSERT(!c.ignore_unchoke_slots());
		TORRENT_ASSERT(m_num_uploads > 0);
		if (!c.send_choke()) return false;
		--m_num_uploads;
		state_updated();
		return true;
	}

	bool torrent::unchoke_peer(peer_connection& c, bool optimistic)
	{
		INVARIANT_CHECK;

		TORRENT_ASSERT(!m_graceful_pause_mode);
		TORRENT_ASSERT(c.is_choked());
		TORRENT_ASSERT(!c.ignore_unchoke_slots());
		// when we're unchoking the optimistic slots, we might
		// exceed the limit temporarily while we're iterating
		// over the peers
		if (m_num_uploads >= m_max_uploads && !optimistic) return false;
		if (!c.send_unchoke()) return false;
		++m_num_uploads;
		state_updated();
		return true;
	}

	void torrent::trigger_unchoke() noexcept
	{
		m_ses.trigger_unchoke();
	}

	void torrent::trigger_optimistic_unchoke() noexcept
	{
		m_ses.trigger_optimistic_unchoke();
	}

	void torrent::cancel_block(piece_block block)
	{
		INVARIANT_CHECK;

		for (auto p : m_connections)
		{
			TORRENT_INCREMENT(m_iterating_connections);
			p->cancel_request(block);
		}
	}

#ifdef TORRENT_SSL_PEERS
	namespace {
		std::string password_callback(int length, boost::asio::ssl::context::password_purpose p
			, std::string pw)
		{
			TORRENT_UNUSED(length);

			if (p != boost::asio::ssl::context::for_reading) return "";
			return pw;
		}
	}

	// certificate is a filename to a .pem file which is our
	// certificate. The certificate must be signed by the root
	// cert of the torrent file. any peer we connect to or that
	// connect to use must present a valid certificate signed
	// by the torrent root cert as well
	void torrent::set_ssl_cert(std::string const& certificate
		, std::string const& private_key
		, std::string const& dh_params
		, std::string const& passphrase)
	{
		if (!m_ssl_ctx)
		{
			if (alerts().should_post<torrent_error_alert>())
				alerts().emplace_alert<torrent_error_alert>(get_handle()
					, errors::not_an_ssl_torrent, "");
			return;
		}

		using boost::asio::ssl::context;
		error_code ec;
		m_ssl_ctx->set_password_callback(std::bind(&password_callback, _1, _2, passphrase), ec);
		if (ec)
		{
			if (alerts().should_post<torrent_error_alert>())
				alerts().emplace_alert<torrent_error_alert>(get_handle(), ec, "");
		}
		m_ssl_ctx->use_certificate_file(certificate, context::pem, ec);
		if (ec)
		{
			if (alerts().should_post<torrent_error_alert>())
				alerts().emplace_alert<torrent_error_alert>(get_handle(), ec, certificate);
		}
#ifndef TORRENT_DISABLE_LOGGING
		if (should_log())
			debug_log("*** use certificate file: %s", ec.message().c_str());
#endif
		m_ssl_ctx->use_private_key_file(private_key, context::pem, ec);
		if (ec)
		{
			if (alerts().should_post<torrent_error_alert>())
				alerts().emplace_alert<torrent_error_alert>(get_handle(), ec, private_key);
		}
#ifndef TORRENT_DISABLE_LOGGING
		if (should_log())
			debug_log("*** use private key file: %s", ec.message().c_str());
#endif
		m_ssl_ctx->use_tmp_dh_file(dh_params, ec);
		if (ec)
		{
			if (alerts().should_post<torrent_error_alert>())
				alerts().emplace_alert<torrent_error_alert>(get_handle(), ec, dh_params);
		}
#ifndef TORRENT_DISABLE_LOGGING
		if (should_log())
			debug_log("*** use DH file: %s", ec.message().c_str());
#endif
	}

	void torrent::set_ssl_cert_buffer(std::string const& certificate
		, std::string const& private_key
		, std::string const& dh_params)
	{
		if (!m_ssl_ctx) return;

		boost::asio::const_buffer certificate_buf(certificate.c_str(), certificate.size());

		using boost::asio::ssl::context;
		error_code ec;
		m_ssl_ctx->use_certificate(certificate_buf, context::pem, ec);
		if (ec)
		{
			if (alerts().should_post<torrent_error_alert>())
				alerts().emplace_alert<torrent_error_alert>(get_handle(), ec, "[certificate]");
		}

		boost::asio::const_buffer private_key_buf(private_key.c_str(), private_key.size());
		m_ssl_ctx->use_private_key(private_key_buf, context::pem, ec);
		if (ec)
		{
			if (alerts().should_post<torrent_error_alert>())
				alerts().emplace_alert<torrent_error_alert>(get_handle(), ec, "[private key]");
		}

		boost::asio::const_buffer dh_params_buf(dh_params.c_str(), dh_params.size());
		m_ssl_ctx->use_tmp_dh(dh_params_buf, ec);
		if (ec)
		{
			if (alerts().should_post<torrent_error_alert>())
				alerts().emplace_alert<torrent_error_alert>(get_handle(), ec, "[dh params]");
		}
	}

#endif

	void torrent::on_exception(std::exception const&)
	{
		set_error(errors::no_memory, torrent_status::error_file_none);
	}

	void torrent::on_error(error_code const& ec)
	{
		set_error(ec, torrent_status::error_file_none);
	}

	void torrent::remove_connection(peer_connection const* p)
	{
		TORRENT_ASSERT(m_iterating_connections == 0);
		auto const i = sorted_find(m_connections, p);
		if (i != m_connections.end())
			m_connections.erase(i);
	}

	void torrent::remove_peer(std::shared_ptr<peer_connection> p) noexcept
	{
		TORRENT_ASSERT(p);
		TORRENT_ASSERT(is_single_thread());
		TORRENT_ASSERT(std::count(m_peers_to_disconnect.begin()
			, m_peers_to_disconnect.end(), p) == 0);

		auto it = m_outgoing_pids.find(p->our_pid());
		if (it != m_outgoing_pids.end())
		{
			m_outgoing_pids.erase(it);
		}

		// only schedule the peer for actual removal if in fact
		// we can be sure peer_connection will be kept alive until
		// the deferred function is called. If a peer_connection
		// has not associated torrent, the session_impl object may
		// remove it at any time, which may be while the non-owning
		// pointer in m_peers_to_disconnect (if added to it) is
		// waiting for the deferred function to be called.
		//
		// one example of this situation is if for example, this
		// function is called from the attach_peer path and fail to
		// do so because of too many connections.
		bool const is_attached = p->associated_torrent().lock().get() == this;
		if (is_attached)
		{
			std::weak_ptr<torrent> weak_t = shared_from_this();
			TORRENT_ASSERT_VAL(m_peers_to_disconnect.capacity() > m_peers_to_disconnect.size()
				, m_peers_to_disconnect.capacity());
			m_peers_to_disconnect.push_back(p);

			using deferred_handler_type = aux::handler<
				torrent
				, decltype(&torrent::on_remove_peers)
				, &torrent::on_remove_peers
				, &torrent::on_error
				, &torrent::on_exception
				, decltype(m_deferred_handler_storage)
				, &torrent::m_deferred_handler_storage
				>;
			static_assert(sizeof(deferred_handler_type) == sizeof(std::shared_ptr<peer_connection>)
				, "deferred handler does not have the expected size");
			m_deferred_disconnect.post_deferred(m_ses.get_context(), deferred_handler_type(shared_from_this()));
		}
		else
		{
			// if the peer was inserted in m_connections but instructed to
			// be removed from this torrent, just remove it from it, see
			// attach_peer logic.
			remove_connection(p.get());
		}

		torrent_peer* pp = p->peer_info_struct();
		if (ready_for_connections())
		{
			TORRENT_ASSERT(p->associated_torrent().lock().get() == nullptr
				|| p->associated_torrent().lock().get() == this);

			if (has_picker())
			{
				if (p->is_seed())
				{
					m_picker->dec_refcount_all(pp);
				}
				else
				{
					auto const& pieces = p->get_bitfield();
					TORRENT_ASSERT(pieces.count() <= pieces.size());
					m_picker->dec_refcount(pieces, pp);
				}
			}
		}

		if (!p->is_choked() && !p->ignore_unchoke_slots())
		{
			--m_num_uploads;
			trigger_unchoke();
		}

		if (pp)
		{
			if (pp->optimistically_unchoked)
			{
				pp->optimistically_unchoked = false;
				m_stats_counters.inc_stats_counter(
					counters::num_peers_up_unchoked_optimistic, -1);
				trigger_optimistic_unchoke();
			}

			TORRENT_ASSERT(pp->prev_amount_upload == 0);
			TORRENT_ASSERT(pp->prev_amount_download == 0);
			pp->prev_amount_download += aux::numeric_cast<std::uint32_t>(p->statistics().total_payload_download() >> 10);
			pp->prev_amount_upload += aux::numeric_cast<std::uint32_t>(p->statistics().total_payload_upload() >> 10);

			// only decrement the seed count if the peer completed attaching to the torrent
			// otherwise the seed count did not get incremented for this peer
			if (is_attached && pp->seed)
			{
				TORRENT_ASSERT(m_num_seeds > 0);
				--m_num_seeds;
			}

			if (pp->connection && m_peer_list)
			{
				torrent_state st = get_peer_list_state();
				m_peer_list->connection_closed(*p, m_ses.session_time(), &st);
				peers_erased(st.erased);
			}
		}

		p->set_peer_info(nullptr);

		update_want_peers();
		update_want_tick();
	}

	void torrent::on_remove_peers() noexcept
	{
		TORRENT_ASSERT(is_single_thread());
		INVARIANT_CHECK;

#if TORRENT_USE_ASSERTS
		auto const num = m_peers_to_disconnect.size();
#endif
		for (auto const& p : m_peers_to_disconnect)
		{
			TORRENT_ASSERT(p);
			TORRENT_ASSERT(p->associated_torrent().lock().get() == this);

			remove_connection(p.get());
			m_ses.close_connection(p.get());
		}
		TORRENT_ASSERT_VAL(m_peers_to_disconnect.size() == num, m_peers_to_disconnect.size() - num);
		m_peers_to_disconnect.clear();

		if (m_graceful_pause_mode && m_connections.empty())
		{
			// we're in graceful pause mode and this was the last peer we
			// disconnected. This will clear the graceful_pause_mode and post the
			// torrent_paused_alert.
			TORRENT_ASSERT(is_paused());

			// this will post torrent_paused alert
			set_paused(true);
		}

		update_want_peers();
		update_want_tick();
	}

	void torrent::remove_web_seed_iter(std::list<web_seed_t>::iterator web)
	{
		if (web->resolving)
		{
			web->removed = true;
		}
		else
		{
#ifndef TORRENT_DISABLE_LOGGING
			debug_log("removing web seed: \"%s\"", web->url.c_str());
#endif

			auto* peer = static_cast<peer_connection*>(web->peer_info.connection);
			if (peer != nullptr)
			{
				// if we have a connection for this web seed, we also need to
				// disconnect it and clear its reference to the peer_info object
				// that's part of the web_seed_t we're about to remove
				TORRENT_ASSERT(peer->m_in_use == 1337);
				peer->disconnect(boost::asio::error::operation_aborted, operation_t::bittorrent);
				peer->set_peer_info(nullptr);
			}
			if (has_picker()) picker().clear_peer(&web->peer_info);

			m_web_seeds.erase(web);
		}

		update_want_tick();
	}

	void torrent::connect_to_url_seed(std::list<web_seed_t>::iterator web)
	{
		TORRENT_ASSERT(is_single_thread());
		INVARIANT_CHECK;

		TORRENT_ASSERT(!web->resolving);
		if (web->resolving) return;

		if (num_peers() >= int(m_max_connections)
			|| m_ses.num_connections() >= settings().get_int(settings_pack::connections_limit))
			return;

		std::string protocol;
		std::string auth;
		std::string hostname;
		int port;
		std::string path;
		error_code ec;
		std::tie(protocol, auth, hostname, port, path)
			= parse_url_components(web->url, ec);
		if (port == -1)
		{
			port = protocol == "http" ? 80 : 443;
		}

		if (ec)
		{
#ifndef TORRENT_DISABLE_LOGGING
			if (should_log())
				debug_log("failed to parse web seed url: %s", ec.message().c_str());
#endif
			if (m_ses.alerts().should_post<url_seed_alert>())
			{
				m_ses.alerts().emplace_alert<url_seed_alert>(get_handle()
					, web->url, ec);
			}
			// never try it again
			remove_web_seed_iter(web);
			return;
		}

		if (web->peer_info.banned)
		{
#ifndef TORRENT_DISABLE_LOGGING
			debug_log("banned web seed: %s", web->url.c_str());
#endif
			if (m_ses.alerts().should_post<url_seed_alert>())
			{
				m_ses.alerts().emplace_alert<url_seed_alert>(get_handle(), web->url
					, libtorrent::errors::peer_banned);
			}
			// never try it again
			remove_web_seed_iter(web);
			return;
		}

#ifdef TORRENT_USE_OPENSSL
		if (protocol != "http" && protocol != "https")
#else
		if (protocol != "http")
#endif
		{
			if (m_ses.alerts().should_post<url_seed_alert>())
			{
				m_ses.alerts().emplace_alert<url_seed_alert>(get_handle(), web->url, errors::unsupported_url_protocol);
			}
			// never try it again
			remove_web_seed_iter(web);
			return;
		}

		if (hostname.empty())
		{
			if (m_ses.alerts().should_post<url_seed_alert>())
			{
				m_ses.alerts().emplace_alert<url_seed_alert>(get_handle(), web->url
					, errors::invalid_hostname);
			}
			// never try it again
			remove_web_seed_iter(web);
			return;
		}

		if (port == 0)
		{
			if (m_ses.alerts().should_post<url_seed_alert>())
			{
				m_ses.alerts().emplace_alert<url_seed_alert>(get_handle(), web->url
					, errors::invalid_port);
			}
			// never try it again
			remove_web_seed_iter(web);
			return;
		}

		if (m_ses.get_port_filter().access(std::uint16_t(port)) & port_filter::blocked)
		{
			if (m_ses.alerts().should_post<url_seed_alert>())
			{
				m_ses.alerts().emplace_alert<url_seed_alert>(get_handle()
					, web->url, errors::port_blocked);
			}
			// never try it again
			remove_web_seed_iter(web);
			return;
		}

		if (!web->endpoints.empty())
		{
			connect_web_seed(web, web->endpoints.front());
			return;
		}

		aux::proxy_settings const& ps = m_ses.proxy();
		if ((ps.type == settings_pack::http
			|| ps.type == settings_pack::http_pw)
			&& ps.proxy_peer_connections)
		{
#ifndef TORRENT_DISABLE_LOGGING
			debug_log("resolving proxy for web seed: %s", web->url.c_str());
#endif

			std::uint16_t const proxy_port = ps.port;

			// use proxy
			web->resolving = true;
			m_ses.get_resolver().async_resolve(ps.hostname, resolver_interface::abort_on_shutdown
				, [self = shared_from_this(), web, proxy_port](error_code const& e, std::vector<address> const& addrs)
				{ self->wrap(&torrent::on_proxy_name_lookup, e, addrs, web, proxy_port); });
		}
		else if (ps.proxy_hostnames
			&& (ps.type == settings_pack::socks5
				|| ps.type == settings_pack::socks5_pw)
			&& ps.proxy_peer_connections)
		{
			connect_web_seed(web, {address(), std::uint16_t(port)});
		}
		else
		{
#ifndef TORRENT_DISABLE_LOGGING
			debug_log("resolving web seed: \"%s\" %s", hostname.c_str(), web->url.c_str());
#endif

			auto self = shared_from_this();
			web->resolving = true;

			m_ses.get_resolver().async_resolve(hostname, resolver_interface::abort_on_shutdown
				, [self, web, port](error_code const& e, std::vector<address> const& addrs)
				{
					self->wrap(&torrent::on_name_lookup, e, addrs, port, web);
				});
		}
	}

	void torrent::on_proxy_name_lookup(error_code const& e
		, std::vector<address> const& addrs
		, std::list<web_seed_t>::iterator web, int port) try
	{
		TORRENT_ASSERT(is_single_thread());

		INVARIANT_CHECK;

		TORRENT_ASSERT(web->resolving);
#ifndef TORRENT_DISABLE_LOGGING
		debug_log("completed resolve proxy hostname for: %s", web->url.c_str());
		if (e && should_log())
			debug_log("proxy name lookup error: %s", e.message().c_str());
#endif
		web->resolving = false;

		if (web->removed)
		{
#ifndef TORRENT_DISABLE_LOGGING
			debug_log("removed web seed");
#endif
			remove_web_seed_iter(web);
			return;
		}

		if (m_abort) return;

		if (e || addrs.empty())
		{
			if (m_ses.alerts().should_post<url_seed_alert>())
			{
				m_ses.alerts().emplace_alert<url_seed_alert>(get_handle()
					, web->url, e);
			}

			// the name lookup failed for the http host. Don't try
			// this host again
			remove_web_seed_iter(web);
			return;
		}

		if (m_ses.is_aborted()) return;

		if (num_peers() >= int(m_max_connections)
			|| m_ses.num_connections() >= settings().get_int(settings_pack::connections_limit))
			return;

		tcp::endpoint a(addrs[0], std::uint16_t(port));

		std::string hostname;
		error_code ec;
		std::string protocol;
		std::tie(protocol, std::ignore, hostname, port, std::ignore)
			= parse_url_components(web->url, ec);
		if (port == -1) port = protocol == "http" ? 80 : 443;

		if (ec)
		{
			if (m_ses.alerts().should_post<url_seed_alert>())
			{
				m_ses.alerts().emplace_alert<url_seed_alert>(get_handle()
					, web->url, ec);
			}
			remove_web_seed_iter(web);
			return;
		}

		if (m_ip_filter && m_ip_filter->access(a.address()) & ip_filter::blocked)
		{
			if (m_ses.alerts().should_post<peer_blocked_alert>())
				m_ses.alerts().emplace_alert<peer_blocked_alert>(get_handle()
					, a, peer_blocked_alert::ip_filter);
			return;
		}

		auto self = shared_from_this();
		web->resolving = true;
		m_ses.get_resolver().async_resolve(hostname, resolver_interface::abort_on_shutdown
			, [self, web, port](error_code const& err, std::vector<address> const& addr)
			{
				self->wrap(&torrent::on_name_lookup, err, addr, port, web);
			});
	}
	catch (...) { handle_exception(); }

	void torrent::on_name_lookup(error_code const& e
		, std::vector<address> const& addrs
		, int const port
		, std::list<web_seed_t>::iterator web) try
	{
		TORRENT_ASSERT(is_single_thread());

		INVARIANT_CHECK;

		TORRENT_ASSERT(web->resolving);
#ifndef TORRENT_DISABLE_LOGGING
		debug_log("completed resolve: %s", web->url.c_str());
#endif
		web->resolving = false;
		if (web->removed)
		{
#ifndef TORRENT_DISABLE_LOGGING
			debug_log("removed web seed");
#endif
			remove_web_seed_iter(web);
			return;
		}

		if (m_abort) return;

		if (e || addrs.empty())
		{
			if (m_ses.alerts().should_post<url_seed_alert>())
				m_ses.alerts().emplace_alert<url_seed_alert>(get_handle(), web->url, e);
#ifndef TORRENT_DISABLE_LOGGING
			if (should_log())
			{
				debug_log("*** HOSTNAME LOOKUP FAILED: %s: (%d) %s"
					, web->url.c_str(), e.value(), e.message().c_str());
			}
#endif

			// unavailable, retry in `settings_pack::web_seed_name_lookup_retry` seconds
			web->retry = aux::time_now32()
			+ seconds32(settings().get_int(settings_pack::web_seed_name_lookup_retry));
			return;
		}

		for (auto const& addr : addrs)
		{
			// fill in the peer struct's address field
			web->endpoints.emplace_back(addr, std::uint16_t(port));

#ifndef TORRENT_DISABLE_LOGGING
			if (should_log())
				debug_log("  -> %s", print_endpoint(tcp::endpoint(addr, std::uint16_t(port))).c_str());
#endif
		}

		if (num_peers() >= int(m_max_connections)
			|| m_ses.num_connections() >= settings().get_int(settings_pack::connections_limit))
			return;

		connect_web_seed(web, web->endpoints.front());
	}
	catch (...) { handle_exception(); }

	void torrent::connect_web_seed(std::list<web_seed_t>::iterator web, tcp::endpoint a)
	{
		INVARIANT_CHECK;

		TORRENT_ASSERT(is_single_thread());
		if (m_abort) return;

		if (m_ip_filter && m_ip_filter->access(a.address()) & ip_filter::blocked)
		{
			if (m_ses.alerts().should_post<peer_blocked_alert>())
				m_ses.alerts().emplace_alert<peer_blocked_alert>(get_handle()
					, a, peer_blocked_alert::ip_filter);
			return;
		}

		TORRENT_ASSERT(!web->resolving);
		TORRENT_ASSERT(web->peer_info.connection == nullptr);

		if (is_v4(a))
		{
			web->peer_info.addr = a.address().to_v4();
			web->peer_info.port = a.port();
		}

		if (is_paused()) return;
		if (m_ses.is_aborted()) return;
		if (is_upload_only()) return;

		// this web seed may have redirected all files to other URLs, leaving it
		// having no file left, and there's no longer any point in connecting to
		// it.
		if (!web->have_files.empty()
			&& web->have_files.none_set()) return;

		void* userdata = nullptr;
#ifdef TORRENT_USE_OPENSSL
		const bool ssl = string_begins_no_case("https://", web->url.c_str());
		if (ssl)
		{
#ifdef TORRENT_SSL_PEERS
			userdata = m_ssl_ctx.get();
#endif
			if (!userdata) userdata = m_ses.ssl_ctx();
		}
#endif
		aux::socket_type s = instantiate_connection(m_ses.get_context()
			, m_ses.proxy(), userdata, nullptr, true, false);

		if (boost::get<http_stream>(&s))
		{
			// the web seed connection will talk immediately to
			// the proxy, without requiring CONNECT support
			boost::get<http_stream>(s).set_no_connect(true);
		}

		std::string hostname;
		error_code ec;
		using std::ignore;
		std::tie(ignore, ignore, hostname, ignore, ignore)
			= parse_url_components(web->url, ec);
		if (ec)
		{
			if (m_ses.alerts().should_post<url_seed_alert>())
				m_ses.alerts().emplace_alert<url_seed_alert>(get_handle(), web->url, ec);
			return;
		}

		bool const is_ip = is_ip_address(hostname);
		if (is_ip) a.address(make_address(hostname, ec));
		bool const proxy_hostnames = settings().get_bool(settings_pack::proxy_hostnames)
			&& !is_ip;

		if (proxy_hostnames
			&& (boost::get<socks5_stream>(&s)
#ifdef TORRENT_USE_OPENSSL
				|| boost::get<ssl_stream<socks5_stream>>(&s)
#endif
				))
		{
			// we're using a socks proxy and we're resolving
			// hostnames through it
			socks5_stream& str =
#ifdef TORRENT_USE_OPENSSL
				ssl ? boost::get<ssl_stream<socks5_stream>>(s).next_layer() :
#endif
			boost::get<socks5_stream>(s);

			str.set_dst_name(hostname);
		}

		setup_ssl_hostname(s, hostname, ec);
		if (ec)
		{
			if (m_ses.alerts().should_post<url_seed_alert>())
				m_ses.alerts().emplace_alert<url_seed_alert>(get_handle(), web->url, ec);
			return;
		}

		peer_connection_args pack{
			&m_ses
			, &settings()
			, &m_ses.stats_counters()
			, &m_ses.disk_thread()
			, &m_ses.get_context()
			, shared_from_this()
			, std::move(s)
			, a
			, &web->peer_info
			, aux::generate_peer_id(settings())
		};

		std::shared_ptr<peer_connection> c;
		if (web->type == web_seed_entry::url_seed)
		{
			c = std::make_shared<web_peer_connection>(pack, *web);
		}
		else if (web->type == web_seed_entry::http_seed)
		{
			c = std::make_shared<http_seed_connection>(pack, *web);
		}
		if (!c) return;

#if TORRENT_USE_ASSERTS
		c->m_in_constructor = false;
#endif

#ifndef TORRENT_DISABLE_EXTENSIONS
		for (auto const& ext : m_extensions)
		{
			std::shared_ptr<peer_plugin>
				pp(ext->new_connection(peer_connection_handle(c->self())));
			if (pp) c->add_extension(pp);
		}
#endif

		TORRENT_ASSERT(!c->m_in_constructor);
		// add the newly connected peer to this torrent's peer list
		TORRENT_ASSERT(m_iterating_connections == 0);

		// we don't want to have to allocate memory to disconnect this peer, so
		// make sure there's enough memory allocated in the deferred_disconnect
		// list up-front
		m_peers_to_disconnect.reserve(m_connections.size() + 1);

		sorted_insert(m_connections, c.get());
		update_want_peers();
		update_want_tick();
		m_ses.insert_peer(c);

		if (web->peer_info.seed)
		{
			TORRENT_ASSERT(m_num_seeds < 0xffff);
			++m_num_seeds;
		}

		TORRENT_ASSERT(!web->peer_info.connection);
		web->peer_info.connection = c.get();
#if TORRENT_USE_ASSERTS
		web->peer_info.in_use = true;
#endif

		c->add_stat(std::int64_t(web->peer_info.prev_amount_download) << 10
			, std::int64_t(web->peer_info.prev_amount_upload) << 10);
		web->peer_info.prev_amount_download = 0;
		web->peer_info.prev_amount_upload = 0;
#ifndef TORRENT_DISABLE_LOGGING
		if (should_log())
		{
			debug_log("web seed connection started: [%s] %s"
				, print_endpoint(a).c_str(), web->url.c_str());
		}
#endif

		c->start();

		if (c->is_disconnecting()) return;

#ifndef TORRENT_DISABLE_LOGGING
		debug_log("START queue peer [%p] (%d)", static_cast<void*>(c.get())
			, num_peers());
#endif
	}

	hash_request torrent::pick_hashes(peer_connection* peer)
	{
		need_hash_picker();
		if (!m_hash_picker) return {};
		return m_hash_picker->pick_hashes(peer->get_bitfield());
	}

	std::vector<sha256_hash> torrent::get_hashes(hash_request const& req) const
	{
		TORRENT_ASSERT(m_torrent_file->is_valid());
		if (!m_torrent_file->is_valid()) return {};
		TORRENT_ASSERT(validate_hash_request(req, m_torrent_file->files()));

		auto const& f = m_torrent_file->file_merkle_tree(req.file);

		// given the full size of the tree, half of it, rounded up, are leaf nodes
		int const base_layer_idx = merkle_num_layers(
			aux::numeric_cast<int>((f.size() + 1) / 2))
			- req.base;
		int const base_start_idx = merkle_to_flat_index(base_layer_idx, req.index);

		int layer_start_idx = base_start_idx;

		std::vector<sha256_hash> ret;

		for (int i = 0; i < req.count; ++i)
		{
			if (f[layer_start_idx + i].is_all_zeros())
				return {};
			ret.push_back(f[layer_start_idx + i]);
		}

		// the number of layers up the tree which can be computed from the base layer hashes
		// subtract one because the base layer doesn't count
		int const base_tree_layers = merkle_num_layers(merkle_num_leafs(req.count)) - 1;
		int const proof_layers = req.proof_layers;

		for (int i = 0; i < proof_layers; ++i)
		{
			layer_start_idx = merkle_get_parent(layer_start_idx);

			// if this assert fire, the requester set proof_layers too high
			// and it wasn't correctly validated
			TORRENT_ASSERT(layer_start_idx > 0);

			if (i >= base_tree_layers)
			{
				int const sibling = merkle_get_sibling(layer_start_idx);

				if (f[layer_start_idx].is_all_zeros()
					|| f[sibling].is_all_zeros())
					return {};

				ret.push_back(f[sibling]);
			}
		}

		return ret;
	}

	bool torrent::add_hashes(hash_request const& req, span<sha256_hash> hashes)
	{
		need_hash_picker();
		if (!m_hash_picker) return true;
		add_hashes_result result = m_hash_picker->add_hashes(req, hashes);
		TORRENT_ASSERT(!(!result.hash_failed.empty() && result.valid));
		for (auto& p : result.hash_failed)
		{
			if (torrent_file().info_hash().has_v1() && have_piece(p.first))
			{
				set_error(errors::torrent_inconsistent_hashes, torrent_status::error_file_none);
				pause();
				return result.valid;
			}

			TORRENT_ASSERT(!have_piece(p.first));

			// the piece may not have been downloaded in this session
			// it should be open for downloading so nothing needs to be done here
			if (!m_picker || !m_picker->is_downloading(p.first)) continue;
			piece_failed(p.first, std::move(p.second));
		}
		for (piece_index_t p : result.hash_passed)
		{
			if (torrent_file().info_hash().has_v1() && !have_piece(p))
			{
				set_error(errors::torrent_inconsistent_hashes, torrent_status::error_file_none);
				pause();
				return result.valid;
			}

			if (m_picker && m_picker->is_downloading(p) && m_picker->is_piece_finished(p)
				&& !m_picker->is_hashing(p))
			{
				piece_passed(p);
			}
		}
		return result.valid;
	}

	void torrent::hashes_rejected(hash_request const& req)
	{
		if (!m_hash_picker) return;
		m_hash_picker->hashes_rejected(req);
		// we need to poke all of the v2 peers in case there are no other
		// outstanding hash requests
		for (auto peer : m_connections)
		{
			if (peer->type() != connection_type::bittorrent) continue;
			auto* const btpeer = static_cast<bt_peer_connection*>(peer);
			btpeer->maybe_send_hash_request();
		}
	}

	void torrent::verify_block_hashes(piece_index_t index)
	{
		need_hash_picker();
		if (!m_hash_picker) return;
#ifndef TORRENT_DISABLE_LOGGING
		if (should_log())
		{
			debug_log("Piece %d hash failure, requesting block hashes", int(index));
		}
#endif
		m_hash_picker->verify_block_hashes(index);
	}

	std::shared_ptr<const torrent_info> torrent::get_torrent_copy()
	{
		if (!m_torrent_file->is_valid()) return {};
		return m_torrent_file;
	}

	void torrent::write_resume_data(add_torrent_params& ret) const
	{
		ret.version = LIBTORRENT_VERSION_NUM;
		ret.storage_mode = storage_mode();
		ret.total_uploaded = m_total_uploaded;
		ret.total_downloaded = m_total_downloaded;

		// cast to seconds in case that internal values doesn't have ratio<1>
		ret.active_time = static_cast<int>(total_seconds(active_time()));
		ret.finished_time = static_cast<int>(total_seconds(finished_time()));
		ret.seeding_time = static_cast<int>(total_seconds(seeding_time()));
		ret.last_seen_complete = m_last_seen_complete;
		ret.last_upload = std::time_t(total_seconds(m_last_upload.time_since_epoch()));
		ret.last_download = std::time_t(total_seconds(m_last_download.time_since_epoch()));

		ret.num_complete = m_complete;
		ret.num_incomplete = m_incomplete;
		ret.num_downloaded = m_downloaded;

		ret.flags = torrent_flags_t{};
		if (m_sequential_download) ret.flags |= torrent_flags::sequential_download;
		if (m_seed_mode ) ret.flags |= torrent_flags::seed_mode;
		if (m_super_seeding ) ret.flags |= torrent_flags::super_seeding;
		if (is_torrent_paused()) ret.flags |= torrent_flags::paused;
		if (m_auto_managed ) ret.flags |= torrent_flags::auto_managed;

		ret.added_time = m_added_time;
		ret.completed_time = m_completed_time;

		ret.save_path = m_save_path;

		ret.info_hash = torrent_file().info_hash();

		if (valid_metadata())
		{
			if (m_magnet_link || (m_save_resume_flags & torrent_handle::save_info_dict))
			{
				ret.ti = m_torrent_file;
			}
		}

		// if this torrent is a seed, we won't have a piece picker
		// if we don't have anything, we may also not have a picker
		// in either case; there will be no half-finished pieces.
		if (has_picker())
		{
			int const num_blocks_per_piece = torrent_file().piece_length() / block_size();

			std::vector<piece_picker::downloading_piece> const q
				= m_picker->get_download_queue();

			// info for each unfinished piece
			for (auto const& dp : q)
			{
				if (dp.finished == 0) continue;

				bitfield bitmask;
				bitmask.resize(num_blocks_per_piece, false);

				auto const info = m_picker->blocks_for_piece(dp);
				for (int i = 0; i < int(info.size()); ++i)
				{
					if (info[i].state == piece_picker::block_info::state_finished)
						bitmask.set_bit(i);
				}
				ret.unfinished_pieces.emplace(dp.index, std::move(bitmask));
			}
		}

		// save trackers
		for (auto const& tr : m_trackers)
		{
			ret.trackers.push_back(tr.url);
			ret.tracker_tiers.push_back(tr.tier);
		}

		// save web seeds
		for (auto const& ws : m_web_seeds)
		{
			if (ws.removed || ws.ephemeral) continue;
			if (ws.type == web_seed_entry::url_seed)
				ret.url_seeds.push_back(ws.url);
			else if (ws.type == web_seed_entry::http_seed)
				ret.http_seeds.push_back(ws.url);
		}

		// write have bitmask
		// the pieces string has one byte per piece. Each
		// byte is a bitmask representing different properties
		// for the piece
		// bit 0: set if we have the piece
		// bit 1: set if we have verified the piece (in seed mode)
		bool const is_checking = state() == torrent_status::checking_files;

		// if we are checking, only save the have_pieces bitfield up to the piece
		// we have actually checked. This allows us to resume the checking when we
		// load this torrent up again. If we have not completed checking nor is
		// currently checking, don't save any pieces from the have_pieces
		// bitfield.
		piece_index_t const max_piece
			= is_checking ? m_num_checked_pieces
			: m_files_checked ? m_torrent_file->end_piece()
			: piece_index_t(0);

		TORRENT_ASSERT(ret.have_pieces.empty());
		if (max_piece > piece_index_t(0))
		{
			if (is_seed())
			{
				ret.have_pieces.resize(static_cast<int>(max_piece), true);
			}
			else if (has_picker())
			{
				ret.have_pieces.resize(static_cast<int>(max_piece), false);
				for (auto const i : ret.have_pieces.range())
					if (m_picker->have_piece(i)) ret.have_pieces.set_bit(i);
			}

			if (m_seed_mode)
				ret.verified_pieces = m_verified;
		}

		// write renamed files
		if (&m_torrent_file->files() != &m_torrent_file->orig_files()
			&& m_torrent_file->files().num_files() == m_torrent_file->orig_files().num_files())
		{
			file_storage const& fs = m_torrent_file->files();
			file_storage const& orig_fs = m_torrent_file->orig_files();
			for (auto const i : fs.file_range())
			{
				if (fs.file_path(i) != orig_fs.file_path(i))
					ret.renamed_files[i] = fs.file_path(i);
			}
		}

		// write local peers
		std::vector<torrent_peer const*> deferred_peers;
		if (m_peer_list)
		{
			for (auto p : *m_peer_list)
			{
#if TORRENT_USE_I2P
				if (p->is_i2p_addr) continue;
#endif
				if (p->banned)
				{
					ret.banned_peers.push_back(p->ip());
					continue;
				}

				// we cannot save remote connection
				// since we don't know their listen port
				// unless they gave us their listen port
				// through the extension handshake
				// so, if the peer is not connectable (i.e. we
				// don't know its listen port) or if it has
				// been banned, don't save it.
				if (!p->connectable) continue;

				// don't save peers that don't work
				if (int(p->failcount) > 0) continue;

				// don't save peers that appear to send corrupt data
				if (int(p->trust_points) < 0) continue;

				if (p->last_connected == 0)
				{
					// we haven't connected to this peer. It might still
					// be useful to save it, but only save it if we
					// don't have enough peers that we actually did connect to
					if (int(deferred_peers.size()) < 100)
						deferred_peers.push_back(p);
					continue;
				}

				ret.peers.push_back(p->ip());
			}
		}

		// if we didn't save 100 peers, fill in with second choice peers
		if (int(ret.peers.size()) < 100)
		{
			aux::random_shuffle(deferred_peers);
			for (auto const p : deferred_peers)
			{
				ret.peers.push_back(p->ip());
				if (int(ret.peers.size()) >= 100) break;
			}
		}

		ret.upload_limit = upload_limit();
		ret.download_limit = download_limit();
		ret.max_connections = max_connections();
		ret.max_uploads = max_uploads();

		// piece priorities and file priorities are mutually exclusive. If there
		// are file priorities set, don't save piece priorities.
		// when in seed mode (i.e. the client promises that we have all files)
		// it does not make sense to save file priorities.
		if (!m_file_priority.empty() && !m_seed_mode)
		{
			// write file priorities
			ret.file_priorities = m_file_priority;
		}

		if (has_picker())
		{
			// write piece priorities
			// but only if they are not set to the default
			bool default_prio = true;
			for (auto const i : m_torrent_file->piece_range())
			{
				if (m_picker->piece_priority(i) == default_priority) continue;
				default_prio = false;
				break;
			}

			if (!default_prio)
			{
				ret.piece_priorities.clear();
				ret.piece_priorities.reserve(static_cast<std::size_t>(m_torrent_file->num_pieces()));

				for (auto const i : m_torrent_file->piece_range())
					ret.piece_priorities.push_back(m_picker->piece_priority(i));
			}
		}

		if (m_torrent_file->info_hash().has_v2())
		{
			ret.merkle_trees.clear();
			ret.merkle_trees.reserve(m_torrent_file->merkle_trees().size());
			for (auto const& t : m_torrent_file->merkle_trees())
				ret.merkle_trees.emplace_back(t.begin(), t.end());
			if (has_hash_picker())
			{
				auto const& leafs = get_hash_picker().verified_leafs();
				ret.verified_leaf_hashes.clear();
				ret.verified_leaf_hashes.reserve(leafs.size());
				for (auto const& l : leafs)
					ret.verified_leaf_hashes.emplace_back(l);
			}
			else if (!m_have_all)
			{
				ret.verified_leaf_hashes.reserve(m_torrent_file->files().num_files());
				for (file_index_t f(0); f != m_torrent_file->files().end_file(); ++f)
				{
					if (m_torrent_file->files().pad_file_at(f))
					{
						ret.verified_leaf_hashes.emplace_back();
						continue;
					}
					ret.verified_leaf_hashes.emplace_back(m_torrent_file->files().file_num_blocks(f), false);
				}
			}
		}
	}

#if TORRENT_ABI_VERSION == 1
	void torrent::get_full_peer_list(std::vector<peer_list_entry>* v) const
	{
		v->clear();
		if (!m_peer_list) return;

		v->reserve(aux::numeric_cast<std::size_t>(m_peer_list->num_peers()));
		for (auto p : *m_peer_list)
		{
			peer_list_entry e;
			e.ip = p->ip();
			e.flags = p->banned ? peer_list_entry::banned : 0;
			e.failcount = p->failcount;
			e.source = p->source;
			v->push_back(e);
		}
	}
#endif

	void torrent::get_peer_info(std::vector<peer_info>* v)
	{
		v->clear();
		for (auto const peer : *this)
		{
			TORRENT_ASSERT(peer->m_in_use == 1337);

			// incoming peers that haven't finished the handshake should
			// not be included in this list
			if (peer->associated_torrent().expired()) continue;

			v->emplace_back();
			peer_info& p = v->back();

			peer->get_peer_info(p);
		}
	}

	void torrent::get_download_queue(std::vector<partial_piece_info>* queue) const
	{
		TORRENT_ASSERT(is_single_thread());
		queue->clear();
		std::vector<block_info>& blk = m_ses.block_info_storage();
		blk.clear();

		if (!valid_metadata() || !has_picker()) return;
		piece_picker const& p = picker();
		std::vector<piece_picker::downloading_piece> q
			= p.get_download_queue();
		if (q.empty()) return;

		const int blocks_per_piece = m_picker->blocks_in_piece(piece_index_t(0));
		blk.resize(q.size() * aux::numeric_cast<std::size_t>(blocks_per_piece));

		int counter = 0;
		for (auto i = q.begin(); i != q.end(); ++i, ++counter)
		{
			partial_piece_info pi;
			pi.blocks_in_piece = p.blocks_in_piece(i->index);
			pi.finished = int(i->finished);
			pi.writing = int(i->writing);
			pi.requested = int(i->requested);
#if TORRENT_ABI_VERSION == 1
			pi.piece_state = partial_piece_info::none;
#endif
			TORRENT_ASSERT(counter * blocks_per_piece + pi.blocks_in_piece <= int(blk.size()));
			pi.blocks = &blk[std::size_t(counter * blocks_per_piece)];
			int const piece_size = torrent_file().piece_size(i->index);
			int idx = -1;
			for (auto const& info : m_picker->blocks_for_piece(*i))
			{
				++idx;
				block_info& bi = pi.blocks[idx];
				bi.state = info.state;
				bi.block_size = idx < pi.blocks_in_piece - 1
					? aux::numeric_cast<std::uint32_t>(block_size())
					: aux::numeric_cast<std::uint32_t>(piece_size - (idx * block_size()));
				bool const complete = bi.state == block_info::writing
					|| bi.state == block_info::finished;
				if (info.peer == nullptr)
				{
					bi.set_peer(tcp::endpoint());
					bi.bytes_progress = complete ? bi.block_size : 0;
				}
				else
				{
					torrent_peer* tp = info.peer;
					TORRENT_ASSERT(tp->in_use);
					if (tp->connection)
					{
						auto* peer = static_cast<peer_connection*>(tp->connection);
						TORRENT_ASSERT(peer->m_in_use);
						bi.set_peer(peer->remote());
						if (bi.state == block_info::requested)
						{
							auto pbp = peer->downloading_piece_progress();
							if (pbp.piece_index == i->index && pbp.block_index == idx)
							{
								bi.bytes_progress = aux::numeric_cast<std::uint32_t>(pbp.bytes_downloaded);
								TORRENT_ASSERT(bi.bytes_progress <= bi.block_size);
							}
							else
							{
								bi.bytes_progress = 0;
							}
						}
						else
						{
							bi.bytes_progress = complete ? bi.block_size : 0;
						}
					}
					else
					{
						bi.set_peer(tp->ip());
						bi.bytes_progress = complete ? bi.block_size : 0;
					}
				}

				pi.blocks[idx].num_peers = info.num_peers;
			}
			pi.piece_index = i->index;
			queue->push_back(pi);
		}

	}

#if defined TORRENT_SSL_PEERS
	struct hostname_visitor
	{
		explicit hostname_visitor(std::string const& h) : hostname_(h) {}
		template <typename T>
		void operator()(T&) {}
		template <typename T>
		void operator()(ssl_stream<T>& s) { s.set_host_name(hostname_); }
		std::string const& hostname_;
	};

	struct ssl_native_handle_visitor
	{
		template <typename T>
		SSL* operator()(T&) { return nullptr; }
		template <typename T>
		SSL* operator()(ssl_stream<T>& s) { return s.native_handle(); }
	};
#endif

	bool torrent::connect_to_peer(torrent_peer* peerinfo, bool const ignore_limit)
	{
		TORRENT_ASSERT(is_single_thread());
		INVARIANT_CHECK;
		TORRENT_UNUSED(ignore_limit);

		TORRENT_ASSERT(peerinfo);
		TORRENT_ASSERT(peerinfo->connection == nullptr);

		if (m_abort) return false;

		peerinfo->last_connected = m_ses.session_time();
#if TORRENT_USE_ASSERTS
		if (!settings().get_bool(settings_pack::allow_multiple_connections_per_ip))
		{
			// this asserts that we don't have duplicates in the peer_list's peer list
			peer_iterator i_ = std::find_if(m_connections.begin(), m_connections.end()
				, [peerinfo] (peer_connection const* p)
				{ return !p->is_disconnecting() && p->remote() == peerinfo->ip(); });
#if TORRENT_USE_I2P
			TORRENT_ASSERT(i_ == m_connections.end()
				|| (*i_)->type() != connection_type::bittorrent
				|| peerinfo->is_i2p_addr);
#else
			TORRENT_ASSERT(i_ == m_connections.end()
				|| (*i_)->type() != connection_type::bittorrent);
#endif
		}
#endif // TORRENT_USE_ASSERTS

		TORRENT_ASSERT(want_peers() || ignore_limit);
		TORRENT_ASSERT(m_ses.num_connections()
			< settings().get_int(settings_pack::connections_limit) || ignore_limit);

		tcp::endpoint a(peerinfo->ip());
		TORRENT_ASSERT(!m_apply_ip_filter
			|| !m_ip_filter
			|| (m_ip_filter->access(peerinfo->address()) & ip_filter::blocked) == 0);

		// this is where we determine if we open a regular TCP connection
		// or a uTP connection. If the utp_socket_manager pointer is not passed in
		// we'll instantiate a TCP connection
		aux::utp_socket_manager* sm = nullptr;

#if TORRENT_USE_I2P
		if (peerinfo->is_i2p_addr)
		{
			if (m_ses.i2p_proxy().hostname.empty())
			{
				// we have an i2p torrent, but we're not connected to an i2p
				// SAM proxy.
				if (alerts().should_post<i2p_alert>())
					alerts().emplace_alert<i2p_alert>(errors::no_i2p_router);
				return false;
			}
		}
		else
#endif
		{
			if (settings().get_bool(settings_pack::enable_outgoing_utp)
				&& (!settings().get_bool(settings_pack::enable_outgoing_tcp)
					|| peerinfo->supports_utp
					|| peerinfo->confirmed_supports_utp)
				&& m_ses.has_udp_outgoing_sockets())
			{
				sm = m_ses.utp_socket_manager();
			}

			// don't make a TCP connection if it's disabled
			if (sm == nullptr && !settings().get_bool(settings_pack::enable_outgoing_tcp))
			{
#ifndef TORRENT_DISABLE_LOGGING
				if (should_log())
				{
					debug_log("discarding peer \"%s\": TCP connections disabled "
						"[ supports-utp: %d ]", peerinfo->to_string().c_str()
						, peerinfo->supports_utp);
				}
#endif
				return false;
			}
		}

		// TODO: come up with a better way of doing this, instead of an
		// immediately invoked lambda expression.
		aux::socket_type s = [&] {

#if TORRENT_USE_I2P
		if (peerinfo->is_i2p_addr)
		{
			// It's not entirely obvious why this peer connection is not marked as
			// one. The main feature of a peer connection is that whether or not we
			// proxy it is configurable. When we use i2p, we want to always prox
			// everything via i2p.
			aux::socket_type ret = instantiate_connection(m_ses.get_context()
				, m_ses.i2p_proxy(), nullptr, nullptr, false, false);
			boost::get<i2p_stream>(ret).set_destination(static_cast<i2p_peer*>(peerinfo)->dest());
			boost::get<i2p_stream>(ret).set_command(i2p_stream::cmd_connect);
			boost::get<i2p_stream>(ret).set_session_id(m_ses.i2p_session());
			return ret;
		}
		else
#endif
		{
			void* userdata = nullptr;
#ifdef TORRENT_SSL_PEERS
			if (is_ssl_torrent())
			{
				userdata = m_ssl_ctx.get();
				// if we're creating a uTP socket, since this is SSL now, make sure
				// to pass in the corresponding utp socket manager
				if (sm) sm = m_ses.ssl_utp_socket_manager();
			}
#endif

			aux::socket_type ret = instantiate_connection(m_ses.get_context()
				, m_ses.proxy(), userdata, sm, true, false);

#if defined TORRENT_SSL_PEERS
			if (is_ssl_torrent())
			{
				// for ssl sockets, set the hostname
				std::string const host_name = aux::to_hex(
					m_torrent_file->info_hash().get(peerinfo->protocol()));

				boost::apply_visitor(hostname_visitor{host_name}, ret);
			}
#endif
			return ret;
		}
		}();

		peer_id const our_pid = aux::generate_peer_id(settings());
		peer_connection_args pack{
			&m_ses
			, &settings()
			, &m_ses.stats_counters()
			, &m_ses.disk_thread()
			, &m_ses.get_context()
			, shared_from_this()
			, std::move(s)
			, a
			, peerinfo
			, our_pid
		};

		auto c = std::make_shared<bt_peer_connection>(pack);

#if TORRENT_USE_ASSERTS
		c->m_in_constructor = false;
#endif

		c->add_stat(std::int64_t(peerinfo->prev_amount_download) << 10
			, std::int64_t(peerinfo->prev_amount_upload) << 10);
		peerinfo->prev_amount_download = 0;
		peerinfo->prev_amount_upload = 0;

#ifndef TORRENT_DISABLE_EXTENSIONS
		for (auto const& ext : m_extensions)
		{
			std::shared_ptr<peer_plugin> pp(ext->new_connection(
					peer_connection_handle(c->self())));
			if (pp) c->add_extension(pp);
		}
#endif

		// add the newly connected peer to this torrent's peer list
		TORRENT_ASSERT(m_iterating_connections == 0);

		// we don't want to have to allocate memory to disconnect this peer, so
		// make sure there's enough memory allocated in the deferred_disconnect
		// list up-front
		m_peers_to_disconnect.reserve(m_connections.size() + 1);

		sorted_insert(m_connections, c.get());
		TORRENT_TRY
		{
			m_outgoing_pids.insert(our_pid);
			m_ses.insert_peer(c);
			need_peer_list();
			m_peer_list->set_connection(peerinfo, c.get());
			if (peerinfo->seed)
			{
				TORRENT_ASSERT(m_num_seeds < 0xffff);
				++m_num_seeds;
			}
			update_want_peers();
			update_want_tick();
			c->start();

			if (c->is_disconnecting()) return false;
		}
		TORRENT_CATCH (std::exception const&)
		{
			TORRENT_ASSERT(m_iterating_connections == 0);
			c->disconnect(errors::no_error, operation_t::bittorrent, peer_connection_interface::failure);
			return false;
		}

		if (m_share_mode)
			recalc_share_mode();

		return peerinfo->connection != nullptr;
	}

	bool torrent::set_metadata(span<char const> metadata_buf)
	{
		TORRENT_ASSERT(is_single_thread());
		INVARIANT_CHECK;

		if (m_torrent_file->is_valid()) return false;

		if (m_torrent_file->info_hash().has_v1())
		{
			sha1_hash const info_hash = hasher(metadata_buf).final();
			if (info_hash != m_torrent_file->info_hash().v1)
			{
				// check if the v1 hash is a truncated v2 hash
				sha256_hash const info_hash2 = hasher256(metadata_buf).final();
				if (sha1_hash(info_hash2.data()) != m_torrent_file->info_hash().v1)
				{
					if (alerts().should_post<metadata_failed_alert>())
					{
						alerts().emplace_alert<metadata_failed_alert>(get_handle()
							, errors::mismatching_info_hash);
					}
					return false;
				}
			}
		}
		if (m_torrent_file->info_hash().has_v2())
		{
			// we don't have to worry about computing the v2 hash twice because
			// if the v1 hash was a truncated v2 hash then the torrent_file should
			// not have a v2 hash and we shouldn't get here
			sha256_hash const info_hash = hasher256(metadata_buf).final();
			if (info_hash != m_torrent_file->info_hash().v2)
			{
				if (alerts().should_post<metadata_failed_alert>())
				{
					alerts().emplace_alert<metadata_failed_alert>(get_handle()
						, errors::mismatching_info_hash);
				}
				return false;
			}
		}

		// the torrent's info hash might change
		// e.g. it could be a hybrid torrent which we only had one of the hashes for
		// so remove the existing entry
		info_hash_t const old_ih = m_torrent_file->info_hash();

		error_code ec;
		bdecode_node const metadata = bdecode(metadata_buf, ec);
		if (ec || !m_torrent_file->parse_info_section(metadata, ec))
		{
			update_gauge();
			// this means the metadata is correct, since we
			// verified it against the info-hash, but we
			// failed to parse it. Pause the torrent
			if (alerts().should_post<metadata_failed_alert>())
			{
				alerts().emplace_alert<metadata_failed_alert>(get_handle(), ec);
			}
			set_error(errors::invalid_swarm_metadata, torrent_status::error_file_none);
			pause();
			return false;
		}

		// now, we might already have this torrent in the session.
		m_torrent_file->info_hash().for_each([&](sha1_hash const& ih, protocol_version)
		{
			auto t = m_ses.find_torrent(info_hash_t(ih)).lock();
			if (t && t != shared_from_this())
			{
				// TODO: if the existing torrent doesn't have metadata, insert
				// the metadata we just downloaded into it.

				set_error(errors::duplicate_torrent, torrent_status::error_file_metadata);
				abort();
			}
		});

		if (m_abort) return false;

		m_info_hash = m_torrent_file->info_hash();

		m_ses.update_torrent_info_hash(shared_from_this(), old_ih);

		update_gauge();

		if (m_ses.alerts().should_post<metadata_received_alert>())
		{
			m_ses.alerts().emplace_alert<metadata_received_alert>(
				get_handle());
		}

		// for v2 torrents the root hashes need to be copied to the merkle trees
		if (m_torrent_file->info_hash().has_v2())
		{
			auto& merkle_trees = m_torrent_file->merkle_trees();
			for (file_index_t f(0); f != m_torrent_file->files().end_file(); ++f)
			{
				merkle_trees[f][0] = m_torrent_file->files().root(f);
			}
		}

		// we have to initialize the torrent before we start
		// disconnecting redundant peers, otherwise we'll think
		// we're a seed, because we have all 0 pieces
		init();

		inc_stats_counter(counters::num_total_pieces_added
			, m_torrent_file->num_pieces());

		// disconnect redundant peers
		for (auto p : m_connections)
			p->disconnect_if_redundant();

		set_need_save_resume();

		return true;
	}

	namespace {

	bool connecting_time_compare(peer_connection const* lhs, peer_connection const* rhs)
	{
		bool const lhs_connecting = lhs->is_connecting() && !lhs->is_disconnecting();
		bool const rhs_connecting = rhs->is_connecting() && !rhs->is_disconnecting();
		if (lhs_connecting != rhs_connecting) return (int(lhs_connecting) < int(rhs_connecting));

		// a lower value of connected_time means it's been waiting
		// longer. This is a less-than comparison, so if lhs has
		// waited longer than rhs, we should return false.
		return lhs->connected_time() > rhs->connected_time();
	}

	} // anonymous namespace

	bool torrent::attach_peer(peer_connection* p) try
	{
//		INVARIANT_CHECK;

#ifdef TORRENT_SSL_PEERS
		if (is_ssl_torrent())
		{
			// if this is an SSL torrent, don't allow non SSL peers on it
			aux::socket_type& s = p->get_socket();

			SSL* const ssl_conn = boost::apply_visitor(ssl_native_handle_visitor{}, s);

			if (ssl_conn == nullptr)
			{
				// don't allow non SSL peers on SSL torrents
				p->disconnect(errors::requires_ssl_connection, operation_t::bittorrent);
				return false;
			}

			if (!m_ssl_ctx)
			{
				// we don't have a valid cert, don't accept any connection!
				p->disconnect(errors::invalid_ssl_cert, operation_t::ssl_handshake);
				return false;
			}

			if (SSL_get_SSL_CTX(ssl_conn) != m_ssl_ctx->native_handle())
			{
				// if the SSL_CTX associated with this connection is
				// not the one belonging to this torrent, the SSL handshake
				// connected to one torrent, and the BitTorrent protocol
				// to a different one. This is probably an attempt to circumvent
				// access control. Don't allow it.
				p->disconnect(errors::invalid_ssl_cert, operation_t::bittorrent);
				return false;
			}
		}
#else // TORRENT_SSL_PEERS
		if (is_ssl_torrent())
		{
			// Don't accidentally allow seeding of SSL torrents, just
			// because libtorrent wasn't built with SSL support
			p->disconnect(errors::requires_ssl_connection, operation_t::ssl_handshake);
			return false;
		}
#endif // TORRENT_SSL_PEERS

		TORRENT_ASSERT(p != nullptr);
		TORRENT_ASSERT(!p->is_outgoing());

		m_has_incoming = true;

		if (m_apply_ip_filter
			&& m_ip_filter
			&& m_ip_filter->access(p->remote().address()) & ip_filter::blocked)
		{
			if (m_ses.alerts().should_post<peer_blocked_alert>())
				m_ses.alerts().emplace_alert<peer_blocked_alert>(get_handle()
					, p->remote(), peer_blocked_alert::ip_filter);
			p->disconnect(errors::banned_by_ip_filter, operation_t::bittorrent);
			return false;
		}

		if (!is_downloading_state(m_state)
			&& valid_metadata())
		{
			p->disconnect(errors::torrent_not_ready, operation_t::bittorrent);
			return false;
		}

		if (!m_ses.has_connection(p))
		{
			p->disconnect(errors::peer_not_constructed, operation_t::bittorrent);
			return false;
		}

		if (m_ses.is_aborted())
		{
			p->disconnect(errors::session_closing, operation_t::bittorrent);
			return false;
		}

		int connection_limit_factor = 0;
		for (int i = 0; i < p->num_classes(); ++i)
		{
			peer_class_t pc = p->class_at(i);
			if (m_ses.peer_classes().at(pc) == nullptr) continue;
			int f = m_ses.peer_classes().at(pc)->connection_limit_factor;
			if (connection_limit_factor < f) connection_limit_factor = f;
		}
		if (connection_limit_factor == 0) connection_limit_factor = 100;

		std::int64_t const limit = std::int64_t(m_max_connections) * 100 / connection_limit_factor;

		bool maybe_replace_peer = false;

		if (m_connections.end_index() >= limit)
		{
			// if more than 10% of the connections are outgoing
			// connection attempts that haven't completed yet,
			// disconnect one of them and let this incoming
			// connection through.
			if (m_num_connecting > m_max_connections / 10)
			{
				// find one of the connecting peers and disconnect it
				// find any peer that's connecting (i.e. a half-open TCP connection)
				// that's also not disconnecting
				// disconnect the peer that's been waiting to establish a connection
				// the longest
				auto i = std::max_element(begin(), end(), &connecting_time_compare);

				if (i == end() || !(*i)->is_connecting() || (*i)->is_disconnecting())
				{
					// this seems odd, but we might as well handle it
					p->disconnect(errors::too_many_connections, operation_t::bittorrent);
					return false;
				}
				(*i)->disconnect(errors::too_many_connections, operation_t::bittorrent);

				// if this peer was let in via connections slack,
				// it has done its duty of causing the disconnection
				// of another peer
				p->peer_disconnected_other();
			}
			else
			{
				maybe_replace_peer = true;
			}
		}

#ifndef TORRENT_DISABLE_EXTENSIONS
		for (auto& ext : m_extensions)
		{
			std::shared_ptr<peer_plugin> pp(ext->new_connection(
					peer_connection_handle(p->self())));
			if (pp) p->add_extension(pp);
		}
#endif
		torrent_state st = get_peer_list_state();
		need_peer_list();
		if (!m_peer_list->new_connection(*p, m_ses.session_time(), &st))
		{
			peers_erased(st.erased);
#ifndef TORRENT_DISABLE_LOGGING
			if (should_log())
			{
				debug_log("CLOSING CONNECTION \"%s\" peer list full "
					"connections: %d limit: %d"
					, print_endpoint(p->remote()).c_str()
					, num_peers()
					, m_max_connections);
			}
#endif
			p->disconnect(errors::too_many_connections, operation_t::bittorrent);
			return false;
		}
		peers_erased(st.erased);

		m_peers_to_disconnect.reserve(m_connections.size() + 1);
		m_connections.reserve(m_connections.size() + 1);

#if TORRENT_USE_ASSERTS
		error_code ec;
		TORRENT_ASSERT(p->remote() == p->get_socket().remote_endpoint(ec) || ec);
#endif

		TORRENT_ASSERT(p->peer_info_struct() != nullptr);

		// we need to do this after we've added the peer to the peer_list
		// since that's when the peer is assigned its peer_info object,
		// which holds the rank
		if (maybe_replace_peer)
		{
			// now, find the lowest rank peer and disconnect that
			// if it's lower rank than the incoming connection
			peer_connection* peer = find_lowest_ranking_peer();

			// TODO: 2 if peer is a really good peer, maybe we shouldn't disconnect it
			// perhaps this logic should be disabled if we have too many idle peers
			// (with some definition of idle)
			if (peer != nullptr && peer->peer_rank() < p->peer_rank())
			{
#ifndef TORRENT_DISABLE_LOGGING
				if (should_log())
				{
					debug_log("CLOSING CONNECTION \"%s\" peer list full (low peer rank) "
						"connections: %d limit: %d"
						, print_endpoint(peer->remote()).c_str()
						, num_peers()
						, m_max_connections);
				}
#endif
				peer->disconnect(errors::too_many_connections, operation_t::bittorrent);
				p->peer_disconnected_other();
			}
			else
			{
#ifndef TORRENT_DISABLE_LOGGING
				if (should_log())
				{
					debug_log("CLOSING CONNECTION \"%s\" peer list full (low peer rank) "
						"connections: %d limit: %d"
						, print_endpoint(p->remote()).c_str()
						, num_peers()
						, m_max_connections);
				}
#endif
				p->disconnect(errors::too_many_connections, operation_t::bittorrent);
				// we have to do this here because from the peer's point of view
				// it wasn't really attached to the torrent, but we do need
				// to let peer_list know we're removing it
				remove_peer(p->self());
				return false;
			}
		}

#if TORRENT_USE_INVARIANT_CHECKS
		if (m_peer_list) m_peer_list->check_invariant();
#endif

		if (m_share_mode)
			recalc_share_mode();

		// once we add the peer to our m_connections list, we can't throw an
		// exception. That will end up violating an invariant between the session,
		// torrent and peers
		TORRENT_ASSERT(sorted_find(m_connections, p) == m_connections.end());
		TORRENT_ASSERT(m_iterating_connections == 0);
		sorted_insert(m_connections, p);
		update_want_peers();
		update_want_tick();

		if (p->peer_info_struct() && p->peer_info_struct()->seed)
		{
			TORRENT_ASSERT(m_num_seeds < 0xffff);
			++m_num_seeds;
		}

#ifndef TORRENT_DISABLE_LOGGING
		if (should_log()) try
		{
			debug_log("ATTACHED CONNECTION \"%s\" connections: %d limit: %d num-peers: %d"
				, print_endpoint(p->remote()).c_str(), num_peers()
				, m_max_connections
				, num_peers());
		}
		catch (std::exception const&) {}
#endif

		return true;
	}
	catch (...)
	{
		p->disconnect(errors::torrent_not_ready, operation_t::bittorrent);
		// from the peer's point of view it was never really added to the torrent.
		// So we need to clean it up here before propagating the error
		remove_peer(p->self());
		return false;
	}

	bool torrent::want_tick() const
	{
		if (m_abort) return false;

		if (num_peers() > 0) return true;

		// we might want to connect web seeds
		if (!is_finished() && !m_web_seeds.empty() && m_files_checked)
			return true;

		if (m_stat.low_pass_upload_rate() > 0 || m_stat.low_pass_download_rate() > 0)
			return true;

		// if we don't get ticks we won't become inactive
		if (!m_paused && !m_inactive) return true;

		return false;
	}

	void torrent::update_want_tick()
	{
		update_list(aux::session_interface::torrent_want_tick, want_tick());
	}

	// this function adjusts which lists this torrent is part of (checking,
	// seeding or downloading)
	void torrent::update_state_list()
	{
		bool is_checking = false;
		bool is_downloading = false;
		bool is_seeding = false;

		if (is_auto_managed() && !has_error())
		{
			if (m_state == torrent_status::checking_files
				|| m_state == torrent_status::allocating)
			{
				is_checking = true;
			}
			else if (m_state == torrent_status::downloading_metadata
				|| m_state == torrent_status::downloading
				|| m_state == torrent_status::finished
				|| m_state == torrent_status::seeding)
			{
				// torrents that are started (not paused) and
				// inactive are not part of any list. They will not be touched because
				// they are inactive
				if (is_finished())
					is_seeding = true;
				else
					is_downloading = true;
			}
		}

		update_list(aux::session_interface::torrent_downloading_auto_managed
			, is_downloading);
		update_list(aux::session_interface::torrent_seeding_auto_managed
			, is_seeding);
		update_list(aux::session_interface::torrent_checking_auto_managed
			, is_checking);
	}

	// returns true if this torrent is interested in connecting to more peers
	bool torrent::want_peers() const
	{
		// if all our connection slots are taken, we can't connect to more
		if (num_peers() >= int(m_max_connections)) return false;

		// if we're paused, obviously we're not connecting to peers
		if (is_paused() || m_abort || m_graceful_pause_mode) return false;

		if ((m_state == torrent_status::checking_files
			|| m_state == torrent_status::checking_resume_data)
			&& valid_metadata())
			return false;

		// if we don't know of any more potential peers to connect to, there's
		// no point in trying
		if (!m_peer_list || m_peer_list->num_connect_candidates() == 0)
			return false;

		// if the user disabled outgoing connections for seeding torrents,
		// don't make any
		if (!settings().get_bool(settings_pack::seeding_outgoing_connections)
			&& (m_state == torrent_status::seeding
				|| m_state == torrent_status::finished))
			return false;

		return true;
	}

	bool torrent::want_peers_download() const
	{
		return (m_state == torrent_status::downloading
			|| m_state == torrent_status::downloading_metadata)
			&& want_peers();
	}

	bool torrent::want_peers_finished() const
	{
		return (m_state == torrent_status::finished
			|| m_state == torrent_status::seeding)
			&& want_peers();
	}

	void torrent::update_want_peers()
	{
		update_list(aux::session_interface::torrent_want_peers_download, want_peers_download());
		update_list(aux::session_interface::torrent_want_peers_finished, want_peers_finished());
	}

	void torrent::update_want_scrape()
	{
		update_list(aux::session_interface::torrent_want_scrape
			, m_paused && m_auto_managed && !m_abort);
	}

	namespace {

#ifndef TORRENT_DISABLE_LOGGING
	char const* list_name(torrent_list_index_t const idx)
	{
#define TORRENT_LIST_NAME(n) case static_cast<int>(aux::session_interface:: n): return #n
		switch (static_cast<int>(idx))
		{
			TORRENT_LIST_NAME(torrent_state_updates);
			TORRENT_LIST_NAME(torrent_want_tick);
			TORRENT_LIST_NAME(torrent_want_peers_download);
			TORRENT_LIST_NAME(torrent_want_peers_finished);
			TORRENT_LIST_NAME(torrent_want_scrape);
			TORRENT_LIST_NAME(torrent_downloading_auto_managed);
			TORRENT_LIST_NAME(torrent_seeding_auto_managed);
			TORRENT_LIST_NAME(torrent_checking_auto_managed);
			default: TORRENT_ASSERT_FAIL_VAL(idx);
		}
#undef TORRENT_LIST_NAME
		return "";
	}
#endif // TORRENT_DISABLE_LOGGING

	} // anonymous namespace

	void torrent::update_list(torrent_list_index_t const list, bool in)
	{
		link& l = m_links[list];
		aux::vector<torrent*>& v = m_ses.torrent_list(list);

		if (in)
		{
			if (l.in_list()) return;
			l.insert(v, this);
		}
		else
		{
			if (!l.in_list()) return;
			l.unlink(v, list);
		}

#ifndef TORRENT_DISABLE_LOGGING
		if (should_log())
			debug_log("*** UPDATE LIST [ %s : %d ]", list_name(list), int(in));
#endif
	}

	void torrent::disconnect_all(error_code const& ec, operation_t op)
	{
		TORRENT_ASSERT(m_iterating_connections == 0);
		for (auto const& p : m_connections)
		{
			TORRENT_INCREMENT(m_iterating_connections);
			TORRENT_ASSERT(p->associated_torrent().lock().get() == this);
			p->disconnect(ec, op);
		}

		update_want_peers();
		update_want_tick();
	}

	namespace {

	// this returns true if lhs is a better disconnect candidate than rhs
	bool compare_disconnect_peer(peer_connection const* lhs, peer_connection const* rhs)
	{
		// prefer to disconnect peers that are already disconnecting
		if (lhs->is_disconnecting() != rhs->is_disconnecting())
			return lhs->is_disconnecting();

		// prefer to disconnect peers we're not interested in
		if (lhs->is_interesting() != rhs->is_interesting())
			return rhs->is_interesting();

		// prefer to disconnect peers that are not seeds
		if (lhs->is_seed() != rhs->is_seed())
			return rhs->is_seed();

		// prefer to disconnect peers that are on parole
		if (lhs->on_parole() != rhs->on_parole())
			return lhs->on_parole();

		// prefer to disconnect peers that send data at a lower rate
		std::int64_t lhs_transferred = lhs->statistics().total_payload_download();
		std::int64_t rhs_transferred = rhs->statistics().total_payload_download();

		time_point const now = aux::time_now();
		std::int64_t const lhs_time_connected = total_seconds(now - lhs->connected_time());
		std::int64_t const rhs_time_connected = total_seconds(now - rhs->connected_time());

		lhs_transferred /= lhs_time_connected + 1;
		rhs_transferred /= (rhs_time_connected + 1);
		if (lhs_transferred != rhs_transferred)
			return lhs_transferred < rhs_transferred;

		// prefer to disconnect peers that chokes us
		if (lhs->is_choked() != rhs->is_choked())
			return lhs->is_choked();

		return lhs->last_received() < rhs->last_received();
	}

	} // anonymous namespace

	int torrent::disconnect_peers(int const num, error_code const& ec)
	{
		INVARIANT_CHECK;

#if TORRENT_USE_ASSERTS
		// make sure we don't have any dangling pointers
		for (auto p : m_connections)
		{
			TORRENT_INCREMENT(m_iterating_connections);
			TORRENT_ASSERT(m_ses.has_peer(p));
		}
#endif
		aux::vector<peer_connection*> to_disconnect;
		to_disconnect.resize(num);
		auto end = std::partial_sort_copy(m_connections.begin(), m_connections.end()
			, to_disconnect.begin(), to_disconnect.end(), compare_disconnect_peer);
		for (auto p : aux::range(to_disconnect.begin(), end))
		{
			TORRENT_ASSERT(p->associated_torrent().lock().get() == this);
			p->disconnect(ec, operation_t::bittorrent);
		}
		return static_cast<int>(end - to_disconnect.begin());
	}

	// called when torrent is finished (all interesting
	// pieces have been downloaded)
	void torrent::finished()
	{
		update_state_list();

		INVARIANT_CHECK;

		TORRENT_ASSERT(is_finished());

		set_state(torrent_status::finished);
		set_queue_position(no_pos);

		m_became_finished = aux::time_now32();

		// we have to call completed() before we start
		// disconnecting peers, since there's an assert
		// to make sure we're cleared the piece picker
		if (is_seed()) completed();

		send_upload_only();
		state_updated();

		if (m_completed_time == 0)
			m_completed_time = time(nullptr);

		// disconnect all seeds
		if (settings().get_bool(settings_pack::close_redundant_connections))
		{
			// TODO: 1 should disconnect all peers that have the pieces we have
			// not just seeds. It would be pretty expensive to check all pieces
			// for all peers though
			std::vector<peer_connection*> seeds;
			for (auto const p : m_connections)
			{
				TORRENT_INCREMENT(m_iterating_connections);
				TORRENT_ASSERT(p->associated_torrent().lock().get() == this);
				if (p->upload_only())
				{
#ifndef TORRENT_DISABLE_LOGGING
					p->peer_log(peer_log_alert::info, "SEED", "CLOSING CONNECTION");
#endif
					seeds.push_back(p);
				}
			}
			for (auto& p : seeds)
				p->disconnect(errors::torrent_finished, operation_t::bittorrent
					, peer_connection_interface::normal);
		}

		if (m_abort) return;

		update_want_peers();

		if (m_storage)
		{
			// we need to keep the object alive during this operation
			m_ses.disk_thread().async_release_files(m_storage
				, std::bind(&torrent::on_cache_flushed, shared_from_this(), false));
		}

		// this torrent just completed downloads, which means it will fall
		// under a different limit with the auto-manager. Make sure we
		// update auto-manage torrents in that case
		if (m_auto_managed)
			m_ses.trigger_auto_manage();
	}

	// this is called when we were finished, but some files were
	// marked for downloading, and we are no longer finished
	void torrent::resume_download()
	{
		// the invariant doesn't hold here, because it expects the torrent
		// to be in downloading state (which it will be set to shortly)
//		INVARIANT_CHECK;

		TORRENT_ASSERT(m_state != torrent_status::checking_resume_data
			&& m_state != torrent_status::checking_files
			&& m_state != torrent_status::allocating);

		// we're downloading now, which means we're no longer in seed mode
		if (m_seed_mode)
			leave_seed_mode(seed_mode_t::check_files);

		TORRENT_ASSERT(!is_finished());
		set_state(torrent_status::downloading);
		set_queue_position(last_pos);

		m_completed_time = 0;

#ifndef TORRENT_DISABLE_LOGGING
		debug_log("*** RESUME_DOWNLOAD");
#endif
		send_upload_only();
		update_want_tick();
		update_state_list();
	}

	void torrent::maybe_done_flushing()
	{
		if (!has_picker()) return;

		if (m_picker->is_seeding())
		{
			// no need for the piece picker anymore
			// when we're suggesting read cache pieces, we
			// still need the piece picker, to keep track
			// of availability counts for pieces
			if (settings().get_int(settings_pack::suggest_mode)
				!= settings_pack::suggest_read_cache)
			{
				m_picker.reset();
				m_hash_picker.reset();
				m_file_progress.clear();
			}
			m_have_all = true;
		}
		update_gauge();
	}

	// called when torrent is complete. i.e. all pieces downloaded
	// not necessarily flushed to disk
	void torrent::completed()
	{
		maybe_done_flushing();

		set_state(torrent_status::seeding);
		m_became_seed = aux::time_now32();

		if (!m_announcing) return;

		time_point32 const now = aux::time_now32();
		for (auto& t : m_trackers)
		{
			for (auto& aep : t.endpoints)
			{
				for (auto& a : aep.info_hashes)
				{
					if (a.complete_sent) continue;
					a.next_announce = now;
					a.min_announce = now;
				}
#if TORRENT_ABI_VERSION <= 2
#include "libtorrent/aux_/disable_warnings_push.hpp"
				if (!aep.complete_sent)
				{
					aep.next_announce = now;
					aep.min_announce = now;
				}
#include "libtorrent/aux_/disable_warnings_pop.hpp"
#endif
			}
		}
		announce_with_tracker();
	}

	// this will move the tracker with the given index
	// to a prioritized position in the list (move it towards
	// the beginning) and return the new index to the tracker.
	int torrent::prioritize_tracker(int index)
	{
		INVARIANT_CHECK;

		TORRENT_ASSERT(index >= 0);
		TORRENT_ASSERT(index < int(m_trackers.size()));
		if (index >= int(m_trackers.size())) return -1;

		while (index > 0 && m_trackers[index].tier == m_trackers[index - 1].tier)
		{
			using std::swap;
			swap(m_trackers[index], m_trackers[index - 1]);
			if (m_last_working_tracker == index) --m_last_working_tracker;
			else if (m_last_working_tracker == index - 1) ++m_last_working_tracker;
			--index;
		}
		return index;
	}

	int torrent::deprioritize_tracker(int index)
	{
		INVARIANT_CHECK;

		TORRENT_ASSERT(index >= 0);
		TORRENT_ASSERT(index < int(m_trackers.size()));
		if (index >= int(m_trackers.size())) return -1;

		while (index < int(m_trackers.size()) - 1 && m_trackers[index].tier == m_trackers[index + 1].tier)
		{
			using std::swap;
			swap(m_trackers[index], m_trackers[index + 1]);
			if (m_last_working_tracker == index) ++m_last_working_tracker;
			else if (m_last_working_tracker == index + 1) --m_last_working_tracker;
			++index;
		}
		return index;
	}

	void torrent::files_checked()
	{
		TORRENT_ASSERT(is_single_thread());
		TORRENT_ASSERT(m_torrent_file->is_valid());

		if (m_abort)
		{
#ifndef TORRENT_DISABLE_LOGGING
			debug_log("files_checked(), paused");
#endif
			return;
		}

		// calling pause will also trigger the auto managed
		// recalculation
		// if we just got here by downloading the metadata,
		// just keep going, no need to disconnect all peers just
		// to restart the torrent in a second
		if (m_auto_managed)
		{
			// if this is an auto managed torrent, force a recalculation
			// of which torrents to have active
			m_ses.trigger_auto_manage();
		}

		if (!is_seed())
		{
			// turn off super seeding if we're not a seed
			if (m_super_seeding)
			{
				m_super_seeding = false;
				set_need_save_resume();
				state_updated();
			}

			if (m_state != torrent_status::finished && is_finished())
				finished();
		}
		else
		{
			// we just added this torrent as a seed, or force-rechecked it, and we
			// have all of it. Assume that we sent the event=completed when we
			// finished downloading it, and don't send any more.
			m_complete_sent = true;
			for (auto& t : m_trackers)
			{
#if TORRENT_ABI_VERSION == 1
				t.complete_sent = true;
#endif
				for (auto& aep : t.endpoints)
				{
					for (auto& a : aep.info_hashes)
						a.complete_sent = true;
#if TORRENT_ABI_VERSION <= 2
#include "libtorrent/aux_/disable_warnings_push.hpp"
					aep.complete_sent = true;
<<<<<<< HEAD
#include "libtorrent/aux_/disable_warnings_pop.hpp"
#endif
				}
=======
			}
>>>>>>> 8378c0f5

			if (m_state != torrent_status::finished
				&& m_state != torrent_status::seeding)
				finished();
		}

		// we might be finished already, in which case we should
		// not switch to downloading mode. If all files are
		// filtered, we're finished when we start.
		if (m_state != torrent_status::finished
			&& m_state != torrent_status::seeding
			&& !m_seed_mode)
		{
			set_state(torrent_status::downloading);
		}

		INVARIANT_CHECK;

		if (m_ses.alerts().should_post<torrent_checked_alert>())
		{
			m_ses.alerts().emplace_alert<torrent_checked_alert>(
				get_handle());
		}

#ifndef TORRENT_DISABLE_EXTENSIONS
		for (auto& ext : m_extensions)
		{
			ext->on_files_checked();
		}
#endif

		bool const notify_initialized = !m_connections_initialized;
		m_connections_initialized = true;
		m_files_checked = true;

		update_want_tick();

		for (auto pc : m_connections)
		{
			TORRENT_INCREMENT(m_iterating_connections);
			// all peer connections have to initialize themselves now that the metadata
			// is available
			if (notify_initialized)
			{
				if (pc->is_disconnecting()) continue;
				pc->on_metadata_impl();
				if (pc->is_disconnecting()) continue;
				pc->init();
			}

#ifndef TORRENT_DISABLE_LOGGING
			pc->peer_log(peer_log_alert::info, "ON_FILES_CHECKED");
#endif
			if (pc->is_interesting() && !pc->has_peer_choked())
			{
				if (request_a_block(*this, *pc))
				{
					inc_stats_counter(counters::unchoke_piece_picks);
					pc->send_block_requests();
				}
			}
		}

		start_announcing();

		maybe_connect_web_seeds();
	}

	alert_manager& torrent::alerts() const
	{
		TORRENT_ASSERT(is_single_thread());
		return m_ses.alerts();
	}

	bool torrent::is_seed() const
	{
		if (!valid_metadata()) return false;
		if (m_seed_mode) return true;
		if (m_have_all) return true;
		if (m_picker && m_picker->num_passed() == m_picker->num_pieces()) return true;
		return m_state == torrent_status::seeding;
	}

	bool torrent::is_finished() const
	{
		if (is_seed()) return true;
		return valid_metadata() && has_picker() && m_picker->is_finished();
	}

	bool torrent::is_inactive() const
	{
		if (!settings().get_bool(settings_pack::dont_count_slow_torrents))
			return false;
		return m_inactive;
	}

	std::string torrent::save_path() const
	{
		return m_save_path;
	}

	void torrent::rename_file(file_index_t const index, std::string name)
	{
		INVARIANT_CHECK;

		file_storage const& fs = m_torrent_file->files();
		TORRENT_ASSERT(index >= file_index_t(0));
		TORRENT_ASSERT(index < fs.end_file());
		TORRENT_UNUSED(fs);

		// storage may be nullptr during shutdown
		if (!m_storage)
		{
			if (alerts().should_post<file_rename_failed_alert>())
				alerts().emplace_alert<file_rename_failed_alert>(get_handle()
					, index, errors::session_is_closing);
			return;
		}

		m_ses.disk_thread().async_rename_file(m_storage, index, std::move(name)
			, std::bind(&torrent::on_file_renamed, shared_from_this(), _1, _2, _3));
	}

	void torrent::move_storage(std::string const& save_path, move_flags_t const flags)
	{
		TORRENT_ASSERT(is_single_thread());
		INVARIANT_CHECK;

		if (m_abort)
		{
			if (alerts().should_post<storage_moved_failed_alert>())
				alerts().emplace_alert<storage_moved_failed_alert>(get_handle()
					, boost::asio::error::operation_aborted
					, "", operation_t::unknown);
			return;
		}

		// if we don't have metadata yet, we don't know anything about the file
		// structure and we have to assume we don't have any file.
		if (!valid_metadata())
		{
			if (alerts().should_post<storage_moved_alert>())
				alerts().emplace_alert<storage_moved_alert>(get_handle(), save_path, m_save_path);
#if TORRENT_USE_UNC_PATHS
			std::string path = canonicalize_path(save_path);
#else
			std::string const& path = save_path;
#endif
			m_save_path = complete(path);
			return;
		}

		// storage may be nullptr during shutdown
		if (m_storage)
		{
#if TORRENT_USE_UNC_PATHS
			std::string path = canonicalize_path(save_path);
#else
			std::string path = save_path;
#endif
			m_ses.disk_thread().async_move_storage(m_storage, std::move(path), flags
				, std::bind(&torrent::on_storage_moved, shared_from_this(), _1, _2, _3));
			m_moving_storage = true;
		}
		else
		{
			if (alerts().should_post<storage_moved_alert>())
				alerts().emplace_alert<storage_moved_alert>(get_handle(), save_path, m_save_path);

#if TORRENT_USE_UNC_PATHS
			m_save_path = canonicalize_path(save_path);
#else

			m_save_path = save_path;
#endif
			set_need_save_resume();
		}
	}

	void torrent::on_storage_moved(status_t const status, std::string const& path
		, storage_error const& error) try
	{
		TORRENT_ASSERT(is_single_thread());

		m_moving_storage = false;
		if (status == status_t::no_error
			|| status == status_t::need_full_check)
		{
			if (alerts().should_post<storage_moved_alert>())
				alerts().emplace_alert<storage_moved_alert>(get_handle(), path, m_save_path);
			m_save_path = path;
			set_need_save_resume();
			if (status == status_t::need_full_check)
				force_recheck();
		}
		else
		{
			if (alerts().should_post<storage_moved_failed_alert>())
				alerts().emplace_alert<storage_moved_failed_alert>(get_handle(), error.ec
					, resolve_filename(error.file()), error.operation);
		}
	}
	catch (...) { handle_exception(); }

	torrent_handle torrent::get_handle()
	{
		TORRENT_ASSERT(is_single_thread());
		return torrent_handle(shared_from_this());
	}

	aux::session_settings const& torrent::settings() const
	{
		TORRENT_ASSERT(is_single_thread());
		return m_ses.settings();
	}

#if TORRENT_USE_INVARIANT_CHECKS
	void torrent::check_invariant() const
	{
		TORRENT_ASSERT(m_connections.size() >= m_outgoing_pids.size());

		// the piece picker and the file progress states are supposed to be
		// created in sync
		TORRENT_ASSERT(has_picker() == !m_file_progress.empty());
		TORRENT_ASSERT(current_stats_state() == int(m_current_gauge_state + counters::num_checking_torrents)
			|| m_current_gauge_state == no_gauge_state);

		TORRENT_ASSERT(m_sequence_number == no_pos
			|| m_ses.verify_queue_position(this, m_sequence_number));

		for (auto const& i : m_time_critical_pieces)
		{
			TORRENT_ASSERT(!is_seed());
			TORRENT_ASSERT(!has_picker() || !m_picker->have_piece(i.piece));
		}

		switch (current_stats_state())
		{
			case counters::num_error_torrents: TORRENT_ASSERT(has_error()); break;
			case counters::num_checking_torrents:
#if TORRENT_ABI_VERSION == 1
				TORRENT_ASSERT(state() == torrent_status::checking_files
					|| state() == torrent_status::queued_for_checking);
#else
				TORRENT_ASSERT(state() == torrent_status::checking_files);
#endif
				break;
			case counters::num_seeding_torrents: TORRENT_ASSERT(is_seed()); break;
			case counters::num_upload_only_torrents: TORRENT_ASSERT(is_upload_only()); break;
			case counters::num_stopped_torrents: TORRENT_ASSERT(!is_auto_managed()
				&& (m_paused || m_graceful_pause_mode));
				break;
			case counters::num_queued_seeding_torrents:
				TORRENT_ASSERT((m_paused || m_graceful_pause_mode) && is_seed()); break;
		}

		if (m_torrent_file)
		{
			TORRENT_ASSERT(m_info_hash.v1 == m_torrent_file->info_hash().v1);
			TORRENT_ASSERT(m_info_hash.v2 == m_torrent_file->info_hash().v2);
		}

		for (torrent_list_index_t i{}; i != m_links.end_index(); ++i)
		{
			if (!m_links[i].in_list()) continue;
			int const index = m_links[i].index;

			TORRENT_ASSERT(index >= 0);
			TORRENT_ASSERT(index < int(m_ses.torrent_list(i).size()));
		}

		TORRENT_ASSERT(want_peers_download() == m_links[aux::session_interface::torrent_want_peers_download].in_list());
		TORRENT_ASSERT(want_peers_finished() == m_links[aux::session_interface::torrent_want_peers_finished].in_list());
		TORRENT_ASSERT(want_tick() == m_links[aux::session_interface::torrent_want_tick].in_list());
		TORRENT_ASSERT((m_paused && m_auto_managed && !m_abort) == m_links[aux::session_interface::torrent_want_scrape].in_list());

		bool is_checking = false;
		bool is_downloading = false;
		bool is_seeding = false;

		if (is_auto_managed() && !has_error())
		{
			if (m_state == torrent_status::checking_files
				|| m_state == torrent_status::allocating)
			{
				is_checking = true;
			}
			else if (m_state == torrent_status::downloading_metadata
				|| m_state == torrent_status::downloading
				|| m_state == torrent_status::finished
				|| m_state == torrent_status::seeding)
			{
				if (is_finished())
					is_seeding = true;
				else
					is_downloading = true;
			}
		}

		TORRENT_ASSERT(m_links[aux::session_interface::torrent_checking_auto_managed].in_list()
			== is_checking);
		TORRENT_ASSERT(m_links[aux::session_interface::torrent_downloading_auto_managed].in_list()
			== is_downloading);
		TORRENT_ASSERT(m_links[aux::session_interface::torrent_seeding_auto_managed].in_list()
			== is_seeding);

		if (m_seed_mode)
		{
			TORRENT_ASSERT(is_seed());
		}

		TORRENT_ASSERT(is_single_thread());
		// this fires during disconnecting peers
		if (is_paused()) TORRENT_ASSERT(num_peers() == 0 || m_graceful_pause_mode);

		int seeds = 0;
		int num_uploads = 0;
		int num_connecting = 0;
		int num_connecting_seeds = 0;
		std::map<piece_block, int> num_requests;
		for (peer_connection const* peer : *this)
		{
			peer_connection const& p = *peer;

			if (p.is_connecting()) ++num_connecting;

			if (p.is_connecting() && p.peer_info_struct()->seed)
				++num_connecting_seeds;

			if (p.peer_info_struct() && p.peer_info_struct()->seed)
				++seeds;

			for (auto const& j : p.request_queue())
			{
				if (!j.not_wanted && !j.timed_out) ++num_requests[j.block];
			}

			for (auto const& j : p.download_queue())
			{
				if (!j.not_wanted && !j.timed_out) ++num_requests[j.block];
			}

			if (!p.is_choked() && !p.ignore_unchoke_slots()) ++num_uploads;
			torrent* associated_torrent = p.associated_torrent().lock().get();
			if (associated_torrent != this && associated_torrent != nullptr)
				TORRENT_ASSERT_FAIL();
		}
		TORRENT_ASSERT_VAL(num_uploads == int(m_num_uploads), int(m_num_uploads) - num_uploads);
		TORRENT_ASSERT_VAL(seeds == int(m_num_seeds), int(m_num_seeds) - seeds);
		TORRENT_ASSERT_VAL(num_connecting == int(m_num_connecting), int(m_num_connecting) - num_connecting);
		TORRENT_ASSERT_VAL(num_connecting_seeds == int(m_num_connecting_seeds)
			, int(m_num_connecting_seeds) - num_connecting_seeds);
		TORRENT_ASSERT_VAL(int(m_num_uploads) <= num_peers(), m_num_uploads - num_peers());
		TORRENT_ASSERT_VAL(int(m_num_seeds) <= num_peers(), m_num_seeds - num_peers());
		TORRENT_ASSERT_VAL(int(m_num_connecting) <= num_peers(), int(m_num_connecting) - num_peers());
		TORRENT_ASSERT_VAL(int(m_num_connecting_seeds) <= num_peers(), int(m_num_connecting_seeds) - num_peers());
		TORRENT_ASSERT_VAL(int(m_num_connecting) + int(m_num_seeds) >= int(m_num_connecting_seeds)
			, int(m_num_connecting_seeds) - (int(m_num_connecting) + int(m_num_seeds)));
		TORRENT_ASSERT_VAL(int(m_num_connecting) + int(m_num_seeds) - int(m_num_connecting_seeds) <= num_peers()
			, num_peers() - (int(m_num_connecting) + int(m_num_seeds) - int(m_num_connecting_seeds)));

		if (has_picker())
		{
			for (std::map<piece_block, int>::iterator i = num_requests.begin()
				, end(num_requests.end()); i != end; ++i)
			{
				piece_block b = i->first;
				int count = i->second;
				int picker_count = m_picker->num_peers(b);
				// if we're no longer downloading the piece
				// (for instance, it may be fully downloaded and waiting
				// for the hash check to return), the piece picker always
				// returns 0 requests, regardless of how many peers may still
				// have the block in their queue
				if (!m_picker->is_downloaded(b) && m_picker->is_downloading(b.piece_index))
				{
					if (picker_count != count)
					{
						std::fprintf(stderr, "picker count discrepancy: "
							"picker: %d != peerlist: %d\n", picker_count, count);

						for (const_peer_iterator j = this->begin(); j != this->end(); ++j)
						{
							peer_connection const& p = *(*j);
							std::fprintf(stderr, "peer: %s\n", print_endpoint(p.remote()).c_str());
							for (auto const& k : p.request_queue())
							{
								std::fprintf(stderr, "  rq: (%d, %d) %s %s %s\n"
									, static_cast<int>(k.block.piece_index)
									, k.block.block_index, k.not_wanted ? "not-wanted" : ""
									, k.timed_out ? "timed-out" : "", k.busy ? "busy": "");
							}
							for (auto const& k : p.download_queue())
							{
								std::fprintf(stderr, "  dq: (%d, %d) %s %s %s\n"
									, static_cast<int>(k.block.piece_index)
									, k.block.block_index, k.not_wanted ? "not-wanted" : ""
									, k.timed_out ? "timed-out" : "", k.busy ? "busy": "");
							}
						}
						TORRENT_ASSERT_FAIL();
					}
				}
			}
		}

		if (valid_metadata())
		{
			TORRENT_ASSERT(m_abort || m_error || !m_picker || m_picker->num_pieces() == m_torrent_file->num_pieces());
		}
		else
		{
			TORRENT_ASSERT(m_abort || m_error || !m_picker || m_picker->num_pieces() == 0);
		}

#ifdef TORRENT_EXPENSIVE_INVARIANT_CHECKS
		// make sure we haven't modified the peer object
		// in a way that breaks the sort order
		if (m_peer_list && m_peer_list->begin() != m_peer_list->end())
		{
			auto i = m_peer_list->begin();
			auto p = i++;
			auto end(m_peer_list->end());
			peer_address_compare cmp;
			for (; i != end; ++i, ++p)
			{
				TORRENT_ASSERT(!cmp(*i, *p));
			}
		}
#endif

/*
		if (m_picker && !m_abort)
		{
			// make sure that pieces that have completed the download
			// of all their blocks are in the disk io thread's queue
			// to be checked.
			std::vector<piece_picker::downloading_piece> dl_queue
				= m_picker->get_download_queue();
			for (std::vector<piece_picker::downloading_piece>::const_iterator i =
				dl_queue.begin(); i != dl_queue.end(); ++i)
			{
				const int blocks_per_piece = m_picker->blocks_in_piece(i->index);

				bool complete = true;
				for (int j = 0; j < blocks_per_piece; ++j)
				{
					if (i->info[j].state == piece_picker::block_info::state_finished)
						continue;
					complete = false;
					break;
				}
				TORRENT_ASSERT(complete);
			}
		}
*/
		if (m_files_checked && valid_metadata())
		{
			TORRENT_ASSERT(block_size() > 0);
		}
	}
#endif

	void torrent::set_sequential_download(bool const sd)
	{
		TORRENT_ASSERT(is_single_thread());
		if (m_sequential_download == sd) return;
		m_sequential_download = sd;
#ifndef TORRENT_DISABLE_LOGGING
		debug_log("*** set-sequential-download: %d", sd);
#endif

		set_need_save_resume();

		state_updated();
	}

	void torrent::queue_up()
	{
		// finished torrents may not change their queue positions, as it's set to
		// -1
		if (m_abort || is_finished()) return;

		set_queue_position(queue_position() == queue_position_t{0}
			? queue_position() : prev(queue_position()));
	}

	void torrent::queue_down()
	{
		set_queue_position(next(queue_position()));
	}

	void torrent::set_queue_position(queue_position_t const p)
	{
		TORRENT_ASSERT(is_single_thread());

		// finished torrents may not change their queue positions, as it's set to
		// -1
		if ((m_abort || is_finished()) && p != no_pos) return;

		TORRENT_ASSERT((p == no_pos) == is_finished()
			|| (!m_auto_managed && p == no_pos)
			|| (m_abort && p == no_pos)
			|| (!m_added && p == no_pos));
		if (p == m_sequence_number) return;

		TORRENT_ASSERT(p >= no_pos);

		state_updated();

		m_ses.set_queue_position(this, p);
	}

	void torrent::set_max_uploads(int limit, bool const state_update)
	{
		TORRENT_ASSERT(is_single_thread());
		TORRENT_ASSERT(limit >= -1);
		if (limit <= 0) limit = (1 << 24) - 1;
		if (int(m_max_uploads)!= limit && state_update) state_updated();
		m_max_uploads = aux::numeric_cast<std::uint32_t>(limit);
#ifndef TORRENT_DISABLE_LOGGING
		if (should_log() && state_update)
			debug_log("*** set-max-uploads: %d", m_max_uploads);
#endif

		if (state_update)
			set_need_save_resume();
	}

	void torrent::set_max_connections(int limit, bool const state_update)
	{
		TORRENT_ASSERT(is_single_thread());
		TORRENT_ASSERT(limit >= -1);
		if (limit <= 0) limit = (1 << 24) - 1;
		if (int(m_max_connections) != limit && state_update) state_updated();
		m_max_connections = aux::numeric_cast<std::uint32_t>(limit);
		update_want_peers();

#ifndef TORRENT_DISABLE_LOGGING
		if (should_log() && state_update)
			debug_log("*** set-max-connections: %d", m_max_connections);
#endif

		if (num_peers() > int(m_max_connections))
		{
			disconnect_peers(num_peers() - m_max_connections
				, errors::too_many_connections);
		}

		if (state_update)
			set_need_save_resume();
	}

	void torrent::set_upload_limit(int const limit)
	{
		set_limit_impl(limit, peer_connection::upload_channel);
		set_need_save_resume();
#ifndef TORRENT_DISABLE_LOGGING
		debug_log("*** set-upload-limit: %d", limit);
#endif
	}

	void torrent::set_download_limit(int const limit)
	{
		set_limit_impl(limit, peer_connection::download_channel);
		set_need_save_resume();
#ifndef TORRENT_DISABLE_LOGGING
		debug_log("*** set-download-limit: %d", limit);
#endif
	}

	void torrent::set_limit_impl(int limit, int const channel, bool const state_update)
	{
		TORRENT_ASSERT(is_single_thread());
		TORRENT_ASSERT(limit >= -1);
		if (limit <= 0) limit = 0;

		if (m_peer_class == peer_class_t{0})
		{
			if (limit == 0) return;
			setup_peer_class();
		}

		struct peer_class* tpc = m_ses.peer_classes().at(m_peer_class);
		TORRENT_ASSERT(tpc);
		if (tpc->channel[channel].throttle() != limit && state_update)
			state_updated();
		tpc->channel[channel].throttle(limit);
	}

	void torrent::setup_peer_class()
	{
		TORRENT_ASSERT(m_peer_class == peer_class_t{0});
		m_peer_class = m_ses.peer_classes().new_peer_class(name());
		add_class(m_ses.peer_classes(), m_peer_class);
	}

	int torrent::limit_impl(int const channel) const
	{
		TORRENT_ASSERT(is_single_thread());

		if (m_peer_class == peer_class_t{0}) return -1;
		int limit = m_ses.peer_classes().at(m_peer_class)->channel[channel].throttle();
		if (limit == std::numeric_limits<int>::max()) limit = -1;
		return limit;
	}

	int torrent::upload_limit() const
	{
		return limit_impl(peer_connection::upload_channel);
	}

	int torrent::download_limit() const
	{
		return limit_impl(peer_connection::download_channel);
	}

	bool torrent::delete_files(remove_flags_t const options)
	{
		TORRENT_ASSERT(is_single_thread());

#ifndef TORRENT_DISABLE_LOGGING
		log_to_all_peers("deleting files");
#endif

		disconnect_all(errors::torrent_removed, operation_t::bittorrent);
		stop_announcing();

		// storage may be nullptr during shutdown
		if (m_storage)
		{
			TORRENT_ASSERT(m_storage);
			m_ses.disk_thread().async_delete_files(m_storage, options
				, std::bind(&torrent::on_files_deleted, shared_from_this(), _1));
			m_deleted = true;
			return true;
		}
		return false;
	}

	void torrent::clear_error()
	{
		TORRENT_ASSERT(is_single_thread());
		if (!m_error) return;
		bool const checking_files = should_check_files();
		m_ses.trigger_auto_manage();
		m_error.clear();
		m_error_file = torrent_status::error_file_none;

		update_gauge();
		state_updated();
		update_want_peers();
		update_state_list();

		// if the error happened during initialization, try again now
		if (!m_torrent_initialized && valid_metadata()) init();
		if (!checking_files && should_check_files())
			start_checking();
	}
	std::string torrent::resolve_filename(file_index_t const file) const
	{
		if (file == torrent_status::error_file_none) return "";
		if (file == torrent_status::error_file_ssl_ctx) return "SSL Context";
		if (file == torrent_status::error_file_exception) return "exception";
		if (file == torrent_status::error_file_partfile) return "partfile";
		if (file == torrent_status::error_file_metadata) return "metadata";

		if (m_storage && file >= file_index_t(0))
		{
			file_storage const& st = m_torrent_file->files();
			return st.file_path(file, m_save_path);
		}
		else
		{
			return m_save_path;
		}
	}

	void torrent::set_error(error_code const& ec, file_index_t const error_file)
	{
		TORRENT_ASSERT(is_single_thread());
		m_error = ec;
		m_error_file = error_file;

		update_gauge();

		if (alerts().should_post<torrent_error_alert>())
			alerts().emplace_alert<torrent_error_alert>(get_handle(), ec
				, resolve_filename(error_file));

#ifndef TORRENT_DISABLE_LOGGING
		if (ec)
		{
			char buf[1024];
			std::snprintf(buf, sizeof(buf), "error %s: %s", ec.message().c_str()
				, resolve_filename(error_file).c_str());
			log_to_all_peers(buf);
		}
#endif

		state_updated();
		update_state_list();
	}

	void torrent::auto_managed(bool a)
	{
		TORRENT_ASSERT(is_single_thread());
		INVARIANT_CHECK;

		if (m_auto_managed == a) return;
		bool const checking_files = should_check_files();
		m_auto_managed = a;
		update_gauge();
		update_want_scrape();
		update_state_list();

		state_updated();

		// we need to save this new state as well
		set_need_save_resume();

		// recalculate which torrents should be
		// paused
		m_ses.trigger_auto_manage();

		if (!checking_files && should_check_files())
		{
			start_checking();
		}
	}

	namespace {

	std::uint16_t clamped_subtract_u16(int const a, int const b)
	{
		if (a < b) return 0;
		return std::uint16_t(a - b);
	}

	} // anonymous namespace

	// this is called every time the session timer takes a step back. Since the
	// session time is meant to fit in 16 bits, it only covers a range of
	// about 18 hours. This means every few hours the whole epoch of this
	// clock is shifted forward. All timestamp in this clock must then be
	// shifted backwards to remain the same. Anything that's shifted back
	// beyond the new epoch is clamped to 0 (to represent the oldest timestamp
	// currently representable by the session_time)
	void torrent::step_session_time(int const seconds)
	{
		if (m_peer_list)
		{
			for (auto pe : *m_peer_list)
			{
				pe->last_optimistically_unchoked
					= clamped_subtract_u16(pe->last_optimistically_unchoked, seconds);
				pe->last_connected = clamped_subtract_u16(pe->last_connected, seconds);
			}
		}
	}

	// the higher seed rank, the more important to seed
	int torrent::seed_rank(aux::session_settings const& s) const
	{
		TORRENT_ASSERT(is_single_thread());
		enum flags
		{
			seed_ratio_not_met = 0x40000000,
			no_seeds           = 0x20000000,
			recently_started   = 0x10000000,
			prio_mask          = 0x0fffffff
		};

		if (!is_finished()) return 0;

		int scale = 1000;
		if (!is_seed()) scale = 500;

		int ret = 0;

		seconds32 const act_time = active_time();
		seconds32 const fin_time = finished_time();
		seconds32 const download_time = act_time - fin_time;

		// if we haven't yet met the seed limits, set the seed_ratio_not_met
		// flag. That will make this seed prioritized
		// downloaded may be 0 if the torrent is 0-sized
		std::int64_t const downloaded = std::max(m_total_downloaded, m_torrent_file->total_size());
		if (fin_time < seconds(s.get_int(settings_pack::seed_time_limit))
			&& (download_time.count() > 1
				&& fin_time * 100 / download_time < s.get_int(settings_pack::seed_time_ratio_limit))
			&& downloaded > 0
			&& m_total_uploaded * 100 / downloaded < s.get_int(settings_pack::share_ratio_limit))
			ret |= seed_ratio_not_met;

		// if this torrent is running, and it was started less
		// than 30 minutes ago, give it priority, to avoid oscillation
		if (!is_paused() && act_time < minutes(30))
			ret |= recently_started;

		// if we have any scrape data, use it to calculate
		// seed rank
		int seeds = 0;
		int downloaders = 0;

		if (m_complete != 0xffffff) seeds = m_complete;
		else seeds = m_peer_list ? m_peer_list->num_seeds() : 0;

		if (m_incomplete != 0xffffff) downloaders = m_incomplete;
		else downloaders = m_peer_list ? m_peer_list->num_peers() - m_peer_list->num_seeds() : 0;

		if (seeds == 0)
		{
			ret |= no_seeds;
			ret |= downloaders & prio_mask;
		}
		else
		{
			ret |= ((1 + downloaders) * scale / seeds) & prio_mask;
		}

		return ret;
	}

	// this is an async operation triggered by the client
	// TODO: add a flag to ignore stats, and only care about resume data for
	// content. For unchanged files, don't trigger a load of the metadata
	// just to save an empty resume data file
	void torrent::save_resume_data(resume_data_flags_t const flags)
	{
		TORRENT_ASSERT(is_single_thread());
		INVARIANT_CHECK;

		if (!valid_metadata())
		{
			alerts().emplace_alert<save_resume_data_failed_alert>(get_handle()
				, errors::no_metadata);
			return;
		}

		if ((flags & torrent_handle::only_if_modified) && !m_need_save_resume_data)
		{
			alerts().emplace_alert<save_resume_data_failed_alert>(get_handle()
				, errors::resume_data_not_modified);
			return;
		}

		m_need_save_resume_data = false;
		m_save_resume_flags = flags;
		state_updated();

		if ((flags & torrent_handle::flush_disk_cache) && m_storage)
			m_ses.disk_thread().async_release_files(m_storage);

		state_updated();

		add_torrent_params atp;
		write_resume_data(atp);
		alerts().emplace_alert<save_resume_data_alert>(std::move(atp), get_handle());
	}

	bool torrent::should_check_files() const
	{
		TORRENT_ASSERT(is_single_thread());
		return m_state == torrent_status::checking_files
			&& !m_paused
			&& !has_error()
			&& !m_abort
			&& !m_session_paused;
	}

	void torrent::flush_cache()
	{
		TORRENT_ASSERT(is_single_thread());

		// storage may be nullptr during shutdown
		if (!m_storage)
		{
			TORRENT_ASSERT(m_abort);
			return;
		}
		m_ses.disk_thread().async_release_files(m_storage
			, std::bind(&torrent::on_cache_flushed, shared_from_this(), true));
	}

	void torrent::on_cache_flushed(bool const manually_triggered) try
	{
		TORRENT_ASSERT(is_single_thread());

		if (m_ses.is_aborted()) return;

		if (manually_triggered || alerts().should_post<cache_flushed_alert>())
			alerts().emplace_alert<cache_flushed_alert>(get_handle());
	}
	catch (...) { handle_exception(); }

	void torrent::on_torrent_aborted()
	{
		TORRENT_ASSERT(is_single_thread());

		// there should be no more disk activity for this torrent now, we can
		// release the disk io handle
		m_storage.reset();
	}

	bool torrent::is_paused() const
	{
		return m_paused || m_session_paused;
	}

	void torrent::pause(pause_flags_t const flags)
	{
		TORRENT_ASSERT(is_single_thread());
		INVARIANT_CHECK;

		if (!m_paused)
		{
			// we need to save this new state
			set_need_save_resume();
		}

		set_paused(true, flags | torrent_handle::clear_disk_cache);
	}

	void torrent::do_pause(pause_flags_t const flags)
	{
		TORRENT_ASSERT(is_single_thread());
		if (!is_paused()) return;

		// this torrent may be about to consider itself inactive. If so, we want
		// to prevent it from doing so, since it's being paused unconditionally
		// now. An illustrative example of this is a torrent that completes
		// downloading when active_seeds = 0. It completes, it gets paused and it
		// should not come back to life again.
		if (m_pending_active_change)
		{
			m_inactivity_timer.cancel();
		}

#ifndef TORRENT_DISABLE_EXTENSIONS
		for (auto& ext : m_extensions)
		{
			if (ext->on_pause()) return;
		}
#endif

		m_connect_boost_counter
			= static_cast<std::uint8_t>(settings().get_int(settings_pack::torrent_connect_boost));
		m_inactive = false;

		update_state_list();
		update_want_tick();

		const time_point now = aux::time_now();

		m_active_time +=
			duration_cast<seconds32>(now - m_started);

		if (is_seed()) m_seeding_time +=
			duration_cast<seconds32>(now - m_became_seed);

		if (is_finished()) m_finished_time +=
			duration_cast<seconds32>(now - m_became_finished);

		m_announce_to_dht = false;
		m_announce_to_trackers = false;
		m_announce_to_lsd = false;

		state_updated();
		update_want_peers();
		update_want_scrape();
		update_gauge();
		update_state_list();

#ifndef TORRENT_DISABLE_LOGGING
		log_to_all_peers("pausing");
#endif

		// when checking and being paused in graceful pause mode, we
		// post the paused alert when the last outstanding disk job completes
		if (m_state == torrent_status::checking_files)
		{
			if (m_checking_piece == m_num_checked_pieces)
			{
				if (alerts().should_post<torrent_paused_alert>())
					alerts().emplace_alert<torrent_paused_alert>(get_handle());
			}
			disconnect_all(errors::torrent_paused, operation_t::bittorrent);
			return;
		}

		if (!m_graceful_pause_mode)
		{
			// this will make the storage close all
			// files and flush all cached data
			if (m_storage && (flags & torrent_handle::clear_disk_cache))
			{
				// the torrent_paused alert will be posted from on_torrent_paused
				m_ses.disk_thread().async_stop_torrent(m_storage
					, [self = shared_from_this()] { self->on_torrent_paused(); });
			}
			else
			{
				if (alerts().should_post<torrent_paused_alert>())
					alerts().emplace_alert<torrent_paused_alert>(get_handle());
			}

			disconnect_all(errors::torrent_paused, operation_t::bittorrent);
		}
		else
		{
			// disconnect all peers with no outstanding data to receive
			// and choke all remaining peers to prevent responding to new
			// requests
			for (auto p : m_connections)
			{
				TORRENT_INCREMENT(m_iterating_connections);
				TORRENT_ASSERT(p->associated_torrent().lock().get() == this);

				if (p->is_disconnecting()) continue;

				if (p->outstanding_bytes() > 0)
				{
#ifndef TORRENT_DISABLE_LOGGING
					p->peer_log(peer_log_alert::info, "CHOKING_PEER", "torrent graceful paused");
#endif
					// remove any un-sent requests from the queue
					p->clear_request_queue();
					// don't accept new requests from the peer
					p->choke_this_peer();
					continue;
				}

				// since we're currently in graceful pause mode, the last peer to
				// disconnect (assuming all peers end up begin disconnected here)
				// will post the torrent_paused_alert
#ifndef TORRENT_DISABLE_LOGGING
				p->peer_log(peer_log_alert::info, "CLOSING_CONNECTION", "torrent_paused");
#endif
				p->disconnect(errors::torrent_paused, operation_t::bittorrent);
			}
		}

		stop_announcing();
	}

#ifndef TORRENT_DISABLE_LOGGING
	void torrent::log_to_all_peers(char const* message)
	{
		TORRENT_ASSERT(is_single_thread());

		bool const log_peers = !m_connections.empty()
			&& m_connections.front()->should_log(peer_log_alert::info);

		if (log_peers)
		{
			for (auto const p : m_connections)
			{
				TORRENT_INCREMENT(m_iterating_connections);
				p->peer_log(peer_log_alert::info, "TORRENT", "%s", message);
			}
		}

		debug_log("%s", message);
	}
#endif

	// add or remove a url that will be attempted for
	// finding the file(s) in this torrent.
	web_seed_t* torrent::add_web_seed(std::string const& url
		, web_seed_entry::type_t const type
		, std::string const& auth
		, web_seed_entry::headers_t const& extra_headers
		, web_seed_flag_t const flags)
	{
		web_seed_t ent(url, type, auth, extra_headers);
		ent.ephemeral = bool(flags & ephemeral);

		// don't add duplicates
		auto const it = std::find(m_web_seeds.begin(), m_web_seeds.end(), ent);
		if (it != m_web_seeds.end()) return &*it;
		m_web_seeds.push_back(ent);
		set_need_save_resume();
		return &m_web_seeds.back();
	}

	void torrent::set_session_paused(bool const b)
	{
		if (m_session_paused == b) return;
		bool const paused_before = is_paused();
		m_session_paused = b;

		if (paused_before == is_paused()) return;

		if (b) do_pause();
		else do_resume();
	}

	void torrent::set_paused(bool const b, pause_flags_t flags)
	{
		TORRENT_ASSERT(is_single_thread());

		// if there are no peers, there is no point in a graceful pause mode. In
		// fact, the promise to post the torrent_paused_alert exactly once is
		// maintained by the last peer to be disconnected in graceful pause mode,
		// if there are no peers, we must not enter graceful pause mode, and post
		// the torrent_paused_alert immediately instead.
		if (num_peers() == 0)
			flags &= ~torrent_handle::graceful_pause;

		if (m_paused == b)
		{
			// there is one special case here. If we are
			// currently in graceful pause mode, and we just turned into regular
			// paused mode, we need to actually pause the torrent properly
			if (m_paused == true
				&& m_graceful_pause_mode == true
				&& !(flags & torrent_handle::graceful_pause))
			{
				m_graceful_pause_mode = false;
				update_gauge();
				do_pause();
			}
			return;
		}

		bool const paused_before = is_paused();

		m_paused = b;

		// the session may still be paused, in which case
		// the effective state of the torrent did not change
		if (paused_before == is_paused()) return;

		m_graceful_pause_mode = bool(flags & torrent_handle::graceful_pause);

		if (b) do_pause(flags & torrent_handle::clear_disk_cache);
		else do_resume();
	}

	void torrent::resume()
	{
		TORRENT_ASSERT(is_single_thread());
		INVARIANT_CHECK;

		if (!m_paused
			&& m_announce_to_dht
			&& m_announce_to_trackers
			&& m_announce_to_lsd) return;

		m_announce_to_dht = true;
		m_announce_to_trackers = true;
		m_announce_to_lsd = true;
		m_paused = false;
		if (!m_session_paused) m_graceful_pause_mode = false;

		update_gauge();

		// we need to save this new state
		set_need_save_resume();

		do_resume();
	}

	void torrent::do_resume()
	{
		TORRENT_ASSERT(is_single_thread());
		if (is_paused())
		{
			update_want_tick();
			return;
		}

#ifndef TORRENT_DISABLE_EXTENSIONS
		for (auto& ext : m_extensions)
		{
			if (ext->on_resume()) return;
		}
#endif

		if (alerts().should_post<torrent_resumed_alert>())
			alerts().emplace_alert<torrent_resumed_alert>(get_handle());

		m_started = aux::time_now32();
		if (is_seed()) m_became_seed = m_started;
		if (is_finished()) m_became_finished = m_started;

		clear_error();

		if (m_state == torrent_status::checking_files)
		{
			if (m_auto_managed) m_ses.trigger_auto_manage();
			if (should_check_files()) start_checking();
		}

		state_updated();
		update_want_peers();
		update_want_tick();
		update_want_scrape();
		update_gauge();

		if (should_check_files()) start_checking();

		if (m_state == torrent_status::checking_files) return;

		start_announcing();

		do_connect_boost();
	}

	namespace
	{
		struct timer_state
		{
			explicit timer_state(aux::listen_socket_handle const& s)
				: socket(s) {}

			aux::listen_socket_handle socket;

			struct state_t
			{
				int tier = INT_MAX;
				bool found_working = false;
				bool done = false;
			};
			aux::array<state_t, num_protocols, protocol_version> state;
		};
	}

	void torrent::update_tracker_timer(time_point32 const now)
	{
		TORRENT_ASSERT(is_single_thread());
		if (!m_announcing)
		{
#ifndef TORRENT_DISABLE_LOGGING
			debug_log("*** update tracker timer: not announcing");
#endif
			return;
		}

#ifdef __clang__
#pragma clang diagnostic push
#pragma clang diagnostic ignored "-Wmissing-braces"
#endif
		aux::array<bool const, num_protocols, protocol_version> const supports_protocol{
		{
			m_info_hash.has_v1(),
			m_info_hash.has_v2()
		}};
#ifdef __clang__
#pragma clang diagnostic pop
#endif

		time_point32 next_announce = time_point32::max();

		std::vector<timer_state> listen_socket_states;

		for (auto const& t : m_trackers)
		{
			for (auto const& aep : t.endpoints)
			{
				auto aep_state_iter = std::find_if(listen_socket_states.begin(), listen_socket_states.end()
					, [&](timer_state const& s) { return s.socket == aep.socket; });
				if (aep_state_iter == listen_socket_states.end())
				{
					listen_socket_states.emplace_back(aep.socket);
					aep_state_iter = listen_socket_states.end() - 1;
				}
				timer_state& ep_state = *aep_state_iter;

				for (protocol_version const ih : all_versions)
				{
					if (!supports_protocol[ih]) continue;

					auto& state = ep_state.state[ih];
					auto& a = aep.info_hashes[ih];

					if (state.done) continue;

#ifndef TORRENT_DISABLE_LOGGING
					if (should_log())
					{
						debug_log("*** tracker: \"%s\" "
							"[ tiers: %d trackers: %d"
							" found: %d i->tier: %d tier: %d"
							" working: %d fails: %d limit: %d upd: %d ]"
							, t.url.c_str(), settings().get_bool(settings_pack::announce_to_all_tiers)
							, settings().get_bool(settings_pack::announce_to_all_trackers), state.found_working
							, t.tier, state.tier, a.is_working(), a.fails, t.fail_limit
							, a.updating);
					}
#endif

					if (settings().get_bool(settings_pack::announce_to_all_tiers)
						&& state.found_working
						&& t.tier <= state.tier
						&& state.tier != INT_MAX)
						continue;

					if (t.tier > state.tier && !settings().get_bool(settings_pack::announce_to_all_tiers)) break;
					if (a.is_working()) { state.tier = t.tier; state.found_working = false; }
					if (a.fails >= t.fail_limit && t.fail_limit != 0) continue;
					if (a.updating)
					{
						state.found_working = true;
					}
					else
					{
						time_point32 const next_tracker_announce = std::max(a.next_announce, a.min_announce);
						if (next_tracker_announce < next_announce
							&& (!state.found_working || a.is_working()))
							next_announce = next_tracker_announce;
					}
					if (a.is_working()) state.found_working = true;
					if (state.found_working
						&& !settings().get_bool(settings_pack::announce_to_all_trackers)
						&& !settings().get_bool(settings_pack::announce_to_all_tiers))
						state.done = true;
				}
			}

			if (std::all_of(listen_socket_states.begin(), listen_socket_states.end()
				, [supports_protocol](timer_state const& s) {
					for (protocol_version const ih : all_versions)
					{
						if (supports_protocol[ih] && !s.state[ih].done)
							return false;
					}
					return true;
				}))
				break;
		}

		if (next_announce <= now) next_announce = now;

#ifndef TORRENT_DISABLE_LOGGING
		debug_log("*** update tracker timer: next_announce < now %d"
			" m_waiting_tracker: %d next_announce_in: %d"
			, next_announce <= now, m_waiting_tracker
			, int(total_seconds(now - next_announce)));
#endif

		// don't re-issue the timer if it's the same expiration time as last time
		// if m_waiting_tracker is 0, expires_at() is undefined
		if (m_waiting_tracker && m_tracker_timer.expiry() == next_announce) return;

		m_tracker_timer.expires_at(next_announce);
		ADD_OUTSTANDING_ASYNC("tracker::on_tracker_announce");
		++m_waiting_tracker;
		m_tracker_timer.async_wait([self = shared_from_this()](error_code const& e)
			{ self->wrap(&torrent::on_tracker_announce, e); });
	}

	void torrent::start_announcing()
	{
		TORRENT_ASSERT(is_single_thread());
		TORRENT_ASSERT(state() != torrent_status::checking_files);
		if (is_paused())
		{
#ifndef TORRENT_DISABLE_LOGGING
			debug_log("start_announcing(), paused");
#endif
			return;
		}
		// if we don't have metadata, we need to announce
		// before checking files, to get peers to
		// request the metadata from
		if (!m_files_checked && valid_metadata())
		{
#ifndef TORRENT_DISABLE_LOGGING
			debug_log("start_announcing(), files not checked (with valid metadata)");
#endif
			return;
		}
		if (m_announcing) return;

		m_announcing = true;

#ifndef TORRENT_DISABLE_DHT
		if ((!m_peer_list || m_peer_list->num_peers() < 50) && m_ses.dht())
		{
			// we don't have any peers, prioritize
			// announcing this torrent with the DHT
			m_ses.prioritize_dht(shared_from_this());
		}
#endif

		if (!m_trackers.empty())
		{
			// tell the tracker that we're back
			for (auto& t : m_trackers) t.reset();
		}

		// reset the stats, since from the tracker's
		// point of view, this is a new session
		m_total_failed_bytes = 0;
		m_total_redundant_bytes = 0;
		m_stat.clear();

		update_want_tick();

		announce_with_tracker();

		lsd_announce();
	}

	void torrent::stop_announcing()
	{
		TORRENT_ASSERT(is_single_thread());
		if (!m_announcing) return;

		m_tracker_timer.cancel();

		m_announcing = false;

		time_point32 const now = aux::time_now32();
		for (auto& t : m_trackers)
		{
			for (auto& aep : t.endpoints)
			{
				for (auto& a : aep.info_hashes)
				{
					a.next_announce = now;
					a.min_announce = now;
				}
#if TORRENT_ABI_VERSION <= 2
#include "libtorrent/aux_/disable_warnings_push.hpp"
				aep.next_announce = now;
				aep.min_announce = now;
#include "libtorrent/aux_/disable_warnings_pop.hpp"
#endif
			}
		}
		announce_with_tracker(event_t::stopped);
	}

	seconds32 torrent::finished_time() const
	{
		if(!is_finished() || is_paused())
			return m_finished_time;

		return m_finished_time + duration_cast<seconds32>(
			aux::time_now() - m_became_finished);
	}

	seconds32 torrent::active_time() const
	{
		if(is_paused())
			return m_active_time;

		// m_active_time does not account for the current "session", just the
		// time before we last started this torrent. To get the current time, we
		// need to add the time since we started it
		return m_active_time + duration_cast<seconds32>(
			aux::time_now() - m_started);
	}

	seconds32 torrent::seeding_time() const
	{
		if(!is_seed() || is_paused())
			return m_seeding_time;
		// m_seeding_time does not account for the current "session", just the
		// time before we last started this torrent. To get the current time, we
		// need to add the time since we started it
		return m_seeding_time + duration_cast<seconds32>(
			aux::time_now() - m_became_seed);
	}

	seconds32 torrent::upload_mode_time() const
	{
		if(!m_upload_mode)
			return seconds32(0);

		return aux::time_now32() - m_upload_mode_time;
	}

	void torrent::second_tick(int const tick_interval_ms)
	{
		TORRENT_ASSERT(want_tick());
		TORRENT_ASSERT(is_single_thread());
		INVARIANT_CHECK;

		auto self = shared_from_this();

#ifndef TORRENT_DISABLE_EXTENSIONS
		for (auto const& ext : m_extensions)
		{
			ext->tick();
		}

		if (m_abort) return;
#endif

		// if we're in upload only mode and we're auto-managed
		// leave upload mode every 10 minutes hoping that the error
		// condition has been fixed
		if (m_upload_mode && m_auto_managed && upload_mode_time() >=
			seconds(settings().get_int(settings_pack::optimistic_disk_retry)))
		{
			set_upload_mode(false);
		}

		if (is_paused() && !m_graceful_pause_mode)
		{
			// let the stats fade out to 0
			// check the rate before ticking the stats so that the last update is sent
			// with the rate equal to zero
			if (m_stat.low_pass_upload_rate() > 0 || m_stat.low_pass_download_rate() > 0)
				state_updated();
			m_stat.second_tick(tick_interval_ms);
			// if the rate is 0, there's no update because of network transfers
			if (!(m_stat.low_pass_upload_rate() > 0 || m_stat.low_pass_download_rate() > 0))
				update_want_tick();

			return;
		}

		if (settings().get_bool(settings_pack::rate_limit_ip_overhead))
		{
			int const up_limit = upload_limit();
			int const down_limit = download_limit();

			if (down_limit > 0
				&& m_stat.download_ip_overhead() >= down_limit
				&& alerts().should_post<performance_alert>())
			{
				alerts().emplace_alert<performance_alert>(get_handle()
					, performance_alert::download_limit_too_low);
			}

			if (up_limit > 0
				&& m_stat.upload_ip_overhead() >= up_limit
				&& alerts().should_post<performance_alert>())
			{
				alerts().emplace_alert<performance_alert>(get_handle()
					, performance_alert::upload_limit_too_low);
			}
		}

		// ---- TIME CRITICAL PIECES ----

#if TORRENT_DEBUG_STREAMING > 0
		std::vector<partial_piece_info> queue;
		get_download_queue(&queue);

		std::vector<peer_info> peer_list;
		get_peer_info(peer_list);

		std::sort(queue.begin(), queue.end(), [](partial_piece_info const& lhs, partial_piece_info const& rhs)
			{ return lhs.piece_index < rhs.piece_index;; });

		std::printf("average piece download time: %.2f s (+/- %.2f s)\n"
			, m_average_piece_time / 1000.f
			, m_piece_time_deviation / 1000.f);
		for (auto& i : queue)
		{
			extern void print_piece(libtorrent::partial_piece_info* pp
				, std::vector<libtorrent::peer_info> const& peers
				, std::vector<time_critical_piece> const& time_critical);

			print_piece(&i, peer_list, m_time_critical_pieces);
		}
#endif // TORRENT_DEBUG_STREAMING

		if (!m_time_critical_pieces.empty() && !upload_mode())
		{
			request_time_critical_pieces();
		}

		// ---- WEB SEEDS ----

		maybe_connect_web_seeds();

		m_swarm_last_seen_complete = m_last_seen_complete;
		for (auto p : m_connections)
		{
			TORRENT_INCREMENT(m_iterating_connections);

			// look for the peer that saw a seed most recently
			m_swarm_last_seen_complete = std::max(p->last_seen_complete(), m_swarm_last_seen_complete);

			// updates the peer connection's ul/dl bandwidth
			// resource requests
			p->second_tick(tick_interval_ms);
		}
		if (m_ses.alerts().should_post<stats_alert>())
			m_ses.alerts().emplace_alert<stats_alert>(get_handle(), tick_interval_ms, m_stat);

		m_total_uploaded += m_stat.last_payload_uploaded();
		m_total_downloaded += m_stat.last_payload_downloaded();
		m_stat.second_tick(tick_interval_ms);

		// these counters are saved in the resume data, since they updated
		// we need to save the resume data too
		m_need_save_resume_data = true;

		// if the rate is 0, there's no update because of network transfers
		if (m_stat.low_pass_upload_rate() > 0 || m_stat.low_pass_download_rate() > 0)
			state_updated();

		// this section determines whether the torrent is active or not. When it
		// changes state, it may also trigger the auto-manage logic to reconsider
		// which torrents should be queued and started. There is a low pass
		// filter in order to avoid flapping (auto_manage_startup).
		bool is_inactive = is_inactive_internal();

		if (settings().get_bool(settings_pack::dont_count_slow_torrents))
		{
			if (is_inactive != m_inactive && !m_pending_active_change)
			{
				int const delay = settings().get_int(settings_pack::auto_manage_startup);
				m_inactivity_timer.expires_after(seconds(delay));
				m_inactivity_timer.async_wait([self](error_code const& ec) {
					self->wrap(&torrent::on_inactivity_tick, ec); });
				m_pending_active_change = true;
			}
			else if (is_inactive == m_inactive
				&& m_pending_active_change)
			{
				m_inactivity_timer.cancel();
			}
		}

		update_want_tick();
	}

	bool torrent::is_inactive_internal() const
	{
		if (is_finished())
			return m_stat.upload_payload_rate()
				< settings().get_int(settings_pack::inactive_up_rate);
		else
			return m_stat.download_payload_rate()
				< settings().get_int(settings_pack::inactive_down_rate);
	}

	void torrent::on_inactivity_tick(error_code const& ec) try
	{
		m_pending_active_change = false;

		if (ec) return;

		bool const is_inactive = is_inactive_internal();
		if (is_inactive == m_inactive) return;

		m_inactive = is_inactive;

		update_state_list();
		update_want_tick();

		if (settings().get_bool(settings_pack::dont_count_slow_torrents))
			m_ses.trigger_auto_manage();
	}
	catch (...) { handle_exception(); }

	namespace {
		int zero_or(int const val, int const def_val)
		{ return (val <= 0) ? def_val : val; }
	}

	void torrent::maybe_connect_web_seeds()
	{
		if (m_abort) return;

		// if we have everything we want we don't need to connect to any web-seed
		if (m_web_seeds.empty()
			|| is_finished()
			|| !m_files_checked
			|| num_peers() >= int(m_max_connections)
			|| m_ses.num_connections() >= settings().get_int(settings_pack::connections_limit))
		{
			return;
		}

		// when set to unlimited, use 100 as the limit
		int limit = zero_or(settings().get_int(settings_pack::max_web_seed_connections)
			, 100);

		auto const now = aux::time_now32();

		// keep trying web-seeds if there are any
		// first find out which web seeds we are connected to
		for (auto i = m_web_seeds.begin(); i != m_web_seeds.end() && limit > 0;)
		{
			auto const w = i++;
			if (w->removed || w->retry > now || !w->interesting)
				continue;

			--limit;
			if (w->peer_info.connection || w->resolving)
				continue;

			connect_to_url_seed(w);
		}
	}

	void torrent::recalc_share_mode()
	{
		TORRENT_ASSERT(share_mode());
		if (is_seed()) return;

		int const pieces_in_torrent = m_torrent_file->num_pieces();
		int num_seeds = 0;
		int num_peers = 0;
		int num_downloaders = 0;
		int missing_pieces = 0;
		int num_interested = 0;
		for (auto const p : m_connections)
		{
			TORRENT_INCREMENT(m_iterating_connections);
			if (p->is_connecting()) continue;
			if (p->is_disconnecting()) continue;
			++num_peers;
			if (p->is_seed())
			{
				++num_seeds;
				continue;
			}

			if (p->share_mode()) continue;
			if (p->upload_only()) continue;

			if (p->is_peer_interested()) ++num_interested;

			++num_downloaders;
			missing_pieces += pieces_in_torrent - p->num_have_pieces();
		}

		if (num_peers == 0) return;

		if (num_seeds * 100 / num_peers > 50
			&& (num_peers * 100 / m_max_connections > 90
				|| num_peers > 20))
		{
			// we are connected to more than 50% seeds (and we're beyond
			// 90% of the max number of connections). That will
			// limit our ability to upload. We need more downloaders.
			// disconnect some seeds so that we don't have more than 50%
			int const to_disconnect = num_seeds - num_peers / 2;
			aux::vector<peer_connection*> seeds;
			seeds.reserve(num_seeds);
			std::copy_if(m_connections.begin(), m_connections.end(), std::back_inserter(seeds)
				, [](peer_connection const* p) { return p->is_seed(); });

			aux::random_shuffle(seeds);
			TORRENT_ASSERT(to_disconnect <= seeds.end_index());
			for (auto const& p : span<peer_connection*>(seeds).first(to_disconnect))
				p->disconnect(errors::upload_upload_connection, operation_t::bittorrent);
		}

		if (num_downloaders == 0) return;

		// assume that the seeds are about as fast as us. During the time
		// we can download one piece, and upload one piece, each seed
		// can upload two pieces.
		missing_pieces -= 2 * num_seeds;

		if (missing_pieces <= 0) return;

		// missing_pieces represents our opportunity to download pieces
		// and share them more than once each

		// now, download at least one piece, otherwise download one more
		// piece if our downloaded (and downloading) pieces is less than 50%
		// of the uploaded bytes
		int const num_downloaded_pieces = std::max(m_picker->have().num_pieces
			, m_picker->want().num_pieces);

		if (std::int64_t(num_downloaded_pieces) * m_torrent_file->piece_length()
			* settings().get_int(settings_pack::share_mode_target) > m_total_uploaded
			&& num_downloaded_pieces > 0)
			return;

		// don't have more pieces downloading in parallel than 5% of the total
		// number of pieces we have downloaded
		if (m_picker->get_download_queue_size() > num_downloaded_pieces / 20)
			return;

		// one more important property is that there are enough pieces
		// that more than one peer wants to download
		// make sure that there are enough downloaders for the rarest
		// piece. Go through all pieces, figure out which one is the rarest
		// and how many peers that has that piece

		aux::vector<piece_index_t> rarest_pieces;

		int const num_pieces = m_torrent_file->num_pieces();
		int rarest_rarity = INT_MAX;
		for (piece_index_t i(0); i < piece_index_t(num_pieces); ++i)
		{
			piece_picker::piece_stats_t ps = m_picker->piece_stats(i);
			if (ps.peer_count == 0) continue;
			if (ps.priority == 0 && (ps.have || ps.downloading))
			{
				m_picker->set_piece_priority(i, default_priority);
				continue;
			}
			// don't count pieces we already have or are trying to download
			if (ps.priority > 0 || ps.have) continue;
			if (ps.peer_count > rarest_rarity) continue;
			if (ps.peer_count == rarest_rarity)
			{
				rarest_pieces.push_back(i);
				continue;
			}

			rarest_pieces.clear();
			rarest_rarity = ps.peer_count;
			rarest_pieces.push_back(i);
		}

		update_gauge();
		update_want_peers();

		// now, rarest_pieces is a list of all pieces that are the rarest ones.
		// and rarest_rarity is the number of peers that have the rarest pieces

		// if there's only a single peer that doesn't have the rarest piece
		// it's impossible for us to download one piece and upload it
		// twice. i.e. we cannot get a positive share ratio
		if (num_peers - rarest_rarity
			< settings().get_int(settings_pack::share_mode_target))
			return;

		// now, pick one of the rarest pieces to download
		int const pick = int(random(aux::numeric_cast<std::uint32_t>(rarest_pieces.end_index() - 1)));
		bool const was_finished = is_finished();
		m_picker->set_piece_priority(rarest_pieces[pick], default_priority);
		update_gauge();
		update_peer_interest(was_finished);
		update_want_peers();
	}

	void torrent::sent_bytes(int const bytes_payload, int const bytes_protocol)
	{
		m_stat.sent_bytes(bytes_payload, bytes_protocol);
		m_ses.sent_bytes(bytes_payload, bytes_protocol);
	}

	void torrent::received_bytes(int const bytes_payload, int const bytes_protocol)
	{
		m_stat.received_bytes(bytes_payload, bytes_protocol);
		m_ses.received_bytes(bytes_payload, bytes_protocol);
	}

	void torrent::trancieve_ip_packet(int const bytes, bool const ipv6)
	{
		m_stat.trancieve_ip_packet(bytes, ipv6);
		m_ses.trancieve_ip_packet(bytes, ipv6);
	}

	void torrent::sent_syn(bool const ipv6)
	{
		m_stat.sent_syn(ipv6);
		m_ses.sent_syn(ipv6);
	}

	void torrent::received_synack(bool const ipv6)
	{
		m_stat.received_synack(ipv6);
		m_ses.received_synack(ipv6);
	}

#if TORRENT_DEBUG_STREAMING > 0
	char const* esc(char const* code)
	{
		// this is a silly optimization
		// to avoid copying of strings
		int const num_strings = 200;
		static char buf[num_strings][20];
		static int round_robin = 0;
		char* ret = buf[round_robin];
		++round_robin;
		if (round_robin >= num_strings) round_robin = 0;
		ret[0] = '\033';
		ret[1] = '[';
		int i = 2;
		int j = 0;
		while (code[j]) ret[i++] = code[j++];
		ret[i++] = 'm';
		ret[i++] = 0;
		return ret;
	}

	int peer_index(libtorrent::tcp::endpoint addr
		, std::vector<libtorrent::peer_info> const& peers)
	{
		std::vector<peer_info>::const_iterator i = std::find_if(peers.begin()
			, peers.end(), std::bind(&peer_info::ip, _1) == addr);
		if (i == peers.end()) return -1;

		return i - peers.begin();
	}

	void print_piece(libtorrent::partial_piece_info* pp
		, std::vector<libtorrent::peer_info> const& peers
		, std::vector<time_critical_piece> const& time_critical)
	{
		time_point const now = clock_type::now();

		float deadline = 0.f;
		float last_request = 0.f;
		int timed_out = -1;

		int piece = pp->piece_index;
		std::vector<time_critical_piece>::const_iterator i
			= std::find_if(time_critical.begin(), time_critical.end()
				, std::bind(&time_critical_piece::piece, _1) == piece);
		if (i != time_critical.end())
		{
			deadline = total_milliseconds(i->deadline - now) / 1000.f;
			if (i->last_requested == min_time())
				last_request = -1;
			else
				last_request = total_milliseconds(now - i->last_requested) / 1000.f;
			timed_out = i->timed_out;
		}

		int num_blocks = pp->blocks_in_piece;

		std::printf("%5d: [", piece);
		for (int j = 0; j < num_blocks; ++j)
		{
			int index = pp ? peer_index(pp->blocks[j].peer(), peers) % 36 : -1;
			char chr = '+';
			if (index >= 0)
				chr = (index < 10)?'0' + index:'A' + index - 10;

			char const* color = "";
			char const* multi_req = "";

			if (pp->blocks[j].num_peers > 1)
				multi_req = esc("1");

			if (pp->blocks[j].bytes_progress > 0
				&& pp->blocks[j].state == block_info::requested)
			{
				color = esc("33;7");
				chr = '0' + (pp->blocks[j].bytes_progress * 10 / pp->blocks[j].block_size);
			}
			else if (pp->blocks[j].state == block_info::finished) color = esc("32;7");
			else if (pp->blocks[j].state == block_info::writing) color = esc("36;7");
			else if (pp->blocks[j].state == block_info::requested) color = esc("0");
			else { color = esc("0"); chr = ' '; }

			std::printf("%s%s%c%s", color, multi_req, chr, esc("0"));
		}
		std::printf("%s]", esc("0"));
		if (deadline != 0.f)
			std::printf(" deadline: %f last-req: %f timed_out: %d\n"
				, deadline, last_request, timed_out);
		else
			std::printf("\n");
	}
#endif // TORRENT_DEBUG_STREAMING

	namespace {

	struct busy_block_t
	{
		int peers;
		int index;
		bool operator<(busy_block_t const& rhs) const { return peers < rhs.peers; }
	};

	void pick_busy_blocks(piece_picker const* picker
		, piece_index_t const piece
		, int const blocks_in_piece
		, int const timed_out
		, std::vector<piece_block>& interesting_blocks
		, piece_picker::downloading_piece const& pi)
	{
		// if there aren't any free blocks in the piece, and the piece is
		// old enough, we may switch into busy mode for this piece. In this
		// case busy_blocks and busy_count are set to contain the eligible
		// busy blocks we may pick
		// first, figure out which blocks are eligible for picking
		// in "busy-mode"
		TORRENT_ALLOCA(busy_blocks, busy_block_t, blocks_in_piece);
		int busy_count = 0;

		// pick busy blocks from the piece
		int idx = -1;
		for (auto const& info : picker->blocks_for_piece(pi))
		{
			++idx;
			// only consider blocks that have been requested
			// and we're still waiting for them
			if (info.state != piece_picker::block_info::state_requested)
				continue;

			piece_block b(piece, idx);

			// only allow a single additional request per block, in order
			// to spread it out evenly across all stalled blocks
			if (int(info.num_peers) > timed_out)
				continue;

			busy_blocks[busy_count].peers = info.num_peers;
			busy_blocks[busy_count].index = idx;
			++busy_count;

#if TORRENT_DEBUG_STREAMING > 1
			std::printf(" [%d (%d)]", b.block_index, info.num_peers);
#endif
		}
#if TORRENT_DEBUG_STREAMING > 1
		std::printf("\n");
#endif

		busy_blocks = busy_blocks.first(busy_count);

		// then sort blocks by the number of peers with requests
		// to the blocks (request the blocks with the fewest peers
		// first)
		std::sort(busy_blocks.begin(), busy_blocks.end());

		// then insert them into the interesting_blocks vector
		for (auto const& block : busy_blocks)
			interesting_blocks.emplace_back(piece, block.index);
	}

	void pick_time_critical_block(std::vector<peer_connection*>& peers
		, std::vector<peer_connection*>& ignore_peers
		, std::set<peer_connection*>& peers_with_requests
		, piece_picker::downloading_piece const& pi
		, time_critical_piece* i
		, piece_picker const* picker
		, int const blocks_in_piece
		, int const timed_out)
	{
		std::vector<piece_block> interesting_blocks;
		std::vector<piece_block> backup1;
		std::vector<piece_block> backup2;
		std::vector<piece_index_t> ignore;

		time_point const now = aux::time_now();

		// loop until every block has been requested from this piece (i->piece)
		do
		{
			// if this peer's download time exceeds 2 seconds, we're done.
			// We don't want to build unreasonably long request queues
			if (!peers.empty() && peers[0]->download_queue_time() > milliseconds(2000))
			{
#if TORRENT_DEBUG_STREAMING > 1
				std::printf("queue time: %d ms, done\n"
					, int(total_milliseconds(peers[0]->download_queue_time())));
#endif
				break;
			}

			// pick the peer with the lowest download_queue_time that has i->piece
			auto p = std::find_if(peers.begin(), peers.end()
				, std::bind(&peer_connection::has_piece, _1, i->piece));

			// obviously we'll have to skip it if we don't have a peer that has
			// this piece
			if (p == peers.end())
			{
#if TORRENT_DEBUG_STREAMING > 1
				std::printf("out of peers, done\n");
#endif
				break;
			}
			peer_connection& c = **p;

			interesting_blocks.clear();
			backup1.clear();
			backup2.clear();

			// specifically request blocks with no affinity towards fast or slow
			// pieces. If we would, the picked block might end up in one of
			// the backup lists
			picker->add_blocks(i->piece, c.get_bitfield(), interesting_blocks
				, backup1, backup2, blocks_in_piece, 0, c.peer_info_struct()
				, ignore, {});

			interesting_blocks.insert(interesting_blocks.end()
				, backup1.begin(), backup1.end());
			interesting_blocks.insert(interesting_blocks.end()
				, backup2.begin(), backup2.end());

			bool busy_mode = false;

			if (interesting_blocks.empty())
			{
				busy_mode = true;

#if TORRENT_DEBUG_STREAMING > 1
				std::printf("interesting_blocks.empty()\n");
#endif

				// there aren't any free blocks to pick, and the piece isn't
				// old enough to pick busy blocks yet. break to continue to
				// the next piece.
				if (timed_out == 0)
				{
#if TORRENT_DEBUG_STREAMING > 1
					std::printf("not timed out, moving on to next piece\n");
#endif
					break;
				}

#if TORRENT_DEBUG_STREAMING > 1
				std::printf("pick busy blocks\n");
#endif

				pick_busy_blocks(picker, i->piece, blocks_in_piece, timed_out
					, interesting_blocks, pi);
			}

			// we can't pick anything from this piece, we're done with it.
			// move on to the next one
			if (interesting_blocks.empty()) break;

			piece_block const b = interesting_blocks.front();

			// in busy mode we need to make sure we don't do silly
			// things like requesting the same block twice from the
			// same peer
			std::vector<pending_block> const& dq = c.download_queue();

			bool const already_requested = std::find_if(dq.begin(), dq.end()
				, aux::has_block(b)) != dq.end();

			if (already_requested)
			{
				// if the piece is stalled, we may end up picking a block
				// that we've already requested from this peer. If so, we should
				// simply disregard this peer from this piece, since this peer
				// is likely to be causing the stall. We should request it
				// from the next peer in the list
				// the peer will be put back in the set for the next piece
				ignore_peers.push_back(*p);
				peers.erase(p);
#if TORRENT_DEBUG_STREAMING > 1
				std::printf("piece already requested by peer, try next peer\n");
#endif
				// try next peer
				continue;
			}

			std::vector<pending_block> const& rq = c.request_queue();

			bool const already_in_queue = std::find_if(rq.begin(), rq.end()
				, aux::has_block(b)) != rq.end();

			if (already_in_queue)
			{
				if (!c.make_time_critical(b))
				{
#if TORRENT_DEBUG_STREAMING > 1
					std::printf("piece already time-critical and in queue for peer, trying next peer\n");
#endif
					ignore_peers.push_back(*p);
					peers.erase(p);
					continue;
				}
				i->last_requested = now;

#if TORRENT_DEBUG_STREAMING > 1
				std::printf("piece already in queue for peer, making time-critical\n");
#endif

				// we inserted a new block in the request queue, this
				// makes us actually send it later
				peers_with_requests.insert(peers_with_requests.begin(), &c);
			}
			else
			{
				if (!c.add_request(b, peer_connection::time_critical
					| (busy_mode ? peer_connection::busy : request_flags_t{})))
				{
#if TORRENT_DEBUG_STREAMING > 1
					std::printf("failed to request block [%d, %d]\n"
						, b.piece_index, b.block_index);
#endif
					ignore_peers.push_back(*p);
					peers.erase(p);
					continue;
				}

#if TORRENT_DEBUG_STREAMING > 1
				std::printf("requested block [%d, %d]\n"
					, b.piece_index, b.block_index);
#endif
				peers_with_requests.insert(peers_with_requests.begin(), &c);
			}

			if (!busy_mode) i->last_requested = now;

			if (i->first_requested == min_time()) i->first_requested = now;

			if (!c.can_request_time_critical())
			{
#if TORRENT_DEBUG_STREAMING > 1
				std::printf("peer cannot pick time critical pieces\n");
#endif
				peers.erase(p);
				// try next peer
				continue;
			}

			// resort p, since it will have a higher download_queue_time now
			while (p != peers.end()-1 && (*p)->download_queue_time()
				> (*(p+1))->download_queue_time())
			{
				std::iter_swap(p, p+1);
				++p;
			}
		} while (!interesting_blocks.empty());
	}

	} // anonymous namespace

	void torrent::request_time_critical_pieces()
	{
		TORRENT_ASSERT(is_single_thread());
		TORRENT_ASSERT(!upload_mode());

		// build a list of peers and sort it by download_queue_time
		// we use this sorted list to determine which peer we should
		// request a block from. The earlier a peer is in the list,
		// the sooner we will fully download the block we request.
		aux::vector<peer_connection*> peers;
		peers.reserve(num_peers());

		// some peers are marked as not being able to request time critical
		// blocks from. For instance, peers that have choked us, peers that are
		// on parole (i.e. they are believed to have sent us bad data), peers
		// that are being disconnected, in upload mode etc.
		std::remove_copy_if(m_connections.begin(), m_connections.end()
			, std::back_inserter(peers), [] (peer_connection* p)
			{ return !p->can_request_time_critical(); });

		// sort by the time we believe it will take this peer to send us all
		// blocks we've requested from it. The shorter time, the better candidate
		// it is to request a time critical block from.
		std::sort(peers.begin(), peers.end()
			, [] (peer_connection const* lhs, peer_connection const* rhs)
			{ return lhs->download_queue_time(16*1024) < rhs->download_queue_time(16*1024); });

		// remove the bottom 10% of peers from the candidate set.
		// this is just to remove outliers that might stall downloads
		int const new_size = (peers.end_index() * 9 + 9) / 10;
		TORRENT_ASSERT(new_size <= peers.end_index());
		peers.resize(new_size);

		// remember all the peers we issued requests to, so we can commit them
		// at the end of this function. Instead of sending the requests right
		// away, we batch them up and send them in a single write to the TCP
		// socket, increasing the chance that they will all be sent in the same
		// packet.
		std::set<peer_connection*> peers_with_requests;

		// peers that should be temporarily ignored for a specific piece
		// in order to give priority to other peers. They should be used for
		// subsequent pieces, so they are stored in this vector until the
		// piece is done
		std::vector<peer_connection*> ignore_peers;

		time_point const now = clock_type::now();

		// now, iterate over all time critical pieces, in order of importance, and
		// request them from the peers, in order of responsiveness. i.e. request
		// the most time critical pieces from the fastest peers.
		bool first_piece{true};
		for (auto& i : m_time_critical_pieces)
		{
#if TORRENT_DEBUG_STREAMING > 1
			std::printf("considering %d\n", i->piece);
#endif

			if (peers.empty())
			{
#if TORRENT_DEBUG_STREAMING > 1
				std::printf("out of peers, done\n");
#endif
				break;
			}

			// the +1000 is to compensate for the fact that we only call this
			// function once per second, so if we need to request it 500 ms from
			// now, we should request it right away
			if (!first_piece && i.deadline > now
				+ milliseconds(m_average_piece_time + m_piece_time_deviation * 4 + 1000))
			{
				// don't request pieces whose deadline is too far in the future
				// this is one of the termination conditions. We don't want to
				// send requests for all pieces in the torrent right away
#if TORRENT_DEBUG_STREAMING > 0
				std::printf("reached deadline horizon [%f + %f * 4 + 1]\n"
					, m_average_piece_time / 1000.f
					, m_piece_time_deviation / 1000.f);
#endif
				break;
			}
			first_piece = false;

			piece_picker::downloading_piece pi;
			m_picker->piece_info(i.piece, pi);

			// the number of "times" this piece has timed out.
			int timed_out = 0;

			int const blocks_in_piece = m_picker->blocks_in_piece(i.piece);

#if TORRENT_DEBUG_STREAMING > 0
			i.timed_out = timed_out;
#endif
			int const free_to_request = blocks_in_piece
				- pi.finished - pi.writing - pi.requested;

			if (free_to_request == 0)
			{
				if (i.last_requested == min_time())
					i.last_requested = now;

				// if it's been more than half of the typical download time
				// of a piece since we requested the last block, allow
				// one more request per block
				if (m_average_piece_time > 0)
					timed_out = int(total_milliseconds(now - i.last_requested)
						/ std::max(int(m_average_piece_time + m_piece_time_deviation / 2), 1));

#if TORRENT_DEBUG_STREAMING > 0
				i.timed_out = timed_out;
#endif
				// every block in this piece is already requested
				// there's no need to consider this piece, unless it
				// appears to be stalled.
				if (pi.requested == 0 || timed_out == 0)
				{
#if TORRENT_DEBUG_STREAMING > 1
					std::printf("skipping %d (full) [req: %d timed_out: %d ]\n"
						, i.piece, pi.requested
						, timed_out);
#endif

					// if requested is 0, it means all blocks have been received, and
					// we're just waiting for it to flush them to disk.
					// if last_requested is recent enough, we should give it some
					// more time
					// skip to the next piece
					continue;
				}

				// it's been too long since we requested the last block from
				// this piece. Allow re-requesting blocks from this piece
#if TORRENT_DEBUG_STREAMING > 1
				std::printf("timed out [average-piece-time: %d ms ]\n"
					, m_average_piece_time);
#endif
			}

			// pick all blocks for this piece. the peers list is kept up to date
			// and sorted. when we issue a request to a peer, its download queue
			// time will increase and it may need to be bumped in the peers list,
			// since it's ordered by download queue time
			pick_time_critical_block(peers, ignore_peers
				, peers_with_requests
				, pi, &i, m_picker.get()
				, blocks_in_piece, timed_out);

			// put back the peers we ignored into the peer list for the next piece
			if (!ignore_peers.empty())
			{
				peers.insert(peers.begin(), ignore_peers.begin(), ignore_peers.end());
				ignore_peers.clear();

				// TODO: instead of resorting the whole list, insert the peers
				// directly into the right place
				std::sort(peers.begin(), peers.end()
					, [] (peer_connection const* lhs, peer_connection const* rhs)
					{ return lhs->download_queue_time(16*1024) < rhs->download_queue_time(16*1024); });
			}

			// if this peer's download time exceeds 2 seconds, we're done.
			// We don't want to build unreasonably long request queues
			if (!peers.empty() && peers[0]->download_queue_time() > milliseconds(2000))
				break;
		}

		// commit all the time critical requests
		for (auto p : peers_with_requests)
		{
			p->send_block_requests();
		}
	}

	std::set<std::string> torrent::web_seeds(web_seed_entry::type_t const type) const
	{
		TORRENT_ASSERT(is_single_thread());
		std::set<std::string> ret;
		for (auto const& s : m_web_seeds)
		{
			if (s.peer_info.banned) continue;
			if (s.removed) continue;
			if (s.type != type) continue;
			ret.insert(s.url);
		}
		return ret;
	}

	void torrent::remove_web_seed(std::string const& url, web_seed_entry::type_t const type)
	{
		auto const i = std::find_if(m_web_seeds.begin(), m_web_seeds.end()
			, [&] (web_seed_t const& w) { return w.url == url && w.type == type; });

		if (i != m_web_seeds.end())
		{
			remove_web_seed_iter(i);
			set_need_save_resume();
		}
	}

	void torrent::disconnect_web_seed(peer_connection* p)
	{
		auto const i = std::find_if(m_web_seeds.begin(), m_web_seeds.end()
			, [p] (web_seed_t const& ws) { return ws.peer_info.connection == p; });

		// this happens if the web server responded with a redirect
		// or with something incorrect, so that we removed the web seed
		// immediately, before we disconnected
		if (i == m_web_seeds.end()) return;

		TORRENT_ASSERT(i->resolving == false);

		TORRENT_ASSERT(i->peer_info.connection);
		i->peer_info.connection = nullptr;
	}

	void torrent::remove_web_seed_conn(peer_connection* p, error_code const& ec
		, operation_t const op, disconnect_severity_t const error)
	{
		auto const i = std::find_if(m_web_seeds.begin(), m_web_seeds.end()
			, [p] (web_seed_t const& ws) { return ws.peer_info.connection == p; });

		TORRENT_ASSERT(i != m_web_seeds.end());
		if (i == m_web_seeds.end()) return;

		auto* peer = static_cast<peer_connection*>(i->peer_info.connection);
		if (peer != nullptr)
		{
			// if we have a connection for this web seed, we also need to
			// disconnect it and clear its reference to the peer_info object
			// that's part of the web_seed_t we're about to remove
			TORRENT_ASSERT(peer->m_in_use == 1337);
			peer->disconnect(ec, op, error);
			peer->set_peer_info(nullptr);
		}
		remove_web_seed_iter(i);
	}

	void torrent::retry_web_seed(peer_connection* p, boost::optional<seconds32> const retry)
	{
		TORRENT_ASSERT(is_single_thread());
		auto const i = std::find_if(m_web_seeds.begin(), m_web_seeds.end()
			, [p] (web_seed_t const& ws) { return ws.peer_info.connection == p; });

		TORRENT_ASSERT(i != m_web_seeds.end());
		if (i == m_web_seeds.end()) return;
		if (i->removed) return;
		i->retry = aux::time_now32() + value_or(retry, seconds32(
			settings().get_int(settings_pack::urlseed_wait_retry)));
	}

	torrent_state torrent::get_peer_list_state()
	{
		torrent_state ret;
		ret.is_paused = is_paused();
		ret.is_finished = is_finished();
		ret.allow_multiple_connections_per_ip = settings().get_bool(settings_pack::allow_multiple_connections_per_ip);
		ret.max_peerlist_size = is_paused()
			? settings().get_int(settings_pack::max_paused_peerlist_size)
			: settings().get_int(settings_pack::max_peerlist_size);
		ret.min_reconnect_time = settings().get_int(settings_pack::min_reconnect_time);

		ret.ip = m_ses.external_address();
		ret.port = m_ses.listen_port();
		ret.max_failcount = settings().get_int(settings_pack::max_failcount);
		return ret;
	}

	bool torrent::try_connect_peer()
	{
		TORRENT_ASSERT(is_single_thread());
		TORRENT_ASSERT(want_peers());

		torrent_state st = get_peer_list_state();
		need_peer_list();
		torrent_peer* p = m_peer_list->connect_one_peer(m_ses.session_time(), &st);
		peers_erased(st.erased);
		inc_stats_counter(counters::connection_attempt_loops, st.loop_counter);

		if (p == nullptr)
		{
			m_stats_counters.inc_stats_counter(counters::no_peer_connection_attempts);
			update_want_peers();
			return false;
		}

		if (!connect_to_peer(p))
		{
			m_stats_counters.inc_stats_counter(counters::missed_connection_attempts);
			m_peer_list->inc_failcount(p);
			update_want_peers();
			return false;
		}
		update_want_peers();

		return true;
	}

	torrent_peer* torrent::add_peer(tcp::endpoint const& adr
		, peer_source_flags_t const source, pex_flags_t flags)
	{
		TORRENT_ASSERT(is_single_thread());

#ifndef TORRENT_DISABLE_DHT
		if (source != peer_info::resume_data)
		{
			// try to send a DHT ping to this peer
			// as well, to figure out if it supports
			// DHT (uTorrent and BitComet don't
			// advertise support)
			session().add_dht_node({adr.address(), adr.port()});
		}
#endif

		if (m_apply_ip_filter
			&& m_ip_filter
			&& m_ip_filter->access(adr.address()) & ip_filter::blocked)
		{
			if (alerts().should_post<peer_blocked_alert>())
				alerts().emplace_alert<peer_blocked_alert>(get_handle()
					, adr, peer_blocked_alert::ip_filter);

#ifndef TORRENT_DISABLE_EXTENSIONS
			notify_extension_add_peer(adr, source, torrent_plugin::filtered);
#endif
			return nullptr;
		}

		if (m_ses.get_port_filter().access(adr.port()) & port_filter::blocked)
		{
			if (alerts().should_post<peer_blocked_alert>())
				alerts().emplace_alert<peer_blocked_alert>(get_handle()
					, adr, peer_blocked_alert::port_filter);
#ifndef TORRENT_DISABLE_EXTENSIONS
			notify_extension_add_peer(adr, source, torrent_plugin::filtered);
#endif
			return nullptr;
		}

#if TORRENT_USE_I2P
		// if this is an i2p torrent, and we don't allow mixed mode
		// no regular peers should ever be added!
		if (!settings().get_bool(settings_pack::allow_i2p_mixed) && is_i2p())
		{
			if (alerts().should_post<peer_blocked_alert>())
				alerts().emplace_alert<peer_blocked_alert>(get_handle()
					, adr, peer_blocked_alert::i2p_mixed);
			return nullptr;
		}
#endif

		if (settings().get_bool(settings_pack::no_connect_privileged_ports) && adr.port() < 1024)
		{
			if (alerts().should_post<peer_blocked_alert>())
				alerts().emplace_alert<peer_blocked_alert>(get_handle()
					, adr, peer_blocked_alert::privileged_ports);
#ifndef TORRENT_DISABLE_EXTENSIONS
			notify_extension_add_peer(adr, source, torrent_plugin::filtered);
#endif
			return nullptr;
		}

		if (!torrent_file().info_hash().has_v1())
			flags |= pex_lt_v2;

		need_peer_list();
		torrent_state st = get_peer_list_state();
		torrent_peer* p = m_peer_list->add_peer(adr, source, flags, &st);
		peers_erased(st.erased);

		if (p)
		{
			state_updated();
#ifndef TORRENT_DISABLE_EXTENSIONS
			notify_extension_add_peer(adr, source
				, st.first_time_seen
					? torrent_plugin::first_time
					: add_peer_flags_t{});
#endif
		}
		else
		{
#ifndef TORRENT_DISABLE_EXTENSIONS
			notify_extension_add_peer(adr, source, torrent_plugin::filtered);
#endif
		}
		update_want_peers();
		state_updated();
		return p;
	}

	bool torrent::ban_peer(torrent_peer* tp)
	{
		if (!settings().get_bool(settings_pack::ban_web_seeds) && tp->web_seed)
			return false;

		need_peer_list();
		if (!m_peer_list->ban_peer(tp)) return false;
		update_want_peers();

		inc_stats_counter(counters::num_banned_peers);
		return true;
	}

	void torrent::set_seed(torrent_peer* p, bool const s)
	{
		if (p->seed != s)
		{
			if (s)
			{
				TORRENT_ASSERT(m_num_seeds < 0xffff);
				++m_num_seeds;
			}
			else
			{
				TORRENT_ASSERT(m_num_seeds > 0);
				--m_num_seeds;
			}
		}

		need_peer_list();
		m_peer_list->set_seed(p, s);
		update_auto_sequential();
	}

	void torrent::clear_failcount(torrent_peer* p)
	{
		need_peer_list();
		m_peer_list->set_failcount(p, 0);
		update_want_peers();
	}

	std::pair<peer_list::iterator, peer_list::iterator> torrent::find_peers(address const& a)
	{
		need_peer_list();
		return m_peer_list->find_peers(a);
	}

	void torrent::update_peer_port(int const port, torrent_peer* p
		, peer_source_flags_t const src)
	{
		need_peer_list();
		torrent_state st = get_peer_list_state();
		m_peer_list->update_peer_port(port, p, src, &st);
		peers_erased(st.erased);
		update_want_peers();
	}

	// verify piece is used when checking resume data or when the user
	// adds a piece
	void torrent::verify_piece(piece_index_t const piece)
	{
		TORRENT_ASSERT(m_storage);
		TORRENT_ASSERT(!m_picker->is_hashing(piece));

		disk_job_flags_t flags;
		if (torrent_file().info_hash().has_v1())
			flags |= disk_interface::v1_hash;
		aux::vector<sha256_hash> hashes;
		if (torrent_file().info_hash().has_v2())
		{
			hashes.resize(torrent_file().orig_files().blocks_in_piece2(piece));
		}

		if (settings().get_bool(settings_pack::disable_hash_checks))
		{
			// short-circuit the hash check if it's disabled
			m_picker->started_hash_job(piece);
			on_piece_verified(std::move(hashes), piece, sha1_hash(), storage_error{});
			return;
		}

		span<sha256_hash> v2_span(hashes);
		m_ses.disk_thread().async_hash(m_storage, piece, v2_span, flags
			, [self = shared_from_this(), hashes = std::move(hashes)]
			(piece_index_t p, sha1_hash const& h, storage_error const& error) mutable
			{ self->on_piece_verified(std::move(hashes), p, h, error); });
		m_picker->started_hash_job(piece);
	}

	announce_entry* torrent::find_tracker(std::string const& url)
	{
		auto i = std::find_if(m_trackers.begin(), m_trackers.end()
			, [&url](announce_entry const& ae) { return ae.url == url; });
		if (i == m_trackers.end()) return nullptr;
		return &*i;
	}

	void torrent::ip_filter_updated()
	{
		if (!m_apply_ip_filter) return;
		if (!m_peer_list) return;
		if (!m_ip_filter) return;

		torrent_state st = get_peer_list_state();
		std::vector<address> banned;
		m_peer_list->apply_ip_filter(*m_ip_filter, &st, banned);

		if (alerts().should_post<peer_blocked_alert>())
		{
			for (auto const& addr : banned)
				alerts().emplace_alert<peer_blocked_alert>(get_handle()
					, tcp::endpoint(addr, 0)
					, peer_blocked_alert::ip_filter);
		}

		peers_erased(st.erased);
	}

	void torrent::port_filter_updated()
	{
		if (!m_apply_ip_filter) return;
		if (!m_peer_list) return;

		torrent_state st = get_peer_list_state();
		std::vector<address> banned;
		m_peer_list->apply_port_filter(m_ses.get_port_filter(), &st, banned);

		if (alerts().should_post<peer_blocked_alert>())
		{
			for (auto const& addr : banned)
				alerts().emplace_alert<peer_blocked_alert>(get_handle()
					, tcp::endpoint(addr, 0)
					, peer_blocked_alert::port_filter);
		}

		peers_erased(st.erased);
	}

	// this is called when torrent_peers are removed from the peer_list
	// (peer-list). It removes any references we may have to those torrent_peers,
	// so we don't leave then dangling
	void torrent::peers_erased(std::vector<torrent_peer*> const& peers)
	{
		if (!has_picker()) return;

		for (auto const p : peers)
		{
			m_picker->clear_peer(p);
		}
#if TORRENT_USE_INVARIANT_CHECKS
		m_picker->check_peers();
#endif
	}

#if TORRENT_ABI_VERSION == 1
#if !TORRENT_NO_FPU
	void torrent::file_progress_float(aux::vector<float, file_index_t>& fp)
	{
		TORRENT_ASSERT(is_single_thread());
		if (!valid_metadata())
		{
			fp.clear();
			return;
		}

		fp.resize(m_torrent_file->num_files(), 1.f);
		if (is_seed()) return;

		aux::vector<std::int64_t, file_index_t> progress;
		file_progress(progress);
		file_storage const& fs = m_torrent_file->files();
		for (auto const i : fs.file_range())
		{
			std::int64_t file_size = m_torrent_file->files().file_size(i);
			if (file_size == 0) fp[i] = 1.f;
			else fp[i] = float(progress[i]) / file_size;
		}
	}
#endif
#endif // TORRENT_ABI_VERSION

	void torrent::file_progress(aux::vector<std::int64_t, file_index_t>& fp, int const flags)
	{
		TORRENT_ASSERT(is_single_thread());
		if (!valid_metadata())
		{
			fp.clear();
			return;
		}

		// if we're a seed, we don't have an m_file_progress anyway
		// since we don't need one. We know we have all files
		// just fill in the full file sizes as a shortcut
		if (is_seed())
		{
			fp.resize(m_torrent_file->num_files());
			file_storage const& fs = m_torrent_file->files();
			for (auto const i : fs.file_range())
				fp[i] = fs.file_size(i);
			return;
		}

		if (num_have() == 0 || m_file_progress.empty())
		{
			// if we don't have any pieces, just return zeroes
			fp.clear();
			fp.resize(m_torrent_file->num_files(), 0);
			return;
		}

		m_file_progress.export_progress(fp);

		if (flags & torrent_handle::piece_granularity)
			return;

		TORRENT_ASSERT(has_picker());

		std::vector<piece_picker::downloading_piece> q = m_picker->get_download_queue();

		file_storage const& fs = m_torrent_file->files();
		for (auto const& dp : q)
		{
			std::int64_t offset = std::int64_t(static_cast<int>(dp.index))
				* m_torrent_file->piece_length();
			file_index_t file = fs.file_index_at_offset(offset);
			int idx = -1;
			for (auto const& info : m_picker->blocks_for_piece(dp))
			{
				++idx;
				TORRENT_ASSERT(file < fs.end_file());
				TORRENT_ASSERT(offset == std::int64_t(static_cast<int>(dp.index))
					* m_torrent_file->piece_length()
					+ idx * block_size());
				TORRENT_ASSERT(offset < m_torrent_file->total_size());
				while (offset >= fs.file_offset(file) + fs.file_size(file))
				{
					++file;
				}
				TORRENT_ASSERT(file < fs.end_file());

				std::int64_t block = block_size();

				if (info.state == piece_picker::block_info::state_none)
				{
					offset += block;
					continue;
				}

				if (info.state == piece_picker::block_info::state_requested)
				{
					block = 0;
					torrent_peer* p = info.peer;
					if (p != nullptr && p->connection)
					{
						auto* peer = static_cast<peer_connection*>(p->connection);
						auto pbp = peer->downloading_piece_progress();
						if (pbp.piece_index == dp.index && pbp.block_index == idx)
							block = pbp.bytes_downloaded;
						TORRENT_ASSERT(block <= block_size());
					}

					if (block == 0)
					{
						offset += block_size();
						continue;
					}
				}

				if (offset + block > fs.file_offset(file) + fs.file_size(file))
				{
					std::int64_t left_over = block_size() - block;
					// split the block on multiple files
					while (block > 0)
					{
						TORRENT_ASSERT(offset <= fs.file_offset(file) + fs.file_size(file));
						std::int64_t const slice = std::min(fs.file_offset(file) + fs.file_size(file) - offset
							, block);
						fp[file] += slice;
						offset += slice;
						block -= slice;
						TORRENT_ASSERT(offset <= fs.file_offset(file) + fs.file_size(file));
						if (offset == fs.file_offset(file) + fs.file_size(file))
						{
							++file;
							if (file == fs.end_file())
							{
								offset += block;
								break;
							}
						}
					}
					offset += left_over;
					TORRENT_ASSERT(offset == std::int64_t(static_cast<int>(dp.index))
						* m_torrent_file->piece_length()
						+ (idx + 1) * block_size());
				}
				else
				{
					fp[file] += block;
					offset += block_size();
				}
				TORRENT_ASSERT(file <= fs.end_file());
			}
		}
	}

	void torrent::new_external_ip()
	{
		if (m_peer_list) m_peer_list->clear_peer_prio();
	}

	void torrent::stop_when_ready(bool const b)
	{
		m_stop_when_ready = b;

		// to avoid race condition, if we're already in a downloading state,
		// trigger the stop-when-ready logic immediately.
		if (m_stop_when_ready && is_downloading_state(m_state))
		{
#ifndef TORRENT_DISABLE_LOGGING
			debug_log("stop_when_ready triggered");
#endif
			auto_managed(false);
			pause();
			m_stop_when_ready = false;
		}
	}

	void torrent::set_state(torrent_status::state_t const s)
	{
		TORRENT_ASSERT(is_single_thread());
		TORRENT_ASSERT(s != 0); // this state isn't used anymore

#if TORRENT_USE_ASSERTS

		if (s == torrent_status::seeding)
		{
			TORRENT_ASSERT(is_seed());
			TORRENT_ASSERT(is_finished());
		}
		if (s == torrent_status::finished)
			TORRENT_ASSERT(is_finished());
		if (s == torrent_status::downloading && m_state == torrent_status::finished)
			TORRENT_ASSERT(!is_finished());
#endif

		if (int(m_state) == s) return;

		if (m_ses.alerts().should_post<state_changed_alert>())
		{
			m_ses.alerts().emplace_alert<state_changed_alert>(get_handle()
				, s, static_cast<torrent_status::state_t>(m_state));
		}

		if (s == torrent_status::finished
			&& alerts().should_post<torrent_finished_alert>())
		{
			alerts().emplace_alert<torrent_finished_alert>(
				get_handle());
		}

		if (m_stop_when_ready
			&& !is_downloading_state(m_state)
			&& is_downloading_state(s))
		{
#ifndef TORRENT_DISABLE_LOGGING
			debug_log("stop_when_ready triggered");
#endif
			// stop_when_ready is set, and we're transitioning from a downloading
			// state to a non-downloading state. pause the torrent. Note that
			// "downloading" is defined broadly to include any state where we
			// either upload or download (for the purpose of this flag).
			auto_managed(false);
			pause();
			m_stop_when_ready = false;
		}

		m_state = s;

#ifndef TORRENT_DISABLE_LOGGING
		debug_log("set_state() %d", m_state);
#endif

		update_gauge();
		update_want_peers();
		update_state_list();

		state_updated();

#ifndef TORRENT_DISABLE_EXTENSIONS
		for (auto& ext : m_extensions)
		{
			ext->on_state(state());
		}
#endif
	}

#ifndef TORRENT_DISABLE_EXTENSIONS
	void torrent::notify_extension_add_peer(tcp::endpoint const& ip
		, peer_source_flags_t const src, add_peer_flags_t const flags)
	{
		for (auto& ext : m_extensions)
		{
			ext->on_add_peer(ip, src, flags);
		}
	}
#endif

	void torrent::state_updated()
	{
		// if this fails, this function is probably called
		// from within the torrent constructor, which it
		// shouldn't be. Whichever function ends up calling
		// this should probably be moved to torrent::start()
		TORRENT_ASSERT(shared_from_this());

		// we can't call state_updated() while the session
		// is building the status update alert
		TORRENT_ASSERT(!m_ses.is_posting_torrent_updates());

		// we're not subscribing to this torrent, don't add it
		if (!m_state_subscription) return;

		aux::vector<torrent*>& list = m_ses.torrent_list(aux::session_interface::torrent_state_updates);

		// if it has already been updated this round, no need to
		// add it to the list twice
		if (m_links[aux::session_interface::torrent_state_updates].in_list())
		{
#ifdef TORRENT_EXPENSIVE_INVARIANT_CHECKS
			TORRENT_ASSERT(find(list.begin(), list.end(), this) != list.end());
#endif
			return;
		}

#ifdef TORRENT_EXPENSIVE_INVARIANT_CHECKS
		TORRENT_ASSERT(find(list.begin(), list.end(), this) == list.end());
#endif

		m_links[aux::session_interface::torrent_state_updates].insert(list, this);
	}

	void torrent::status(torrent_status* st, status_flags_t const flags)
	{
		INVARIANT_CHECK;

		time_point32 const now = aux::time_now32();

		st->handle = get_handle();
		st->info_hash = info_hash();
#if TORRENT_ABI_VERSION == 1
		st->is_loaded = true;
#endif

		if (flags & torrent_handle::query_name)
			st->name = name();

		if (flags & torrent_handle::query_save_path)
			st->save_path = save_path();

		if (flags & torrent_handle::query_torrent_file)
			st->torrent_file = m_torrent_file;

		st->has_incoming = m_has_incoming;
		st->errc = m_error;
		st->error_file = m_error_file;

#if TORRENT_ABI_VERSION == 1
		if (m_error) st->error = convert_from_native(m_error.message())
			+ ": " + resolve_filename(m_error_file);
		st->seed_mode = m_seed_mode;
#endif
		st->moving_storage = m_moving_storage;

		st->announcing_to_trackers = m_announce_to_trackers;
		st->announcing_to_lsd = m_announce_to_lsd;
		st->announcing_to_dht = m_announce_to_dht;
#if TORRENT_ABI_VERSION == 1
		st->stop_when_ready = m_stop_when_ready;
#endif

		st->added_time = m_added_time;
		st->completed_time = m_completed_time;

#if TORRENT_ABI_VERSION == 1
		st->last_scrape = static_cast<int>(total_seconds(aux::time_now32() - m_last_scrape));
#endif

#if TORRENT_ABI_VERSION == 1
		st->share_mode = m_share_mode;
		st->upload_mode = m_upload_mode;
#endif
		st->up_bandwidth_queue = 0;
		st->down_bandwidth_queue = 0;
#if TORRENT_ABI_VERSION == 1
		st->priority = priority();
#endif

		st->num_peers = num_peers() - m_num_connecting;

		st->list_peers = m_peer_list ? m_peer_list->num_peers() : 0;
		st->list_seeds = m_peer_list ? m_peer_list->num_seeds() : 0;
		st->connect_candidates = m_peer_list ? m_peer_list->num_connect_candidates() : 0;
		st->seed_rank = seed_rank(settings());

		st->all_time_upload = m_total_uploaded;
		st->all_time_download = m_total_downloaded;

		// activity time
#if TORRENT_ABI_VERSION == 1
		st->finished_time = int(total_seconds(finished_time()));
		st->active_time = int(total_seconds(active_time()));
		st->seeding_time = int(total_seconds(seeding_time()));

		time_point32 const unset{seconds32(0)};

		st->time_since_upload = m_last_upload == unset ? -1
			: static_cast<int>(total_seconds(aux::time_now32() - m_last_upload));
		st->time_since_download = m_last_download == unset ? -1
			: static_cast<int>(total_seconds(aux::time_now32() - m_last_download));
#endif

		st->finished_duration = finished_time();
		st->active_duration = active_time();
		st->seeding_duration = seeding_time();

		st->last_upload = m_last_upload;
		st->last_download = m_last_download;

		st->storage_mode = static_cast<storage_mode_t>(m_storage_mode);

		st->num_complete = (m_complete == 0xffffff) ? -1 : m_complete;
		st->num_incomplete = (m_incomplete == 0xffffff) ? -1 : m_incomplete;
#if TORRENT_ABI_VERSION == 1
		st->paused = is_torrent_paused();
		st->auto_managed = m_auto_managed;
		st->sequential_download = m_sequential_download;
#endif
		st->is_seeding = is_seed();
		st->is_finished = is_finished();
#if TORRENT_ABI_VERSION == 1
		st->super_seeding = m_super_seeding;
#endif
		st->has_metadata = valid_metadata();
		bytes_done(*st, flags);
		TORRENT_ASSERT(st->total_wanted_done >= 0);
		TORRENT_ASSERT(st->total_done >= st->total_wanted_done);

		// payload transfer
		st->total_payload_download = m_stat.total_payload_download();
		st->total_payload_upload = m_stat.total_payload_upload();

		// total transfer
		st->total_download = m_stat.total_payload_download()
			+ m_stat.total_protocol_download();
		st->total_upload = m_stat.total_payload_upload()
			+ m_stat.total_protocol_upload();

		// failed bytes
		st->total_failed_bytes = m_total_failed_bytes;
		st->total_redundant_bytes = m_total_redundant_bytes;

		// transfer rate
		st->download_rate = m_stat.download_rate();
		st->upload_rate = m_stat.upload_rate();
		st->download_payload_rate = m_stat.download_payload_rate();
		st->upload_payload_rate = m_stat.upload_payload_rate();

		if (is_paused() || m_tracker_timer.expiry() < now)
			st->next_announce = seconds(0);
		else
			st->next_announce = m_tracker_timer.expiry() - now;

		if (st->next_announce.count() < 0)
			st->next_announce = seconds(0);

#if TORRENT_ABI_VERSION == 1
		st->announce_interval = seconds(0);
#endif

		st->current_tracker.clear();
		if (m_last_working_tracker >= 0)
		{
			TORRENT_ASSERT(m_last_working_tracker < m_trackers.end_index());
			const int i = m_last_working_tracker;
			st->current_tracker = m_trackers[i].url;
		}
		else
		{
#ifdef __clang__
#pragma clang diagnostic push
#pragma clang diagnostic ignored "-Wmissing-braces"
#endif
			aux::array<bool const, num_protocols, protocol_version> const supports_protocol{
			{
				m_info_hash.has_v1(),
				m_info_hash.has_v2()
			}};
#ifdef __clang__
#pragma clang diagnostic pop
#endif

			for (auto const& t : m_trackers)
			{
				if (std::any_of(t.endpoints.begin(), t.endpoints.end()
					, [supports_protocol](announce_endpoint const& aep) {
						for (protocol_version const ih : all_versions)
						{
							if (supports_protocol[ih] && aep.info_hashes[ih].updating)
								return false;
						}
						return true;
					})) continue;
				if (!t.verified) continue;
				st->current_tracker = t.url;
				break;
			}
		}

		if ((flags & torrent_handle::query_verified_pieces))
		{
			st->verified_pieces = m_verified;
		}

		st->num_uploads = m_num_uploads;
		st->uploads_limit = m_max_uploads == (1 << 24) - 1 ? -1 : m_max_uploads;
		st->num_connections = num_peers();
		st->connections_limit = m_max_connections == (1 << 24) - 1 ? -1 : m_max_connections;
		// if we don't have any metadata, stop here

		st->queue_position = queue_position();
		st->need_save_resume = need_save_resume_data();
#if TORRENT_ABI_VERSION == 1
		st->ip_filter_applies = m_apply_ip_filter;
#endif

		st->state = static_cast<torrent_status::state_t>(m_state);
		st->flags = this->flags();

#if TORRENT_USE_ASSERTS
		if (st->state == torrent_status::finished
			|| st->state == torrent_status::seeding)
		{
			// it may be tempting to assume that st->is_finished == true here, but
			// this assumption does not always hold. We transition to "finished"
			// when we receive the last block of the last piece, which is before
			// the hash check comes back. "is_finished" is set to true once all the
			// pieces have been hash checked. So, there's a short window where it
			// doesn't hold.
		}
#endif

		if (!valid_metadata())
		{
			st->state = torrent_status::downloading_metadata;
			st->progress_ppm = m_progress_ppm;
#if !TORRENT_NO_FPU
			st->progress = m_progress_ppm / 1000000.f;
#endif
			st->block_size = 0;
			return;
		}

		st->block_size = block_size();

		if (m_state == torrent_status::checking_files)
		{
			st->progress_ppm = m_progress_ppm;
#if !TORRENT_NO_FPU
			st->progress = m_progress_ppm / 1000000.f;
#endif
		}
		else if (st->total_wanted == 0)
		{
			st->progress_ppm = 1000000;
			st->progress = 1.f;
		}
		else
		{
			st->progress_ppm = int(st->total_wanted_done * 1000000
				/ st->total_wanted);
#if !TORRENT_NO_FPU
			st->progress = st->progress_ppm / 1000000.f;
#endif
		}

		if (flags & torrent_handle::query_pieces)
		{
			int const num_pieces = m_torrent_file->num_pieces();
			if (has_picker())
			{
				st->pieces.resize(num_pieces, false);
				for (auto const i : st->pieces.range())
					if (m_picker->has_piece_passed(i)) st->pieces.set_bit(i);
			}
			else if (m_have_all)
			{
				st->pieces.resize(num_pieces, true);
			}
			else
			{
				st->pieces.resize(num_pieces, false);
			}
		}
		st->num_pieces = num_have();
		st->num_seeds = num_seeds();
		if ((flags & torrent_handle::query_distributed_copies) && m_picker.get())
		{
			std::tie(st->distributed_full_copies, st->distributed_fraction) =
				m_picker->distributed_copies();
#if TORRENT_NO_FPU
			st->distributed_copies = -1.f;
#else
			st->distributed_copies = st->distributed_full_copies
				+ float(st->distributed_fraction) / 1000;
#endif
		}
		else
		{
			st->distributed_full_copies = -1;
			st->distributed_fraction = -1;
			st->distributed_copies = -1.f;
		}

		st->last_seen_complete = m_swarm_last_seen_complete;
	}

	int torrent::priority() const
	{
		int priority = 0;
		for (int i = 0; i < num_classes(); ++i)
		{
			int const* prio = m_ses.peer_classes().at(class_at(i))->priority;
			priority = std::max(priority, prio[peer_connection::upload_channel]);
			priority = std::max(priority, prio[peer_connection::download_channel]);
		}
		return priority;
	}

#if TORRENT_ABI_VERSION == 1
	void torrent::set_priority(int const prio)
	{
		// priority 1 is default
		if (prio == 1 && m_peer_class == peer_class_t{}) return;

		if (m_peer_class == peer_class_t{})
			setup_peer_class();

		struct peer_class* tpc = m_ses.peer_classes().at(m_peer_class);
		TORRENT_ASSERT(tpc);
		tpc->priority[peer_connection::download_channel] = prio;
		tpc->priority[peer_connection::upload_channel] = prio;

		state_updated();
	}
#endif

	void torrent::add_redundant_bytes(int const b, waste_reason const reason)
	{
		TORRENT_ASSERT(is_single_thread());
		TORRENT_ASSERT(b > 0);
		TORRENT_ASSERT(static_cast<int>(reason) >= 0);
		TORRENT_ASSERT(static_cast<int>(reason) < static_cast<int>(waste_reason::max));

		if (m_total_redundant_bytes <= std::numeric_limits<std::int32_t>::max() - b)
			m_total_redundant_bytes += b;
		else
			m_total_redundant_bytes = std::numeric_limits<std::int32_t>::max();

		// the stats counters are 64 bits, so we don't check for overflow there
		m_stats_counters.inc_stats_counter(counters::recv_redundant_bytes, b);
		m_stats_counters.inc_stats_counter(counters::waste_piece_timed_out + static_cast<int>(reason), b);
	}

	void torrent::add_failed_bytes(int const b)
	{
		TORRENT_ASSERT(is_single_thread());
		TORRENT_ASSERT(b > 0);
		if (m_total_failed_bytes <= std::numeric_limits<std::int32_t>::max() - b)
			m_total_failed_bytes += b;
		else
			m_total_failed_bytes = std::numeric_limits<std::int32_t>::max();

		// the stats counters are 64 bits, so we don't check for overflow there
		m_stats_counters.inc_stats_counter(counters::recv_failed_bytes, b);
	}

	// the number of connected peers that are seeds
	int torrent::num_seeds() const
	{
		TORRENT_ASSERT(is_single_thread());
		INVARIANT_CHECK;

		return int(m_num_seeds) - int(m_num_connecting_seeds);
	}

	// the number of connected peers that are not seeds
	int torrent::num_downloaders() const
	{
		TORRENT_ASSERT(is_single_thread());
		INVARIANT_CHECK;

		int const ret = num_peers()
			- m_num_seeds
			- m_num_connecting
			+ m_num_connecting_seeds;
		TORRENT_ASSERT(ret >= 0);
		return ret;
	}

	void torrent::tracker_request_error(tracker_request const& r
		, error_code const& ec, std::string const& msg
		, seconds32 const retry_interval)
	{
		TORRENT_ASSERT(is_single_thread());

		INVARIANT_CHECK;

#ifndef TORRENT_DISABLE_LOGGING
		if (should_log())
		{
			debug_log("*** tracker error: (%d) %s %s", ec.value()
				, ec.message().c_str(), msg.c_str());
		}
#endif
		if (!(r.kind & tracker_request::scrape_request))
		{
			// announce request
			announce_entry* ae = find_tracker(r.url);
			int fails = 0;
			tcp::endpoint local_endpoint;
			if (ae)
			{
				auto aep = std::find_if(ae->endpoints.begin(), ae->endpoints.end()
					, [&](announce_endpoint const& e) { return e.socket == r.outgoing_socket; });

				if (aep != ae->endpoints.end())
				{
					protocol_version const hash_version = r.info_hash == m_info_hash.v1
						? protocol_version::V1 : protocol_version::V2;
					auto& a = aep->info_hashes[hash_version];
					local_endpoint = aep->local_endpoint;
					a.failed(settings().get_int(settings_pack::tracker_backoff)
						, retry_interval);
					a.last_error = ec;
					a.message = msg;
					fails = a.fails;

#if TORRENT_ABI_VERSION <= 2
#include "libtorrent/aux_/disable_warnings_push.hpp"
					if (hash_version == protocol_version::V1)
					{
						aep->fails = a.fails;
						aep->next_announce = a.next_announce;
						aep->updating = a.updating;
						aep->last_error = ec;
						aep->message = msg;
					}
#include "libtorrent/aux_/disable_warnings_pop.hpp"
#endif

#ifndef TORRENT_DISABLE_LOGGING
					debug_log("*** increment tracker fail count [%d]", a.fails);
#endif
				}
				else if (r.outgoing_socket)
				{
#ifndef TORRENT_DISABLE_LOGGING
					debug_log("*** no matching endpoint for request [%s, %s]", r.url.c_str(), print_endpoint(r.outgoing_socket.get_local_endpoint()).c_str());
#endif
				}

				int const tracker_index = int(ae - m_trackers.data());

				// never talk to this tracker again
				if (ec == error_code(410, http_category())) ae->fail_limit = 1;

				deprioritize_tracker(tracker_index);
			}
			if (m_ses.alerts().should_post<tracker_error_alert>()
				|| r.triggered_manually)
			{
				m_ses.alerts().emplace_alert<tracker_error_alert>(get_handle()
					, local_endpoint, fails, r.url, ec, msg);
			}
		}
		else
		{
			announce_entry* ae = find_tracker(r.url);

			// scrape request
			if (ec == error_code(410, http_category()))
			{
				// never talk to this tracker again
				if (ae != nullptr) ae->fail_limit = 1;
			}

			// if this was triggered manually we need to post this unconditionally,
			// since the client expects a response from its action, regardless of
			// whether all tracker events have been enabled by the alert mask
			if (m_ses.alerts().should_post<scrape_failed_alert>()
				|| r.triggered_manually)
			{
				tcp::endpoint local_endpoint;
				if (ae != nullptr)
				{
					auto aep = ae->find_endpoint(r.outgoing_socket);
					if (aep != nullptr) local_endpoint = aep->local_endpoint;
				}

				m_ses.alerts().emplace_alert<scrape_failed_alert>(get_handle(), local_endpoint, r.url, ec);
			}
		}
		// announce to the next working tracker
		if ((!m_abort && !is_paused()) || r.event == event_t::stopped)
			announce_with_tracker(r.event);
		update_tracker_timer(aux::time_now32());
	}

#ifndef TORRENT_DISABLE_LOGGING
	bool torrent::should_log() const
	{
		return alerts().should_post<torrent_log_alert>();
	}

	TORRENT_FORMAT(2,3)
	void torrent::debug_log(char const* fmt, ...) const noexcept try
	{
		if (!alerts().should_post<torrent_log_alert>()) return;

		va_list v;
		va_start(v, fmt);
		alerts().emplace_alert<torrent_log_alert>(
			const_cast<torrent*>(this)->get_handle(), fmt, v);
		va_end(v);
	}
	catch (std::exception const&) {}
#endif

}<|MERGE_RESOLUTION|>--- conflicted
+++ resolved
@@ -2898,26 +2898,17 @@
 						continue;
 					}
 
-<<<<<<< HEAD
 					req.event = e;
 					if (req.event == event_t::none)
 					{
 						if (!a.start_sent) req.event = event_t::started;
-						else if (!a.complete_sent && is_seed()) req.event = event_t::completed;
+						else if (!m_complete_sent
+							&& !a.complete_sent
+							&& is_seed())
+						{
+							req.event = event_t::completed;
+						}
 					}
-=======
-				req.event = e;
-				if (req.event == tracker_request::none)
-				{
-					if (!aep.start_sent) req.event = tracker_request::started;
-					else if (!m_complete_sent
-						&& !aep.complete_sent
-						&& is_seed())
-					{
-						req.event = tracker_request::completed;
-					}
-				}
->>>>>>> 8378c0f5
 
 					req.triggered_manually = a.triggered_manually;
 					a.triggered_manually = false;
@@ -3190,7 +3181,7 @@
 		if (ae)
 		{
 #if TORRENT_ABI_VERSION == 1
-			if (!ae->complete_sent && r.event == tracker_request::completed)
+			if (!ae->complete_sent && r.event == event_t::completed)
 				ae->complete_sent = true;
 #endif
 			announce_endpoint* aep = ae->find_endpoint(r.outgoing_socket);
@@ -3199,29 +3190,19 @@
 				auto& a = aep->info_hashes[v];
 
 				local_endpoint = aep->local_endpoint;
-<<<<<<< HEAD
 				if (resp.incomplete >= 0) a.scrape_incomplete = resp.incomplete;
 				if (resp.complete >= 0) a.scrape_complete = resp.complete;
 				if (resp.downloaded >= 0) a.scrape_downloaded = resp.downloaded;
 				if (!a.start_sent && r.event == event_t::started)
 					a.start_sent = true;
 				if (!a.complete_sent && r.event == event_t::completed)
+				{
 					a.complete_sent = true;
-=======
-				if (resp.incomplete >= 0) aep->scrape_incomplete = resp.incomplete;
-				if (resp.complete >= 0) aep->scrape_complete = resp.complete;
-				if (resp.downloaded >= 0) aep->scrape_downloaded = resp.downloaded;
-				if (!aep->start_sent && r.event == tracker_request::started)
-					aep->start_sent = true;
-				if (!aep->complete_sent && r.event == tracker_request::completed)
-				{
-					aep->complete_sent = true;
 					// we successfully reported event=completed to one tracker. Don't
 					// send it to any other ones from now on (there may be other
 					// announces outstanding right now though)
 					m_complete_sent = true;
 				}
->>>>>>> 8378c0f5
 				ae->verified = true;
 				a.next_announce = now + interval;
 				a.min_announce = now + resp.min_interval;
@@ -5417,19 +5398,15 @@
 			t.complete_sent = m_complete_sent;
 #endif
 			for (auto& aep : t.endpoints)
-<<<<<<< HEAD
 			{
 				for (auto& a : aep.info_hashes)
-					a.complete_sent = is_seed();
+					a.complete_sent = m_complete_sent;
 #if TORRENT_ABI_VERSION <= 2
 #include "libtorrent/aux_/disable_warnings_push.hpp"
-				aep.complete_sent = is_seed();
+				aep.complete_sent = m_complete_sent;
 #include "libtorrent/aux_/disable_warnings_pop.hpp"
 #endif
 			}
-=======
-				aep.complete_sent = m_complete_sent;
->>>>>>> 8378c0f5
 		}
 
 		if (settings().get_bool(settings_pack::prefer_udp_trackers))
@@ -7961,13 +7938,10 @@
 #if TORRENT_ABI_VERSION <= 2
 #include "libtorrent/aux_/disable_warnings_push.hpp"
 					aep.complete_sent = true;
-<<<<<<< HEAD
 #include "libtorrent/aux_/disable_warnings_pop.hpp"
 #endif
 				}
-=======
-			}
->>>>>>> 8378c0f5
+			}
 
 			if (m_state != torrent_status::finished
 				&& m_state != torrent_status::seeding)
