--- conflicted
+++ resolved
@@ -5018,17 +5018,13 @@
 
 	namespace
 	{
-<<<<<<< HEAD
 		aux::vector<download_priority_t, file_index_t> fix_priorities(
 			aux::vector<download_priority_t, file_index_t> const& input
 			, file_storage const* fs)
 		{
 			aux::vector<download_priority_t, file_index_t> files(input.begin(), input.end());
 
-			if (fs)
-			{
-				files.resize(fs->num_files(), default_priority);
-			}
+			if (fs) files.resize(fs->num_files(), default_priority);
 
 			for (file_index_t i : index_range<file_index_t>{file_index_t{}, files.end_index()})
 			{
@@ -5037,21 +5033,6 @@
 					files[i] = dont_download;
 				else if (files[i] > top_priority)
 					files[i] = top_priority;
-=======
-		std::vector<boost::uint8_t> fix_priorities(std::vector<int> const& input
-			, file_storage const* fs)
-		{
-			std::vector<boost::uint8_t> files(input.begin(), input.end());
-			if (fs) files.resize(fs->num_files(), 4);
-
-			for (int i = 0; i < int(files.size()); ++i)
-			{
-				// initialize pad files to priority 0
-				if (files[i] > 0 && fs && fs->pad_file_at(i))
-					files[i] = 0;
-				else if (files[i] > 7)
-					files[i] = 7;
->>>>>>> b5cd959d
 			}
 
 			return files;
@@ -5088,12 +5069,8 @@
 
 		if (is_seed()) return;
 
-<<<<<<< HEAD
-		auto new_priority = fix_priorities(files, valid_metadata() ? &m_torrent_file->files() : nullptr);
-=======
-		std::vector<boost::uint8_t> const new_priority = fix_priorities(files
-			, valid_metadata() ? &m_torrent_file->files() : NULL);
->>>>>>> b5cd959d
+		auto new_priority = fix_priorities(files
+			, valid_metadata() ? &m_torrent_file->files() : nullptr);
 
 		// storage may be NULL during shutdown
 		if (m_storage)
