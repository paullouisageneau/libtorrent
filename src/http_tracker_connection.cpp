/*

Copyright (c) 2004, Magnus Jonsson
Copyright (c) 2004-2020, Arvid Norberg
Copyright (c) 2015, Mikhail Titov
Copyright (c) 2016-2018, 2020, Alden Torres
Copyright (c) 2016-2018, Steven Siloti
Copyright (c) 2016, Andrei Kurushin
Copyright (c) 2017, Pavel Pimenov
Copyright (c) 2020, Paul-Louis Ageneau
All rights reserved.

Redistribution and use in source and binary forms, with or without
modification, are permitted provided that the following conditions
are met:

    * Redistributions of source code must retain the above copyright
      notice, this list of conditions and the following disclaimer.
    * Redistributions in binary form must reproduce the above copyright
      notice, this list of conditions and the following disclaimer in
      the documentation and/or other materials provided with the distribution.
    * Neither the name of the author nor the names of its
      contributors may be used to endorse or promote products derived
      from this software without specific prior written permission.

THIS SOFTWARE IS PROVIDED BY THE COPYRIGHT HOLDERS AND CONTRIBUTORS "AS IS"
AND ANY EXPRESS OR IMPLIED WARRANTIES, INCLUDING, BUT NOT LIMITED TO, THE
IMPLIED WARRANTIES OF MERCHANTABILITY AND FITNESS FOR A PARTICULAR PURPOSE
ARE DISCLAIMED. IN NO EVENT SHALL THE COPYRIGHT OWNER OR CONTRIBUTORS BE
LIABLE FOR ANY DIRECT, INDIRECT, INCIDENTAL, SPECIAL, EXEMPLARY, OR
CONSEQUENTIAL DAMAGES (INCLUDING, BUT NOT LIMITED TO, PROCUREMENT OF
SUBSTITUTE GOODS OR SERVICES; LOSS OF USE, DATA, OR PROFITS; OR BUSINESS
INTERRUPTION) HOWEVER CAUSED AND ON ANY THEORY OF LIABILITY, WHETHER IN
CONTRACT, STRICT LIABILITY, OR TORT (INCLUDING NEGLIGENCE OR OTHERWISE)
ARISING IN ANY WAY OUT OF THE USE OF THIS SOFTWARE, EVEN IF ADVISED OF THE
POSSIBILITY OF SUCH DAMAGE.

*/

#include "libtorrent/config.hpp"
#include "libtorrent/socket_io.hpp"

#include <string>
#include <functional>
#include <vector>
#include <list>
#include <cctype>
#include <algorithm>
#include <cstdio> // for snprintf
#include <cinttypes> // for PRId64 et.al.

#include "libtorrent/tracker_manager.hpp"
#include "libtorrent/http_tracker_connection.hpp"
#include "libtorrent/http_connection.hpp"
#include "libtorrent/aux_/escape_string.hpp"
#include "libtorrent/io.hpp"
#include "libtorrent/socket.hpp"
#include "libtorrent/string_util.hpp" // for is_i2p_url
#include "libtorrent/aux_/session_settings.hpp"
#include "libtorrent/aux_/resolver_interface.hpp"
#include "libtorrent/ip_filter.hpp"
#include "libtorrent/parse_url.hpp"
#include "libtorrent/aux_/array.hpp"

namespace libtorrent {

	http_tracker_connection::http_tracker_connection(
		io_context& ios
		, tracker_manager& man
		, tracker_request req
		, std::weak_ptr<request_callback> c)
		: tracker_connection(man, std::move(req), ios, std::move(c))
		, m_ioc(ios)
	{}

	void http_tracker_connection::start()
	{
		std::string url = tracker_req().url;

		if (tracker_req().kind & tracker_request::scrape_request)
		{
			// find and replace "announce" with "scrape"
			// in request

			std::size_t pos = url.find("announce");
			if (pos == std::string::npos)
			{
				fail(errors::scrape_not_available, operation_t::bittorrent);
				return;
			}
			url.replace(pos, 8, "scrape");
		}

#if TORRENT_USE_I2P
		bool const i2p = is_i2p_url(url);
#else
		static const bool i2p = false;
#endif

		aux::session_settings const& settings = m_man.settings();

		// if request-string already contains
		// some parameters, append an ampersand instead
		// of a question mark
		auto const arguments_start = url.find('?');
		if (arguments_start != std::string::npos)
		{
			// tracker URLs that come pre-baked with query string arguments will be
			// rejected when SSRF-mitigation is enabled
			bool const ssrf_mitigation = settings.get_bool(settings_pack::ssrf_mitigation);
			if (ssrf_mitigation && has_tracker_query_string(string_view(url).substr(arguments_start + 1)))
			{
<<<<<<< HEAD
				fail(errors::banned_by_ip_filter, operation_t::bittorrent);
=======
				tracker_connection::fail(errors::ssrf_mitigation);
>>>>>>> 14473d07
				return;
			}
			url += "&";
		}
		else
		{
			url += "?";
		}

		url += "info_hash=";
		url += escape_string({tracker_req().info_hash.data(), 20});

		if (!(tracker_req().kind & tracker_request::scrape_request))
		{
			static aux::array<const char*, 4> const event_string{{{"completed", "started", "stopped", "paused"}}};

			char str[1024];
			std::snprintf(str, sizeof(str)
				, "&peer_id=%s"
				"&port=%d"
				"&uploaded=%" PRId64
				"&downloaded=%" PRId64
				"&left=%" PRId64
				"&corrupt=%" PRId64
				"&key=%08X"
				"%s%s" // event
				"&numwant=%d"
				"&compact=1"
				"&no_peer_id=1"
				, escape_string({tracker_req().pid.data(), 20}).c_str()
				// the i2p tracker seems to verify that the port is not 0,
				// even though it ignores it otherwise
				, tracker_req().listen_port
				, tracker_req().uploaded
				, tracker_req().downloaded
				, tracker_req().left
				, tracker_req().corrupt
				, tracker_req().key
				, (tracker_req().event != event_t::none) ? "&event=" : ""
				, (tracker_req().event != event_t::none) ? event_string[static_cast<int>(tracker_req().event) - 1] : ""
				, tracker_req().num_want);
			url += str;
#if !defined TORRENT_DISABLE_ENCRYPTION
			if (settings.get_int(settings_pack::in_enc_policy) != settings_pack::pe_disabled
				&& settings.get_bool(settings_pack::announce_crypto_support))
				url += "&supportcrypto=1";
#endif
			if (settings.get_bool(settings_pack::report_redundant_bytes))
			{
				url += "&redundant=";
				url += to_string(tracker_req().redundant).data();
			}
			if (!tracker_req().trackerid.empty())
			{
				url += "&trackerid=";
				url += escape_string(tracker_req().trackerid);
			}

#if TORRENT_USE_I2P
			if (i2p && tracker_req().i2pconn)
			{
				if (tracker_req().i2pconn->local_endpoint().empty())
				{
					fail(errors::no_i2p_endpoint, operation_t::bittorrent
						, "Waiting for i2p acceptor from SAM bridge", seconds32(5));
					return;
				}
				else
				{
					url += "&ip=" + tracker_req().i2pconn->local_endpoint () + ".i2p";
				}
			}
			else
#endif
			if (!settings.get_bool(settings_pack::anonymous_mode))
			{
				std::string const& announce_ip = settings.get_str(settings_pack::announce_ip);
				if (!announce_ip.empty())
				{
					url += "&ip=" + escape_string(announce_ip);
				}
			}
		}

		if (!tracker_req().ipv4.empty() && !i2p)
		{
			for (auto const& v4 : tracker_req().ipv4)
			{
				std::string const ip = v4.to_string();
				url += "&ipv4=";
				url += escape_string(ip);
			}
		}
		if (!tracker_req().ipv6.empty() && !i2p)
		{
			for (auto const& v6 : tracker_req().ipv6)
			{
				std::string const ip = v6.to_string();
				url += "&ipv6=";
				url += escape_string(ip);
			}
		}

		if (!tracker_req().outgoing_socket)
		{
			fail(errors::invalid_listen_socket, operation_t::get_interface
				, "outgoing socket was closed");
			return;
		}

		using namespace std::placeholders;
		m_tracker_connection = std::make_shared<http_connection>(m_ioc, m_man.host_resolver()
			, std::bind(&http_tracker_connection::on_response, shared_from_this(), _1, _2, _3)
			, true, settings.get_int(settings_pack::max_http_recv_buffer_size)
			, std::bind(&http_tracker_connection::on_connect, shared_from_this(), _1)
			, std::bind(&http_tracker_connection::on_filter, shared_from_this(), _1, _2)
			, std::bind(&http_tracker_connection::on_filter_hostname, shared_from_this(), _1, _2)
#if TORRENT_USE_SSL
			, tracker_req().ssl_ctx
#endif
			);

		int const timeout = tracker_req().event == event_t::stopped
			? settings.get_int(settings_pack::stop_tracker_timeout)
			: settings.get_int(settings_pack::tracker_completion_timeout);

		// in anonymous mode we omit the user agent to mitigate fingerprinting of
		// the client. Private torrents is an exception because some private
		// trackers may require the user agent
		std::string const user_agent = settings.get_bool(settings_pack::anonymous_mode)
			&& !tracker_req().private_torrent ? "" : settings.get_str(settings_pack::user_agent);

		// when sending stopped requests, prefer the cached DNS entry
		// to avoid being blocked for slow or failing responses. Chances
		// are that we're shutting down, and this should be a best-effort
		// attempt. It's not worth stalling shutdown.
		aux::proxy_settings ps(settings);
		m_tracker_connection->get(url, seconds(timeout)
			, tracker_req().event == event_t::stopped ? 2 : 1
			, ps.proxy_tracker_connections ? &ps : nullptr
			, 5, user_agent, bind_interface()
			, (tracker_req().event == event_t::stopped
				? aux::resolver_interface::cache_only : aux::resolver_flags{})
				| aux::resolver_interface::abort_on_shutdown
#if TORRENT_ABI_VERSION == 1
			, tracker_req().auth
#else
			, ""
#endif
#if TORRENT_USE_I2P
			, tracker_req().i2pconn
#endif
			);

		// the url + 100 estimated header size
		sent_bytes(int(url.size()) + 100);

#ifndef TORRENT_DISABLE_LOGGING

		std::shared_ptr<request_callback> cb = requester();
		if (cb)
		{
			cb->debug_log("==> TRACKER_REQUEST [ url: %s ]", url.c_str());
		}
#endif
	}

	void http_tracker_connection::close()
	{
		if (m_tracker_connection)
		{
			m_tracker_connection->close();
			m_tracker_connection.reset();
		}
		cancel();
		m_man.remove_request(this);
	}

	// endpoints is an in-out parameter
	void http_tracker_connection::on_filter(http_connection& c
		, std::vector<tcp::endpoint>& endpoints)
	{
		// filter all endpoints we cannot reach from this listen socket, which may
		// be all of them, in which case we should not announce this listen socket
		// to this tracker
		auto const ls = bind_socket();
		endpoints.erase(std::remove_if(endpoints.begin(), endpoints.end()
			, [&](tcp::endpoint const& ep) { return !ls.can_route(ep.address()); })
			, endpoints.end());

		if (endpoints.empty())
		{
			fail(lt::errors::announce_skipped, operation_t::get_interface);
			return;
		}

		aux::session_settings const& settings = m_man.settings();
		bool const ssrf_mitigation = settings.get_bool(settings_pack::ssrf_mitigation);
		if (ssrf_mitigation && std::find_if(endpoints.begin(), endpoints.end()
			, [](tcp::endpoint const& ep) { return ep.address().is_loopback(); }) != endpoints.end())
		{
			// there is at least one loopback address in here. If the request
			// path for this tracker is not /announce. filter all loopback
			// addresses.
			std::string path;

			error_code ec;
			std::tie(std::ignore, std::ignore, std::ignore, std::ignore, path)
				= parse_url_components(c.url(), ec);
			if (ec)
			{
				fail(ec, operation_t::parse_address);
				return;
			}

			// this is mitigation for Server Side request forgery. Any tracker
			// announce to localhost need to look like a standard BitTorrent
			// announce
			if (path.substr(0, 9) != "/announce")
			{
				for (auto i = endpoints.begin(); i != endpoints.end();)
				{
					if (i->address().is_loopback())
						i = endpoints.erase(i);
					else
						++i;
				}
			}

			if (endpoints.empty())
			{
<<<<<<< HEAD
				fail(errors::banned_by_ip_filter, operation_t::bittorrent);
=======
				fail(errors::ssrf_mitigation);
>>>>>>> 14473d07
				return;
			}
		}

		TORRENT_UNUSED(c);
		if (!tracker_req().filter) return;

		// remove endpoints that are filtered by the IP filter
		for (auto i = endpoints.begin(); i != endpoints.end();)
		{
			if (tracker_req().filter->access(i->address()) == ip_filter::blocked)
				i = endpoints.erase(i);
			else
				++i;
		}

#ifndef TORRENT_DISABLE_LOGGING
		std::shared_ptr<request_callback> cb = requester();
		if (cb)
		{
			cb->debug_log("*** TRACKER_FILTER");
		}
#endif
		if (endpoints.empty())
			fail(errors::banned_by_ip_filter, operation_t::bittorrent);
	}

	// returns true if the hostname is allowed
	bool http_tracker_connection::on_filter_hostname(http_connection&
		, string_view hostname)
	{
		aux::session_settings const& settings = m_man.settings();
		if (settings.get_bool(settings_pack::allow_idna)) return true;
		return !is_idna(hostname);
	}

	void http_tracker_connection::on_connect(http_connection& c)
	{
		error_code ec;
		tcp::endpoint ep = c.socket().remote_endpoint(ec);
		m_tracker_ip = ep.address();
	}

	void http_tracker_connection::on_response(error_code const& ec
		, http_parser const& parser, span<char const> data)
	{
		// keep this alive
		std::shared_ptr<http_tracker_connection> me(shared_from_this());

		if (ec && ec != boost::asio::error::eof)
		{
			fail(ec, operation_t::sock_read);
			return;
		}

		if (!parser.header_finished())
		{
			fail(boost::asio::error::eof, operation_t::sock_read);
			return;
		}

		if (parser.status_code() != 200)
		{
			fail(error_code(parser.status_code(), http_category())
				, operation_t::bittorrent
				, parser.message().c_str());
			return;
		}

		received_bytes(static_cast<int>(data.size()) + parser.body_start());

		// handle tracker response
		error_code ecode;

		std::shared_ptr<request_callback> cb = requester();
		if (!cb)
		{
			close();
			return;
		}

		tracker_response resp = parse_tracker_response(data, ecode
			, tracker_req().kind, tracker_req().info_hash);

		if (!resp.warning_message.empty())
			cb->tracker_warning(tracker_req(), resp.warning_message);

		if (ecode)
		{
			fail(ecode, operation_t::bittorrent
				, resp.failure_reason.c_str()
				, resp.interval, resp.min_interval);
			close();
			return;
		}

		// do slightly different things for scrape requests
		if (tracker_req().kind & tracker_request::scrape_request)
		{
			cb->tracker_scrape_response(tracker_req(), resp.complete
				, resp.incomplete, resp.downloaded, resp.downloaders);
		}
		else
		{
			std::list<address> ip_list;
			if (m_tracker_connection)
			{
				for (auto const& endp : m_tracker_connection->endpoints())
				{
					ip_list.push_back(endp.address());
				}
			}

			cb->tracker_response(tracker_req(), m_tracker_ip, ip_list, resp);
		}
		close();
	}

	// TODO: 2 returning a bool here is redundant. Instead this function should
	// return the peer_entry
	bool extract_peer_info(bdecode_node const& info, peer_entry& ret, error_code& ec)
	{
		// extract peer id (if any)
		if (info.type() != bdecode_node::dict_t)
		{
			ec = errors::invalid_peer_dict;
			return false;
		}
		bdecode_node i = info.dict_find_string("peer id");
		if (i && i.string_length() == 20)
		{
			std::copy(i.string_ptr(), i.string_ptr() + 20, ret.pid.begin());
		}
		else
		{
			// if there's no peer_id, just initialize it to a bunch of zeroes
			ret.pid.clear();
		}

		// extract ip
		i = info.dict_find_string("ip");
		if (!i)
		{
			ec = errors::invalid_tracker_response;
			return false;
		}
		ret.hostname = i.string_value().to_string();

		// extract port
		i = info.dict_find_int("port");
		if (!i)
		{
			ec = errors::invalid_tracker_response;
			return false;
		}
		ret.port = std::uint16_t(i.int_value());

		return true;
	}

	tracker_response parse_tracker_response(span<char const> const data, error_code& ec
		, tracker_request_flags_t const flags, sha1_hash const& scrape_ih)
	{
		tracker_response resp;

		bdecode_node e;
		int const res = bdecode(data.begin(), data.end(), e, ec);

		if (ec) return resp;

		if (res != 0 || e.type() != bdecode_node::dict_t)
		{
			ec = errors::invalid_tracker_response;
			return resp;
		}

		// if no interval is specified, default to 30 minutes
		resp.interval = seconds32{e.dict_find_int_value("interval", 1800)};
		resp.min_interval = seconds32{e.dict_find_int_value("min interval", 30)};

		bdecode_node const tracker_id = e.dict_find_string("tracker id");
		if (tracker_id)
			resp.trackerid = tracker_id.string_value().to_string();

		// parse the response
		bdecode_node const failure = e.dict_find_string("failure reason");
		if (failure)
		{
			resp.failure_reason = failure.string_value().to_string();
			ec = errors::tracker_failure;
			return resp;
		}

		bdecode_node const warning = e.dict_find_string("warning message");
		if (warning)
			resp.warning_message = warning.string_value().to_string();

		if (flags & tracker_request::scrape_request)
		{
			bdecode_node const files = e.dict_find_dict("files");
			if (!files)
			{
				ec = errors::invalid_files_entry;
				return resp;
			}

			bdecode_node const scrape_data = files.dict_find_dict(
				scrape_ih.to_string());

			if (!scrape_data)
			{
				ec = errors::invalid_hash_entry;
				return resp;
			}

			resp.complete = int(scrape_data.dict_find_int_value("complete", -1));
			resp.incomplete = int(scrape_data.dict_find_int_value("incomplete", -1));
			resp.downloaded = int(scrape_data.dict_find_int_value("downloaded", -1));
			resp.downloaders = int(scrape_data.dict_find_int_value("downloaders", -1));

			return resp;
		}

		// look for optional scrape info
		resp.complete = int(e.dict_find_int_value("complete", -1));
		resp.incomplete = int(e.dict_find_int_value("incomplete", -1));
		resp.downloaded = int(e.dict_find_int_value("downloaded", -1));

		bdecode_node peers_ent = e.dict_find("peers");
		if (peers_ent && peers_ent.type() == bdecode_node::string_t)
		{
			char const* peers = peers_ent.string_ptr();
			int const len = peers_ent.string_length();
#if TORRENT_USE_I2P
			if (flags & tracker_request::i2p)
			{
				for (int i = 0; i < len; i += 32)
				{
					if (len - i < 32) break;
					peer_entry p;
					p.hostname = base32encode(std::string(peers + i, 32), string::i2p);
					p.hostname += ".b32.i2p";
					p.port = 6881;
					resp.peers.push_back(p);
				}
			}
			else
#endif
			{
				resp.peers4.reserve(std::size_t(len / 6));
				for (int i = 0; i < len; i += 6)
				{
					if (len - i < 6) break;

					ipv4_peer_entry p;
					p.ip = aux::read_v4_address(peers).to_bytes();
					p.port = aux::read_uint16(peers);
					resp.peers4.push_back(p);
				}
			}
		}
		else if (peers_ent && peers_ent.type() == bdecode_node::list_t)
		{
			int const len = peers_ent.list_size();
			resp.peers.reserve(std::size_t(len));
			error_code parse_error;
			for (int i = 0; i < len; ++i)
			{
				peer_entry p;
				if (!extract_peer_info(peers_ent.list_at(i), p, parse_error))
					continue;
				resp.peers.push_back(p);
			}

			// only report an error if all peer entries are invalid
			if (resp.peers.empty() && parse_error)
			{
				ec = parse_error;
				return resp;
			}
		}
		else
		{
			peers_ent.clear();
		}

		bdecode_node ipv6_peers = e.dict_find_string("peers6");
		if (ipv6_peers)
		{
			char const* peers = ipv6_peers.string_ptr();
			int const len = ipv6_peers.string_length();
			resp.peers6.reserve(std::size_t(len / 18));
			for (int i = 0; i < len; i += 18)
			{
				if (len - i < 18) break;

				ipv6_peer_entry p;
				p.ip = aux::read_v6_address(peers).to_bytes();
				p.port = aux::read_uint16(peers);
				resp.peers6.push_back(p);
			}
		}
		else
		{
			ipv6_peers.clear();
		}
/*
		// if we didn't receive any peers. We don't care if we're stopping anyway
		if (peers_ent == 0 && ipv6_peers == 0
			&& tracker_req().event != event_t::stopped)
		{
			ec = errors::invalid_peers_entry;
			return resp;
		}
*/
		bdecode_node const ip_ent = e.dict_find_string("external ip");
		if (ip_ent)
		{
			char const* p = ip_ent.string_ptr();
			if (ip_ent.string_length() == std::tuple_size<address_v4::bytes_type>::value)
				resp.external_ip = aux::read_v4_address(p);
			else if (ip_ent.string_length() == std::tuple_size<address_v6::bytes_type>::value)
				resp.external_ip = aux::read_v6_address(p);
		}

		return resp;
	}
}<|MERGE_RESOLUTION|>--- conflicted
+++ resolved
@@ -110,11 +110,7 @@
 			bool const ssrf_mitigation = settings.get_bool(settings_pack::ssrf_mitigation);
 			if (ssrf_mitigation && has_tracker_query_string(string_view(url).substr(arguments_start + 1)))
 			{
-<<<<<<< HEAD
-				fail(errors::banned_by_ip_filter, operation_t::bittorrent);
-=======
-				tracker_connection::fail(errors::ssrf_mitigation);
->>>>>>> 14473d07
+				fail(errors::ssrf_mitigation, operation_t::bittorrent);
 				return;
 			}
 			url += "&";
@@ -346,11 +342,7 @@
 
 			if (endpoints.empty())
 			{
-<<<<<<< HEAD
-				fail(errors::banned_by_ip_filter, operation_t::bittorrent);
-=======
-				fail(errors::ssrf_mitigation);
->>>>>>> 14473d07
+				fail(errors::ssrf_mitigation, operation_t::bittorrent);
 				return;
 			}
 		}
