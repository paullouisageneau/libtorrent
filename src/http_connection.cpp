/*

Copyright (c) 2007-2020, Arvid Norberg
Copyright (c) 2015, Mikhail Titov
Copyright (c) 2016-2018, 2020, Alden Torres
Copyright (c) 2016, Andrei Kurushin
Copyright (c) 2017, Jan Berkel
Copyright (c) 2017, Steven Siloti
Copyright (c) 2019, patch3proxyheaders915360
Copyright (c) 2020, Paul-Louis Ageneau
All rights reserved.

Redistribution and use in source and binary forms, with or without
modification, are permitted provided that the following conditions
are met:

    * Redistributions of source code must retain the above copyright
      notice, this list of conditions and the following disclaimer.
    * Redistributions in binary form must reproduce the above copyright
      notice, this list of conditions and the following disclaimer in
      the documentation and/or other materials provided with the distribution.
    * Neither the name of the author nor the names of its
      contributors may be used to endorse or promote products derived
      from this software without specific prior written permission.

THIS SOFTWARE IS PROVIDED BY THE COPYRIGHT HOLDERS AND CONTRIBUTORS "AS IS"
AND ANY EXPRESS OR IMPLIED WARRANTIES, INCLUDING, BUT NOT LIMITED TO, THE
IMPLIED WARRANTIES OF MERCHANTABILITY AND FITNESS FOR A PARTICULAR PURPOSE
ARE DISCLAIMED. IN NO EVENT SHALL THE COPYRIGHT OWNER OR CONTRIBUTORS BE
LIABLE FOR ANY DIRECT, INDIRECT, INCIDENTAL, SPECIAL, EXEMPLARY, OR
CONSEQUENTIAL DAMAGES (INCLUDING, BUT NOT LIMITED TO, PROCUREMENT OF
SUBSTITUTE GOODS OR SERVICES; LOSS OF USE, DATA, OR PROFITS; OR BUSINESS
INTERRUPTION) HOWEVER CAUSED AND ON ANY THEORY OF LIABILITY, WHETHER IN
CONTRACT, STRICT LIABILITY, OR TORT (INCLUDING NEGLIGENCE OR OTHERWISE)
ARISING IN ANY WAY OUT OF THE USE OF THIS SOFTWARE, EVEN IF ADVISED OF THE
POSSIBILITY OF SUCH DAMAGE.

*/

#include "libtorrent/http_connection.hpp"
#include "libtorrent/aux_/escape_string.hpp"
#include "libtorrent/aux_/instantiate_connection.hpp"
#include "libtorrent/gzip.hpp"
#include "libtorrent/parse_url.hpp"
#include "libtorrent/socket.hpp"
#include "libtorrent/aux_/socket_type.hpp" // for async_shutdown
#include "libtorrent/aux_/resolver_interface.hpp"
#include "libtorrent/settings_pack.hpp"
#include "libtorrent/aux_/time.hpp"
#include "libtorrent/random.hpp"
#include "libtorrent/debug.hpp"
#include "libtorrent/time.hpp"
#include "libtorrent/io_context.hpp"
#include "libtorrent/i2p_stream.hpp"
#include "libtorrent/aux_/ip_helpers.hpp"
#include "libtorrent/ssl.hpp"

#include <functional>
#include <string>
#include <algorithm>
#include <sstream>

using namespace std::placeholders;

namespace libtorrent {

http_connection::http_connection(io_context& ios
	, aux::resolver_interface& resolver
	, http_handler handler
	, bool bottled
	, int max_bottled_buffer_size
	, http_connect_handler ch
	, http_filter_handler fh
	, hostname_filter_handler hfh
#if TORRENT_USE_SSL
	, ssl::context* ssl_ctx
#endif
	)
	: m_ios(ios)
	, m_next_ep(0)
#if TORRENT_USE_SSL
	, m_ssl_ctx(ssl_ctx)
#endif
#if TORRENT_USE_I2P
	, m_i2p_conn(nullptr)
#endif
	, m_resolver(resolver)
	, m_handler(std::move(handler))
	, m_connect_handler(std::move(ch))
	, m_filter_handler(std::move(fh))
	, m_hostname_filter_handler(std::move(hfh))
	, m_timer(ios)
	, m_completion_timeout(seconds(5))
	, m_limiter_timer(ios)
	, m_last_receive(aux::time_now())
	, m_start_time(aux::time_now())
	, m_read_pos(0)
	, m_redirects(5)
	, m_max_bottled_buffer_size(max_bottled_buffer_size)
	, m_rate_limit(0)
	, m_download_quota(0)
	, m_priority(0)
	, m_resolve_flags{}
	, m_port(0)
	, m_bottled(bottled)
{
	TORRENT_ASSERT(m_handler);
}

http_connection::~http_connection() = default;

void http_connection::get(std::string const& url, time_duration timeout, int prio
	, aux::proxy_settings const* ps, int handle_redirects, std::string const& user_agent
	, boost::optional<address> const& bind_addr, aux::resolver_flags const resolve_flags, std::string const& auth_
#if TORRENT_USE_I2P
	, i2p_connection* i2p_conn
#endif
	)
{
	m_user_agent = user_agent;
	m_resolve_flags = resolve_flags;

	std::string protocol;
	std::string auth;
	std::string hostname;
	std::string path;
	error_code ec;
	int port;

	std::tie(protocol, auth, hostname, port, path)
		= parse_url_components(url, ec);

	if (auth.empty()) auth = auth_;

	m_auth = auth;

	int default_port = protocol == "https" ? 443 : 80;
	if (port == -1) port = default_port;

	// keep ourselves alive even if the callback function
	// deletes this object
	std::shared_ptr<http_connection> me(shared_from_this());

	if (ec)
	{
		post(m_ios, std::bind(&http_connection::callback
			, me, ec, span<char>{}));
		return;
	}

	if (m_hostname_filter_handler && !m_hostname_filter_handler(*this, hostname))
	{
<<<<<<< HEAD
		error_code err(errors::banned_by_ip_filter);
		post(m_ios, std::bind(&http_connection::callback
			, me, err, span<char>{}));
=======
		ec.assign(errors::blocked_by_idna, libtorrent_category());
		lt::get_io_service(m_timer).post(std::bind(&http_connection::callback
			, me, ec, span<char>{}));
>>>>>>> 14473d07
		return;
	}

	if (protocol != "http"
#if TORRENT_USE_SSL
		&& protocol != "https"
#endif
		)
	{
		error_code err(errors::unsupported_url_protocol);
		post(m_ios, std::bind(&http_connection::callback
			, me, err, span<char>{}));
		return;
	}

	TORRENT_ASSERT(prio >= 0 && prio < 3);

	bool const ssl = (protocol == "https");

	std::stringstream request;

	// exclude ssl here, because SSL assumes CONNECT support in the
	// proxy and is handled at the lower layer
	if (ps && (ps->type == settings_pack::http
		|| ps->type == settings_pack::http_pw)
		&& !ssl)
	{
		// if we're using an http proxy and not an ssl
		// connection, just do a regular http proxy request
		request << "GET " << url << " HTTP/1.1\r\n";
		if (ps->type == settings_pack::http_pw)
			request << "Proxy-Authorization: Basic " << base64encode(
				ps->username + ":" + ps->password) << "\r\n";

		request << "Host: " << hostname;
		if (port != default_port) request << ":" << port << "\r\n";
		else request << "\r\n";

		hostname = ps->hostname;
		port = ps->port;
	}
	else
	{
		request << "GET " << path << " HTTP/1.1\r\nHost: " << hostname;
		if (port != default_port) request << ":" << port << "\r\n";
		else request << "\r\n";
	}

//	request << "Accept: */*\r\n";

	if (!m_user_agent.empty())
		request << "User-Agent: " << m_user_agent << "\r\n";

	if (m_bottled)
		request << "Accept-Encoding: gzip\r\n";

	if (!auth.empty())
		request << "Authorization: Basic " << base64encode(auth) << "\r\n";

	request << "Connection: close\r\n\r\n";

	m_sendbuffer.assign(request.str());
	m_url = url;
	start(hostname, port, timeout, prio
		, ps, ssl, handle_redirects, bind_addr, m_resolve_flags
#if TORRENT_USE_I2P
		, i2p_conn
#endif
		);
}

void http_connection::start(std::string const& hostname, int port
	, time_duration timeout, int prio, aux::proxy_settings const* ps, bool ssl
	, int handle_redirects
	, boost::optional<address> const& bind_addr
	, aux::resolver_flags const resolve_flags
#if TORRENT_USE_I2P
	, i2p_connection* i2p_conn
#endif
	)
{
	TORRENT_ASSERT(prio >= 0 && prio < 3);

	m_redirects = handle_redirects;
	m_resolve_flags = resolve_flags;
	if (ps) m_proxy = *ps;

	// keep ourselves alive even if the callback function
	// deletes this object
	std::shared_ptr<http_connection> me(shared_from_this());

	m_completion_timeout = timeout;
	m_timer.expires_after(m_completion_timeout);
	ADD_OUTSTANDING_ASYNC("http_connection::on_timeout");
	m_timer.async_wait(std::bind(&http_connection::on_timeout
		, std::weak_ptr<http_connection>(me), _1));
	m_called = false;
	m_parser.reset();
	m_recvbuffer.clear();
	m_read_pos = 0;
	m_priority = prio;

#if TORRENT_USE_SSL
	TORRENT_ASSERT(!ssl || m_ssl_ctx != nullptr);
#endif

	if (m_sock && m_sock->is_open() && m_hostname == hostname && m_port == port
		&& m_ssl == ssl && m_bind_addr == bind_addr)
	{
		ADD_OUTSTANDING_ASYNC("http_connection::on_write");
		async_write(*m_sock, boost::asio::buffer(m_sendbuffer)
			, std::bind(&http_connection::on_write, me, _1));
	}
	else
	{
		m_ssl = ssl;
		m_bind_addr = bind_addr;
		error_code err;
		if (m_sock && m_sock->is_open()) m_sock->close(err);

		aux::proxy_settings const* proxy = ps;

#if TORRENT_USE_I2P
		bool is_i2p = false;
		char const* top_domain = strrchr(hostname.c_str(), '.');
		aux::proxy_settings i2p_proxy;
		if (top_domain && top_domain == ".i2p"_sv && i2p_conn)
		{
			// this is an i2p name, we need to use the sam connection
			// to do the name lookup
			is_i2p = true;
			m_i2p_conn = i2p_conn;
			// quadruple the timeout for i2p destinations
			// because i2p is sloooooow
			m_completion_timeout *= 4;

#if TORRENT_USE_I2P
			if (i2p_conn->proxy().type != settings_pack::i2p_proxy)
			{
				post(m_ios, std::bind(&http_connection::callback
					, me, error_code(errors::no_i2p_router), span<char>{}));
				return;
			}
#endif

			i2p_proxy = i2p_conn->proxy();
			proxy = &i2p_proxy;
		}
#endif

		// in this case, the upper layer is assumed to have taken
		// care of the proxying already. Don't instantiate the socket
		// with this proxy
		if (proxy && (proxy->type == settings_pack::http
			|| proxy->type == settings_pack::http_pw)
			&& !ssl)
		{
			proxy = nullptr;
		}
		aux::proxy_settings null_proxy;

		void* userdata = nullptr;
#if TORRENT_USE_SSL
		if (m_ssl)
		{
			TORRENT_ASSERT(m_ssl_ctx != nullptr);
			userdata = m_ssl_ctx;
		}
#endif
		// assume this is not a tracker connection. Tracker connections that
		// shouldn't be subject to the proxy should pass in nullptr as the proxy
		// pointer.
		m_sock.emplace(instantiate_connection(m_ios
			, proxy ? *proxy : null_proxy, userdata, nullptr, false, false));

		if (m_bind_addr)
		{
			error_code ec;
			m_sock->open(m_bind_addr->is_v4() ? tcp::v4() : tcp::v6(), ec);
			m_sock->bind(tcp::endpoint(*m_bind_addr, 0), ec);
			if (ec)
			{
				post(m_ios, std::bind(&http_connection::callback
					, me, ec, span<char>{}));
				return;
			}
		}

		error_code ec;
		setup_ssl_hostname(*m_sock, hostname, ec);
		if (ec)
		{
			post(m_ios, std::bind(&http_connection::callback
				, me, ec, span<char>{}));
			return;
		}

		m_endpoints.clear();
		m_next_ep = 0;

#if TORRENT_USE_I2P
		if (is_i2p)
		{
			if (hostname.length() < 516) // Base64 encoded  destination with optional .i2p
			{
				ADD_OUTSTANDING_ASYNC("http_connection::on_i2p_resolve");
				i2p_conn->async_name_lookup(hostname.c_str(), std::bind(&http_connection::on_i2p_resolve
					, me, _1, _2));
			}
			else
				connect_i2p_tracker(hostname.c_str());
		}
		else
#endif
		m_hostname = hostname;
		if (ps && ps->proxy_hostnames
			&& (ps->type == settings_pack::socks5
				|| ps->type == settings_pack::socks5_pw))
		{
			m_port = std::uint16_t(port);
			m_endpoints.emplace_back(address(), m_port);
			connect();
		}
		else
		{
			m_resolving_host = true;
			ADD_OUTSTANDING_ASYNC("http_connection::on_resolve");
			m_resolver.async_resolve(hostname, m_resolve_flags
				, std::bind(&http_connection::on_resolve
				, me, _1, _2));
		}
		m_port = std::uint16_t(port);
	}
}

void http_connection::on_timeout(std::weak_ptr<http_connection> p
	, error_code const& e)
{
	COMPLETE_ASYNC("http_connection::on_timeout");
	std::shared_ptr<http_connection> c = p.lock();
	if (!c) return;

	if (e == boost::asio::error::operation_aborted) return;

	if (c->m_abort) return;

	time_point const now = clock_type::now();

	// be forgiving of timeout while we're still resolving the hostname
	// it may be delayed because we're queued up behind another slow lookup
	if (c->m_start_time + (c->m_completion_timeout * (int(c->m_resolving_host) + 1)) <= now)
	{
		// the connection timed out. If we have more endpoints to try, just
		// close this connection. The on_connect handler will try the next
		// endpoint in the list.
		if (c->m_next_ep < int(c->m_endpoints.size()))
		{
			error_code ec;
			c->m_sock->close(ec);
			if (!c->m_connecting) c->connect();
			c->m_last_receive = now;
			c->m_start_time = c->m_last_receive;
		}
		else
		{
			// the socket may have an outstanding operation, that keeps the
			// http_connection object alive. We want to cancel all that.
			error_code ec;
			c->m_sock->close(ec);
			c->callback(lt::errors::timed_out);
			return;
		}
	}

	ADD_OUTSTANDING_ASYNC("http_connection::on_timeout");
	c->m_timer.expires_at(c->m_start_time + c->m_completion_timeout);
	c->m_timer.async_wait(std::bind(&http_connection::on_timeout, p, _1));
}

void http_connection::close(bool force)
{
	if (m_abort) return;

	if (m_sock)
	{
		error_code ec;
		if (force)
		{
			m_sock->close(ec);
			m_timer.cancel();
		}
		else
		{
			async_shutdown(*m_sock, shared_from_this());
		}
	}
	else
		m_timer.cancel();

	m_limiter_timer.cancel();

	m_hostname.clear();
	m_port = 0;
	m_handler = nullptr;
	m_abort = true;
}

#if TORRENT_USE_I2P
void http_connection::connect_i2p_tracker(char const* destination)
{
	TORRENT_ASSERT(boost::get<i2p_stream>(m_sock.get_ptr()));
#if TORRENT_USE_SSL
	TORRENT_ASSERT(m_ssl == false);
#endif
	boost::get<i2p_stream>(*m_sock).set_destination(destination);
	boost::get<i2p_stream>(*m_sock).set_command(i2p_stream::cmd_connect);
	boost::get<i2p_stream>(*m_sock).set_session_id(m_i2p_conn->session_id());
	ADD_OUTSTANDING_ASYNC("http_connection::on_connect");
	TORRENT_ASSERT(!m_connecting);
	m_connecting = true;
	m_sock->async_connect(tcp::endpoint(), std::bind(&http_connection::on_connect
		, shared_from_this(), _1));
}

void http_connection::on_i2p_resolve(error_code const& e, char const* destination)
{
	COMPLETE_ASYNC("http_connection::on_i2p_resolve");
	if (e)
	{
		callback(e);
		return;
	}
	connect_i2p_tracker(destination);
}
#endif

void http_connection::on_resolve(error_code const& e
	, std::vector<address> const& addresses)
{
	COMPLETE_ASYNC("http_connection::on_resolve");
	m_resolving_host = false;
	if (e)
	{
		callback(e);
		return;
	}
	TORRENT_ASSERT(!addresses.empty());

	// reset timeout
	m_start_time = clock_type::now();

	for (auto const& addr : addresses)
		m_endpoints.emplace_back(addr, m_port);

	if (m_filter_handler) m_filter_handler(*this, m_endpoints);
	if (m_endpoints.empty())
	{
		close();
		return;
	}

	aux::random_shuffle(m_endpoints);

	// if we have been told to bind to a particular address
	// only connect to addresses of the same family
	if (m_bind_addr)
	{
		auto const new_end = std::remove_if(m_endpoints.begin(), m_endpoints.end()
			, [&](tcp::endpoint const& ep) { return aux::is_v4(ep) != m_bind_addr->is_v4(); });

		m_endpoints.erase(new_end, m_endpoints.end());
		if (m_endpoints.empty())
		{
			callback(error_code(boost::system::errc::address_family_not_supported, generic_category()));
			close();
			return;
		}
	}

	connect();
}

void http_connection::connect()
{
	TORRENT_ASSERT(m_next_ep < int(m_endpoints.size()));

	std::shared_ptr<http_connection> me(shared_from_this());

	if (m_proxy.proxy_hostnames
		&& (m_proxy.type == settings_pack::socks5
			|| m_proxy.type == settings_pack::socks5_pw))
	{
		// test to see if m_hostname really just is an IP (and not a hostname). If it
		// is, ec will be represent "success". If so, don't set it as the socks5
		// hostname, just connect to the IP
		error_code ec;
		address adr = make_address(m_hostname, ec);

		if (ec)
		{
			// we're using a socks proxy and we're resolving
			// hostnames through it
#if TORRENT_USE_SSL
			if (m_ssl)
			{
				TORRENT_ASSERT(boost::get<ssl_stream<socks5_stream>>(m_sock.get_ptr()));
				boost::get<ssl_stream<socks5_stream>>(*m_sock).next_layer().set_dst_name(m_hostname);
			}
			else
#endif
			{
				TORRENT_ASSERT(boost::get<socks5_stream>(m_sock.get_ptr()));
				boost::get<socks5_stream>(*m_sock).set_dst_name(m_hostname);
			}
		}
		else
		{
			m_endpoints[0].address(adr);
		}
	}

	TORRENT_ASSERT(m_next_ep < int(m_endpoints.size()));
	if (m_next_ep >= int(m_endpoints.size())) return;

	tcp::endpoint target_address = m_endpoints[m_next_ep];
	++m_next_ep;

	ADD_OUTSTANDING_ASYNC("http_connection::on_connect");
	TORRENT_ASSERT(!m_connecting);
	m_connecting = true;
	m_sock->async_connect(target_address, std::bind(&http_connection::on_connect
		, me, _1));
}

void http_connection::on_connect(error_code const& e)
{
	COMPLETE_ASYNC("http_connection::on_connect");
	TORRENT_ASSERT(m_connecting);
	m_connecting = false;

	m_last_receive = clock_type::now();
	m_start_time = m_last_receive;
	if (!e)
	{
		if (m_connect_handler) m_connect_handler(*this);
		ADD_OUTSTANDING_ASYNC("http_connection::on_write");
		async_write(*m_sock, boost::asio::buffer(m_sendbuffer)
			, std::bind(&http_connection::on_write, shared_from_this(), _1));
	}
	else if (m_next_ep < int(m_endpoints.size()) && !m_abort)
	{
		// The connection failed. Try the next endpoint in the list.
		error_code ec;
		m_sock->close(ec);
		connect();
	}
	else
	{
		error_code ec;
		m_sock->close(ec);
		callback(e);
	}
}

void http_connection::callback(error_code e, span<char> data)
{
	if (m_bottled && m_called) return;

	std::vector<char> buf;
	if (!data.empty() && m_bottled && m_parser.header_finished())
	{
		data = m_parser.collapse_chunk_headers(data);

		std::string const& encoding = m_parser.header("content-encoding");
		if (encoding == "gzip" || encoding == "x-gzip")
		{
			error_code ec;
			inflate_gzip(data, buf, m_max_bottled_buffer_size, ec);

			if (ec)
			{
				if (m_handler) m_handler(ec, m_parser, data, *this);
				return;
			}
			data = buf;
		}

		// if we completed the whole response, no need
		// to tell the user that the connection was closed by
		// the server or by us. Just clear any error
		if (m_parser.finished()) e.clear();
	}
	m_called = true;
	m_timer.cancel();
	if (m_handler) m_handler(e, m_parser, data, *this);
}

void http_connection::on_write(error_code const& e)
{
	COMPLETE_ASYNC("http_connection::on_write");

	if (e == boost::asio::error::operation_aborted) return;

	if (e)
	{
		callback(e);
		return;
	}

	if (m_abort) return;

	std::string().swap(m_sendbuffer);
	m_recvbuffer.resize(4096);

	int amount_to_read = int(m_recvbuffer.size()) - m_read_pos;
	if (m_rate_limit > 0 && amount_to_read > m_download_quota)
	{
		amount_to_read = m_download_quota;
		if (m_download_quota == 0)
		{
			if (!m_limiter_timer_active)
			{
				ADD_OUTSTANDING_ASYNC("http_connection::on_assign_bandwidth");
				on_assign_bandwidth(error_code());
			}
			return;
		}
	}
	ADD_OUTSTANDING_ASYNC("http_connection::on_read");
	m_sock->async_read_some(boost::asio::buffer(m_recvbuffer.data() + m_read_pos
		, std::size_t(amount_to_read))
		, std::bind(&http_connection::on_read
			, shared_from_this(), _1, _2));
}

void http_connection::on_read(error_code const& e
	, std::size_t bytes_transferred)
{
	COMPLETE_ASYNC("http_connection::on_read");

	if (m_rate_limit)
	{
		m_download_quota -= int(bytes_transferred);
		TORRENT_ASSERT(m_download_quota >= 0);
	}

	if (e == boost::asio::error::operation_aborted) return;

	if (m_abort) return;

	// keep ourselves alive even if the callback function
	// deletes this object
	std::shared_ptr<http_connection> me(shared_from_this());

	// when using the asio SSL wrapper, it seems like
	// we get the shut_down error instead of EOF
	if (e == boost::asio::error::eof || e == boost::asio::error::shut_down)
	{
		error_code ec = boost::asio::error::eof;
		TORRENT_ASSERT(bytes_transferred == 0);
		span<char> body;
		if (m_bottled && m_parser.header_finished())
		{
			body = span<char>(m_recvbuffer.data() + m_parser.body_start()
				, m_parser.get_body().size());
		}
		callback(ec, body);
		return;
	}

	if (e)
	{
		TORRENT_ASSERT(bytes_transferred == 0);
		callback(e);
		return;
	}

	m_read_pos += int(bytes_transferred);
	TORRENT_ASSERT(m_read_pos <= int(m_recvbuffer.size()));

	if (m_bottled || !m_parser.header_finished())
	{
		span<char const> rcv_buf(m_recvbuffer);
		bool error = false;
		m_parser.incoming(rcv_buf.first(m_read_pos), error);
		if (error)
		{
			// HTTP parse error
			error_code ec = errors::http_parse_error;
			callback(ec);
			return;
		}

		// having a nonempty path means we should handle redirects
		if (m_redirects && m_parser.header_finished())
		{
			int code = m_parser.status_code();

			if (is_redirect(code))
			{
				// attempt a redirect
				std::string const& location = m_parser.header("location");
				if (location.empty())
				{
					// missing location header
					callback(error_code(errors::http_missing_location));
					return;
				}

				error_code ec;
				// it would be nice to gracefully shut down SSL here
				// but then we'd have to do all the reconnect logic
				// in its handler. For now, just kill the connection.
//				async_shutdown(m_sock, me);
				m_sock->close(ec);

				std::string url = resolve_redirect_location(m_url, location);
				get(url, m_completion_timeout, m_priority, &m_proxy, m_redirects - 1
					, m_user_agent, m_bind_addr, m_resolve_flags, m_auth
#if TORRENT_USE_I2P
					, m_i2p_conn
#endif
					);
				return;
			}

			m_redirects = 0;
		}

		if (!m_bottled && m_parser.header_finished())
		{
			if (m_read_pos > m_parser.body_start())
			{
				callback(e, span<char>(m_recvbuffer)
					.first(m_read_pos)
					.subspan(m_parser.body_start()));
			}
			m_read_pos = 0;
			m_last_receive = clock_type::now();
		}
		else if (m_bottled && m_parser.finished())
		{
			m_timer.cancel();
			callback(e, span<char>(m_recvbuffer)
				.first(m_read_pos)
				.subspan(m_parser.body_start()));
		}
	}
	else
	{
		TORRENT_ASSERT(!m_bottled);
		callback(e, span<char>(m_recvbuffer).first(m_read_pos));
		m_read_pos = 0;
		m_last_receive = clock_type::now();
	}

	// if we've hit the limit, double the buffer size
	if (int(m_recvbuffer.size()) == m_read_pos)
		m_recvbuffer.resize(std::min(m_read_pos * 2, m_max_bottled_buffer_size));

	if (m_read_pos == m_max_bottled_buffer_size)
	{
		// if we've reached the size limit, terminate the connection and
		// report the error
		callback(error_code(boost::system::errc::file_too_large, generic_category()));
		return;
	}
	int amount_to_read = int(m_recvbuffer.size()) - m_read_pos;
	if (m_rate_limit > 0 && amount_to_read > m_download_quota)
	{
		amount_to_read = m_download_quota;
		if (m_download_quota == 0)
		{
			if (!m_limiter_timer_active)
			{
				ADD_OUTSTANDING_ASYNC("http_connection::on_assign_bandwidth");
				on_assign_bandwidth(error_code());
			}
			return;
		}
	}
	ADD_OUTSTANDING_ASYNC("http_connection::on_read");
	m_sock->async_read_some(boost::asio::buffer(m_recvbuffer.data() + m_read_pos
		, std::size_t(amount_to_read))
		, std::bind(&http_connection::on_read
			, me, _1, _2));
}

void http_connection::on_assign_bandwidth(error_code const& e)
{
	COMPLETE_ASYNC("http_connection::on_assign_bandwidth");
	if ((e == boost::asio::error::operation_aborted
		&& m_limiter_timer_active)
		|| !m_sock->is_open())
	{
		callback(boost::asio::error::eof);
		return;
	}
	m_limiter_timer_active = false;
	if (e) return;

	if (m_abort) return;

	if (m_download_quota > 0) return;

	m_download_quota = m_rate_limit / 4;

	int amount_to_read = int(m_recvbuffer.size()) - m_read_pos;
	if (amount_to_read > m_download_quota)
		amount_to_read = m_download_quota;

	if (!m_sock->is_open()) return;

	ADD_OUTSTANDING_ASYNC("http_connection::on_read");
	m_sock->async_read_some(boost::asio::buffer(m_recvbuffer.data() + m_read_pos
		, std::size_t(amount_to_read))
		, std::bind(&http_connection::on_read
			, shared_from_this(), _1, _2));

	m_limiter_timer_active = true;
	m_limiter_timer.expires_after(milliseconds(250));
	ADD_OUTSTANDING_ASYNC("http_connection::on_assign_bandwidth");
	m_limiter_timer.async_wait(std::bind(&http_connection::on_assign_bandwidth
		, shared_from_this(), _1));
}

void http_connection::rate_limit(int limit)
{
	if (!m_sock->is_open()) return;

	if (!m_limiter_timer_active)
	{
		m_limiter_timer_active = true;
		m_limiter_timer.expires_after(milliseconds(250));
		ADD_OUTSTANDING_ASYNC("http_connection::on_assign_bandwidth");
		m_limiter_timer.async_wait(std::bind(&http_connection::on_assign_bandwidth
			, shared_from_this(), _1));
	}
	m_rate_limit = limit;
}

}<|MERGE_RESOLUTION|>--- conflicted
+++ resolved
@@ -150,15 +150,9 @@
 
 	if (m_hostname_filter_handler && !m_hostname_filter_handler(*this, hostname))
 	{
-<<<<<<< HEAD
-		error_code err(errors::banned_by_ip_filter);
+		error_code err(errors::blocked_by_idna);
 		post(m_ios, std::bind(&http_connection::callback
 			, me, err, span<char>{}));
-=======
-		ec.assign(errors::blocked_by_idna, libtorrent_category());
-		lt::get_io_service(m_timer).post(std::bind(&http_connection::callback
-			, me, ec, span<char>{}));
->>>>>>> 14473d07
 		return;
 	}
 
