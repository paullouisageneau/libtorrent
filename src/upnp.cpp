--- conflicted
+++ resolved
@@ -181,33 +181,19 @@
 }
 
 // returns a reference to a mapping or -1 on failure
-<<<<<<< HEAD
 int upnp::add_mapping(portmap_protocol const p, int const external_port
-	, int const local_port)
-=======
-int upnp::add_mapping(upnp::protocol_type p, int external_port, tcp::endpoint local_ep)
->>>>>>> ff63557f
+	, tcp::endpoint const local_ep)
 {
 	TORRENT_ASSERT(is_single_thread());
 	// external port 0 means _every_ port
 	TORRENT_ASSERT(external_port != 0);
 
-<<<<<<< HEAD
 #ifndef TORRENT_DISABLE_LOGGING
 	log("adding port map: [ protocol: %s ext_port: %u "
-		"local_port: %u ] %s", (p == portmap_protocol::tcp?"tcp":"udp")
+		"local_ep: %s ] %s", (p == portmap_protocol::tcp?"tcp":"udp")
 		, external_port
-		, local_port, m_disabled ? "DISABLED": "");
-#endif
-=======
-	mutex::scoped_lock l(m_mutex);
-
-	char msg[500];
-	snprintf(msg, sizeof(msg), "adding port map: [ protocol: %s ext_port: %u "
-		"local_ep: %s ] %s", (p == tcp?"tcp":"udp"), external_port
 		, print_endpoint(local_ep).c_str(), m_disabled ? "DISABLED": "");
-	log(msg, l);
->>>>>>> ff63557f
+#endif
 	if (m_disabled) return -1;
 
 	std::vector<global_mapping_t>::iterator mapping_it = std::find_if(
@@ -254,19 +240,11 @@
 
 	global_mapping_t& m = m_mappings[mapping];
 
-<<<<<<< HEAD
 #ifndef TORRENT_DISABLE_LOGGING
 	log("deleting port map: [ protocol: %s ext_port: %u "
-		"local_port: %u ]", (m.protocol == portmap_protocol::tcp?"tcp":"udp"), m.external_port
-		, m.local_port);
-#endif
-=======
-	char msg[500];
-	snprintf(msg, sizeof(msg), "deleting port map: [ protocol: %s ext_port: %u "
-		"local_ep: %s ]", (m.protocol == tcp?"tcp":"udp"), m.external_port
+		"local_ep: %s ]", (m.protocol == portmap_protocol::tcp?"tcp":"udp"), m.external_port
 		, print_endpoint(m.local_ep).c_str());
-	log(msg, l);
->>>>>>> ff63557f
+#endif
 
 	if (m.protocol == portmap_protocol::none) return;
 
@@ -282,26 +260,17 @@
 	}
 }
 
-<<<<<<< HEAD
 bool upnp::get_mapping(int const index
-	, int& local_port
+	, tcp::endpoint& local_ep
 	, int& external_port
 	, portmap_protocol& protocol) const
-=======
-bool upnp::get_mapping(int index, tcp::endpoint& local_ep, int& external_port, int& protocol) const
->>>>>>> ff63557f
 {
 	TORRENT_ASSERT(is_single_thread());
 	TORRENT_ASSERT(index < int(m_mappings.size()) && index >= 0);
 	if (index >= int(m_mappings.size()) || index < 0) return false;
 	global_mapping_t const& m = m_mappings[index];
-<<<<<<< HEAD
 	if (m.protocol == portmap_protocol::none) return false;
-	local_port = m.local_port;
-=======
-	if (m.protocol == none) return false;
 	local_ep = m.local_ep;
->>>>>>> ff63557f
 	external_port = m.external_port;
 	protocol = m.protocol;
 	return true;
@@ -616,17 +585,10 @@
 		for (auto const& j : m_mappings)
 		{
 			mapping_t m;
-<<<<<<< HEAD
 			m.act = mapping_t::action::add;
-			m.local_port = j.local_port;
+			m.local_ep = j.local_ep;
 			m.external_port = j.external_port;
 			m.protocol = j.protocol;
-=======
-			m.action = mapping_t::action_add;
-			m.local_ep = j->local_ep;
-			m.external_port = j->external_port;
-			m.protocol = j->protocol;
->>>>>>> ff63557f
 			d.mapping.push_back(m);
 		}
 		std::tie(i, std::ignore) = m_devices.insert(d);
@@ -781,13 +743,8 @@
 		"<NewLeaseDuration>%u</NewLeaseDuration>"
 		"</u:%s></s:Body></s:Envelope>"
 		, soap_action, d.service_namespace.c_str(), d.mapping[i].external_port
-<<<<<<< HEAD
 		, (d.mapping[i].protocol == portmap_protocol::udp ? "UDP" : "TCP")
-		, d.mapping[i].local_port
-=======
-		, (d.mapping[i].protocol == udp ? "UDP" : "TCP")
 		, d.mapping[i].local_ep.port()
->>>>>>> ff63557f
 		, local_endpoint.c_str()
 		, m_user_agent.c_str(), local_endpoint.c_str(), d.mapping[i].local_ep.port()
 		, d.lease_duration, soap_action);
