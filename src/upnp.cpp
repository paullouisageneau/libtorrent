/*

Copyright (c) 2007-2019, Arvid Norberg
Copyright (c) 2009, Andrew Resch
Copyright (c) 2015, Mike Tzou
Copyright (c) 2016-2019, Alden Torres
Copyright (c) 2016, Steven Siloti
Copyright (c) 2016-2017, Pavel Pimenov
Copyright (c) 2016-2017, Andrei Kurushin
Copyright (c) 2019, Amir Abrams
All rights reserved.

Redistribution and use in source and binary forms, with or without
modification, are permitted provided that the following conditions
are met:

    * Redistributions of source code must retain the above copyright
      notice, this list of conditions and the following disclaimer.
    * Redistributions in binary form must reproduce the above copyright
      notice, this list of conditions and the following disclaimer in
      the documentation and/or other materials provided with the distribution.
    * Neither the name of the author nor the names of its
      contributors may be used to endorse or promote products derived
      from this software without specific prior written permission.

THIS SOFTWARE IS PROVIDED BY THE COPYRIGHT HOLDERS AND CONTRIBUTORS "AS IS"
AND ANY EXPRESS OR IMPLIED WARRANTIES, INCLUDING, BUT NOT LIMITED TO, THE
IMPLIED WARRANTIES OF MERCHANTABILITY AND FITNESS FOR A PARTICULAR PURPOSE
ARE DISCLAIMED. IN NO EVENT SHALL THE COPYRIGHT OWNER OR CONTRIBUTORS BE
LIABLE FOR ANY DIRECT, INDIRECT, INCIDENTAL, SPECIAL, EXEMPLARY, OR
CONSEQUENTIAL DAMAGES (INCLUDING, BUT NOT LIMITED TO, PROCUREMENT OF
SUBSTITUTE GOODS OR SERVICES; LOSS OF USE, DATA, OR PROFITS; OR BUSINESS
INTERRUPTION) HOWEVER CAUSED AND ON ANY THEORY OF LIABILITY, WHETHER IN
CONTRACT, STRICT LIABILITY, OR TORT (INCLUDING NEGLIGENCE OR OTHERWISE)
ARISING IN ANY WAY OUT OF THE USE OF THIS SOFTWARE, EVEN IF ADVISED OF THE
POSSIBILITY OF SUCH DAMAGE.

*/

#include "libtorrent/config.hpp"
#include "libtorrent/socket.hpp"
#include "libtorrent/socket_io.hpp"
#include "libtorrent/upnp.hpp"
#include "libtorrent/io.hpp"
#include "libtorrent/parse_url.hpp"
#include "libtorrent/xml_parse.hpp"
#include "libtorrent/random.hpp"
#include "libtorrent/aux_/time.hpp" // for aux::time_now()
#include "libtorrent/aux_/escape_string.hpp" // for convert_from_native
#include "libtorrent/http_connection.hpp"

#if defined TORRENT_ASIO_DEBUGGING
#include "libtorrent/debug.hpp"
#endif
#include "libtorrent/aux_/numeric_cast.hpp"

#include "libtorrent/aux_/disable_warnings_push.hpp"
#include <boost/asio/ip/host_name.hpp>
#include <boost/asio/ip/multicast.hpp>
#ifdef TORRENT_USE_OPENSSL
#include <boost/asio/ssl/context.hpp>
#endif
#include "libtorrent/aux_/disable_warnings_pop.hpp"

#include <cstdlib>
#include <cstdio> // for snprintf
#include <cstdarg>
#include <functional>

using namespace std::placeholders;

namespace libtorrent {

using namespace aux;

// due to the recursive nature of update_map, it's necessary to
// limit the internal list of global mappings to a small size
// this can be changed once the entire UPnP code is refactored
constexpr std::size_t max_global_mappings = 50;

namespace upnp_errors
{
	boost::system::error_code make_error_code(error_code_enum e)
	{ return {e, upnp_category()}; }

} // upnp_errors namespace

static error_code ignore_error;

upnp::rootdevice::rootdevice() = default;

#if TORRENT_USE_ASSERTS
upnp::rootdevice::~rootdevice()
{
	TORRENT_ASSERT(magic == 1337);
	magic = 0;
}
#else
upnp::rootdevice::~rootdevice() = default;
#endif

upnp::rootdevice::rootdevice(rootdevice const&) = default;
upnp::rootdevice& upnp::rootdevice::operator=(rootdevice const&) & = default;
upnp::rootdevice::rootdevice(rootdevice&&) noexcept = default;
upnp::rootdevice& upnp::rootdevice::operator=(rootdevice&&) & = default;

upnp::upnp(io_context& ios
	, aux::session_settings const& settings
	, aux::portmap_callback& cb
	, address_v4 const& listen_address
	, address_v4 const& netmask
	, std::string listen_device
	, listen_socket_handle ls)
	: m_settings(settings)
	, m_callback(cb)
	, m_io_service(ios)
	, m_resolver(ios)
	, m_multicast_socket(ios)
	, m_unicast_socket(ios)
	, m_broadcast_timer(ios)
	, m_refresh_timer(ios)
	, m_map_timer(ios)
	, m_listen_address(listen_address)
	, m_netmask(netmask)
	, m_device(std::move(listen_device))
#ifdef TORRENT_USE_OPENSSL
	, m_ssl_ctx(ssl::context::sslv23_client)
#endif
	, m_listen_handle(std::move(ls))
{
#ifdef TORRENT_USE_OPENSSL
	m_ssl_ctx.set_verify_mode(ssl::context::verify_none);
#endif
}

void upnp::start()
{
	TORRENT_ASSERT(is_single_thread());

	error_code ec;
	open_multicast_socket(m_multicast_socket, ec);
#ifndef TORRENT_DISABLE_LOGGING
	if (ec && should_log())
	{
		log("failed to open multicast socket: \"%s\""
			, convert_from_native(ec.message()).c_str());
		m_disabled = true;
		return;
	}
#endif

	open_unicast_socket(m_unicast_socket, ec);
#ifndef TORRENT_DISABLE_LOGGING
	if (ec && should_log())
	{
		log("failed to open unicast socket: \"%s\""
			, convert_from_native(ec.message()).c_str());
		m_disabled = true;
		return;
	}
#endif

	m_mappings.reserve(2);

	discover_device_impl();
}

namespace {
	address_v4 const ssdp_multicast_addr = make_address_v4("239.255.255.250");
	int const ssdp_port = 1900;

}

void upnp::open_multicast_socket(udp::socket& s, error_code& ec)
{
	using namespace boost::asio::ip::multicast;
	s.open(udp::v4(), ec);
	if (ec) return;
	s.set_option(udp::socket::reuse_address(true), ec);
	if (ec) return;
	s.bind(udp::endpoint(m_listen_address, ssdp_port), ec);
	if (ec) return;
	s.set_option(join_group(ssdp_multicast_addr), ec);
	if (ec) return;
	s.set_option(hops(255), ec);
	if (ec) return;
	s.set_option(enable_loopback(true), ec);
	if (ec) return;
	s.set_option(outbound_interface(m_listen_address), ec);
	if (ec) return;

	ADD_OUTSTANDING_ASYNC("upnp::on_reply");
	s.async_receive(boost::asio::null_buffers{}
		, std::bind(&upnp::on_reply, self(), std::ref(s), _1));
}

void upnp::open_unicast_socket(udp::socket& s, error_code& ec)
{
	s.open(udp::v4(), ec);
	if (ec) return;
	s.bind(udp::endpoint(m_listen_address, 0), ec);
	if (ec) return;

	ADD_OUTSTANDING_ASYNC("upnp::on_reply");
	s.async_receive(boost::asio::null_buffers{}
		, std::bind(&upnp::on_reply, self(), std::ref(s), _1));
}

upnp::~upnp() = default;

#ifndef TORRENT_DISABLE_LOGGING
bool upnp::should_log() const
{
	return m_callback.should_log_portmap(portmap_transport::upnp);
}

TORRENT_FORMAT(2,3)
void upnp::log(char const* fmt, ...) const
{
	TORRENT_ASSERT(is_single_thread());
	if (!should_log()) return;
	va_list v;
	va_start(v, fmt);
	char msg[1024];
	std::vsnprintf(msg, sizeof(msg), fmt, v);
	va_end(v);
	m_callback.log_portmap(portmap_transport::upnp, msg, m_listen_handle);
}
#endif

void upnp::discover_device_impl()
{
	TORRENT_ASSERT(is_single_thread());
	static const char msearch[] =
		"M-SEARCH * HTTP/1.1\r\n"
		"HOST: 239.255.255.250:1900\r\n"
		"ST:upnp:rootdevice\r\n"
		"MAN:\"ssdp:discover\"\r\n"
		"MX:3\r\n"
		"\r\n\r\n";

#ifdef TORRENT_DEBUG_UPNP
	// simulate packet loss
	if (m_retry_count & 1)
#endif

	error_code mcast_ec;
	error_code ucast_ec;
	m_multicast_socket.send_to(boost::asio::buffer(msearch, sizeof(msearch) - 1)
		, udp::endpoint(ssdp_multicast_addr, ssdp_port), 0, mcast_ec);
	m_unicast_socket.send_to(boost::asio::buffer(msearch, sizeof(msearch) - 1)
		, udp::endpoint(ssdp_multicast_addr, ssdp_port), 0, ucast_ec);

	if (mcast_ec && ucast_ec)
	{
#ifndef TORRENT_DISABLE_LOGGING
		if (should_log())
		{
			log("multicast send failed: \"%s\" and \"%s\". Aborting."
				, convert_from_native(mcast_ec.message()).c_str()
				, convert_from_native(ucast_ec.message()).c_str());
		}
#endif
		disable(mcast_ec);
		return;
	}

	ADD_OUTSTANDING_ASYNC("upnp::resend_request");
	++m_retry_count;
	m_broadcast_timer.expires_after(seconds(2 * m_retry_count));
	m_broadcast_timer.async_wait(std::bind(&upnp::resend_request
		, self(), _1));

#ifndef TORRENT_DISABLE_LOGGING
	log("broadcasting search for rootdevice");
#endif
}

// returns a reference to a mapping or -1 on failure
port_mapping_t upnp::add_mapping(portmap_protocol const p, int const external_port
	, tcp::endpoint const local_ep)
{
	TORRENT_ASSERT(is_single_thread());
	// external port 0 means _every_ port
	TORRENT_ASSERT(external_port != 0);

#ifndef TORRENT_DISABLE_LOGGING
	if (should_log())
	{
		log("adding port map: [ protocol: %s ext_port: %d "
			"local_ep: %s ] %s", (p == portmap_protocol::tcp?"tcp":"udp")
			, external_port
			, print_endpoint(local_ep).c_str(), m_disabled ? "DISABLED": "");
	}
#endif
	if (m_disabled) return port_mapping_t{-1};

	auto mapping_it = std::find_if(m_mappings.begin(), m_mappings.end()
		, [](global_mapping_t const& m) { return m.protocol == portmap_protocol::none; });

	if (mapping_it == m_mappings.end())
	{
		TORRENT_ASSERT(m_mappings.size() <= max_global_mappings);
		if (m_mappings.size() >= max_global_mappings)
		{
#ifndef TORRENT_DISABLE_LOGGING
			log("too many mappings registered");
#endif
			return port_mapping_t{-1};
		}
		m_mappings.push_back(global_mapping_t());
		mapping_it = m_mappings.end() - 1;
	}

	mapping_it->protocol = p;
	mapping_it->external_port = external_port;
	mapping_it->local_ep = local_ep;

	port_mapping_t const mapping_index{static_cast<int>(mapping_it - m_mappings.begin())};

	for (auto const& dev : m_devices)
	{
		auto& d = const_cast<rootdevice&>(dev);
		TORRENT_ASSERT(d.magic == 1337);
		if (d.disabled) continue;

		if (d.mapping.end_index() <= mapping_index)
			d.mapping.resize(static_cast<int>(mapping_index) + 1);
		mapping_t& m = d.mapping[mapping_index];

		m.act = portmap_action::add;
		m.protocol = p;
		m.external_port = external_port;
		m.local_ep = local_ep;

		if (!d.service_namespace.empty()) update_map(d, mapping_index);
	}

	return port_mapping_t{mapping_index};
}

void upnp::delete_mapping(port_mapping_t const mapping)
{
	TORRENT_ASSERT(is_single_thread());

	if (mapping >= m_mappings.end_index()) return;

	global_mapping_t const& m = m_mappings[mapping];

#ifndef TORRENT_DISABLE_LOGGING
	if (should_log())
	{
		log("deleting port map: [ protocol: %s ext_port: %u "
			"local_ep: %s ]", (m.protocol == portmap_protocol::tcp?"tcp":"udp"), m.external_port
			, print_endpoint(m.local_ep).c_str());
	}
#endif

	if (m.protocol == portmap_protocol::none) return;

	for (auto const& dev : m_devices)
	{
		auto& d = const_cast<rootdevice&>(dev);
		TORRENT_ASSERT(d.magic == 1337);
		if (d.disabled) continue;

		TORRENT_ASSERT(mapping < d.mapping.end_index());
		d.mapping[mapping].act = portmap_action::del;

		if (!d.service_namespace.empty()) update_map(d, mapping);
	}
}

bool upnp::get_mapping(port_mapping_t const index
	, tcp::endpoint& local_ep
	, int& external_port
	, portmap_protocol& protocol) const
{
	TORRENT_ASSERT(is_single_thread());
	TORRENT_ASSERT(index < m_mappings.end_index() && index >= port_mapping_t{0});
	if (index >= m_mappings.end_index() || index < port_mapping_t{0}) return false;
	global_mapping_t const& m = m_mappings[index];
	if (m.protocol == portmap_protocol::none) return false;
	local_ep = m.local_ep;
	external_port = m.external_port;
	protocol = m.protocol;
	return true;
}

void upnp::resend_request(error_code const& ec)
{
	TORRENT_ASSERT(is_single_thread());
	COMPLETE_ASYNC("upnp::resend_request");
	if (ec) return;

	std::shared_ptr<upnp> me(self());

	if (m_closing) return;

	if (m_retry_count < 12
		&& (m_devices.empty() || m_retry_count < 4))
	{
		discover_device_impl();
		return;
	}

	if (m_devices.empty())
	{
		disable(errors::no_router);
		return;
	}

	for (auto const& dev : m_devices)
	{
		if (!dev.control_url.empty()
			|| dev.upnp_connection
			|| dev.disabled)
		{
			continue;
		}

		// we don't have a WANIP or WANPPP url for this device,
		// ask for it
		connect(const_cast<rootdevice&>(dev));
	}
}

void upnp::connect(rootdevice& d)
{
	TORRENT_ASSERT(d.magic == 1337);
	TORRENT_TRY
	{
#ifndef TORRENT_DISABLE_LOGGING
		log("connecting to: %s", d.url.c_str());
#endif
		if (d.upnp_connection) d.upnp_connection->close();
		d.upnp_connection = std::make_shared<http_connection>(m_io_service
			, m_resolver
			, std::bind(&upnp::on_upnp_xml, self(), _1, _2
				, std::ref(d), _4), true, default_max_bottled_buffer_size
			, http_connect_handler()
			, http_filter_handler()
#ifdef TORRENT_USE_OPENSSL
			, &m_ssl_ctx
#endif
			);
		d.upnp_connection->get(d.url, seconds(30), 1);
	}
	TORRENT_CATCH (std::exception const& exc)
	{
		TORRENT_DECLARE_DUMMY(std::exception, exc);
		TORRENT_UNUSED(exc);
#ifndef TORRENT_DISABLE_LOGGING
		log("connection failed to: %s %s", d.url.c_str(), exc.what());
#endif
		d.disabled = true;
	}
}

void upnp::on_reply(udp::socket& s, error_code const& ec)
{
	TORRENT_ASSERT(is_single_thread());
	COMPLETE_ASYNC("upnp::on_reply");

	if (ec == boost::asio::error::operation_aborted) return;
	if (m_closing) return;

	std::shared_ptr<upnp> me(self());

	std::array<char, 1500> buffer{};
	udp::endpoint from;
	error_code err;
	int const len = static_cast<int>(s.receive_from(boost::asio::buffer(buffer)
		, from, 0, err));

	// parse out the url for the device

/*
	the response looks like this:

	HTTP/1.1 200 OK
	ST:upnp:rootdevice
	USN:uuid:000f-66d6-7296000099dc::upnp:rootdevice
	Location: http://192.168.1.1:5431/dyndev/uuid:000f-66d6-7296000099dc
	Server: Custom/1.0 UPnP/1.0 Proc/Ver
	EXT:
	Cache-Control:max-age=180
	DATE: Fri, 02 Jan 1970 08:10:38 GMT

	a notification looks like this:

	NOTIFY * HTTP/1.1
	Host:239.255.255.250:1900
	NT:urn:schemas-upnp-org:device:MediaServer:1
	NTS:ssdp:alive
	Location:http://10.0.3.169:2869/upnphost/udhisapi.dll?content=uuid:c17f0c32-d19b-4938-ae94-65f945c3a26e
	USN:uuid:c17f0c32-d19b-4938-ae94-65f945c3a26e::urn:schemas-upnp-org:device:MediaServer:1
	Cache-Control:max-age=900
	Server:Microsoft-Windows-NT/5.1 UPnP/1.0 UPnP-Device-Host/1.0

*/

	ADD_OUTSTANDING_ASYNC("upnp::on_reply");
	s.async_receive(boost::asio::null_buffers{}
		, std::bind(&upnp::on_reply, self(), std::ref(s), _1));

	if (err) return;

	if (m_settings.get_bool(settings_pack::upnp_ignore_nonrouters)
		&& !match_addr_mask(m_listen_address, from.address(), m_netmask))
	{
#ifndef TORRENT_DISABLE_LOGGING
		if (should_log())
		{
			log("ignoring response from: %s. IP is not on local network. (addr: %s mask: %s)"
				, print_endpoint(from).c_str()
				, m_listen_address.to_string().c_str()
				, m_netmask.to_string().c_str());
		}
#endif
		return;
	}

	http_parser p;
	bool error = false;
	p.incoming({buffer.data(), len}, error);
	if (error)
	{
#ifndef TORRENT_DISABLE_LOGGING
		if (should_log())
		{
			log("received malformed HTTP from: %s"
				, print_endpoint(from).c_str());
		}
#endif
		return;
	}

	if (p.status_code() != 200 && p.method() != "notify")
	{
#ifndef TORRENT_DISABLE_LOGGING
		if (should_log())
		{
			if (p.method().empty())
			{
				log("HTTP status %u from %s"
					, p.status_code(), print_endpoint(from).c_str());
			}
			else
			{
				log("HTTP method %s from %s"
					, p.method().c_str(), print_endpoint(from).c_str());
			}
		}
#endif
		return;
	}

	if (!p.header_finished())
	{
#ifndef TORRENT_DISABLE_LOGGING
		if (should_log())
		{
			log("incomplete HTTP packet from %s"
				, print_endpoint(from).c_str());
		}
#endif
		return;
	}

	std::string url = p.header("location");
	if (url.empty())
	{
#ifndef TORRENT_DISABLE_LOGGING
		if (should_log())
		{
			log("missing location header from %s"
				, print_endpoint(from).c_str());
		}
#endif
		return;
	}

	rootdevice d;
	d.url = url;

	auto i = m_devices.find(d);

	if (i == m_devices.end())
	{
		std::string protocol;
		std::string auth;
		// we don't have this device in our list. Add it
		std::tie(protocol, auth, d.hostname, d.port, d.path)
			= parse_url_components(d.url, err);
		if (d.port == -1) d.port = protocol == "http" ? 80 : 443;

		if (err)
		{
#ifndef TORRENT_DISABLE_LOGGING
			if (should_log())
			{
				log("invalid URL %s from %s: %s"
					, d.url.c_str(), print_endpoint(from).c_str(), convert_from_native(err.message()).c_str());
			}
#endif
			return;
		}

		// ignore the auth here. It will be re-parsed
		// by the http connection later

		if (protocol != "http")
		{
#ifndef TORRENT_DISABLE_LOGGING
			if (should_log())
			{
				log("unsupported protocol %s from %s"
					, protocol.c_str(), print_endpoint(from).c_str());
			}
#endif
			return;
		}

		if (d.port == 0)
		{
#ifndef TORRENT_DISABLE_LOGGING
			if (should_log())
			{
				log("URL with port 0 from %s", print_endpoint(from).c_str());
			}
#endif
			return;
		}

#ifndef TORRENT_DISABLE_LOGGING
		if (should_log())
		{
			log("found rootdevice: %s (%d)"
				, d.url.c_str(), int(m_devices.size()));
		}
#endif

		if (m_devices.size() >= 50)
		{
#ifndef TORRENT_DISABLE_LOGGING
			if (should_log())
			{
				log("too many rootdevices: (%d). Ignoring %s"
					, int(m_devices.size()), d.url.c_str());
			}
#endif
			return;
		}

		TORRENT_ASSERT(d.mapping.empty());
		for (auto const& j : m_mappings)
		{
			mapping_t m;
			m.act = portmap_action::add;
			m.local_ep = j.local_ep;
			m.external_port = j.external_port;
			m.protocol = j.protocol;
			d.mapping.push_back(m);
		}
		std::tie(i, std::ignore) = m_devices.insert(d);
	}


	// iterate over the devices we know and connect and issue the mappings
	try_map_upnp();

	// check back in a little bit to see if we have seen any
	// devices at one of our default routes. If not, we want to override
	// ignoring them and use them instead (better than not working).
	m_map_timer.expires_after(seconds(1));
	ADD_OUTSTANDING_ASYNC("upnp::map_timer");
	m_map_timer.async_wait(std::bind(&upnp::map_timer, self(), _1));
}

void upnp::map_timer(error_code const& ec)
{
	TORRENT_ASSERT(is_single_thread());
	COMPLETE_ASYNC("upnp::map_timer");
	if (ec) return;
	if (m_closing) return;

	try_map_upnp();
}

void upnp::try_map_upnp()
{
	TORRENT_ASSERT(is_single_thread());
	if (m_devices.empty()) return;

	for (auto i = m_devices.begin(), end(m_devices.end()); i != end; ++i)
	{
		if (i->control_url.empty() && !i->upnp_connection && !i->disabled)
		{
			// we don't have a WANIP or WANPPP url for this device,
			// ask for it
			connect(const_cast<rootdevice&>(*i));
		}
	}
}

void upnp::post(upnp::rootdevice const& d, char const* soap
	, char const* soap_action)
{
	TORRENT_ASSERT(is_single_thread());
	TORRENT_ASSERT(d.magic == 1337);
	TORRENT_ASSERT(d.upnp_connection);
	TORRENT_ASSERT(!d.disabled);

	char header[2048];
	std::snprintf(header, sizeof(header), "POST %s HTTP/1.1\r\n"
		"Host: %s:%d\r\n"
		"Content-Type: text/xml; charset=\"utf-8\"\r\n"
		"Content-Length: %d\r\n"
		"Soapaction: \"%s#%s\"\r\n\r\n"
		"%s"
		, d.path.c_str(), d.hostname.c_str(), d.port
		, int(strlen(soap)), d.service_namespace.c_str(), soap_action
		, soap);

	d.upnp_connection->m_sendbuffer = header;

#ifndef TORRENT_DISABLE_LOGGING
	log("sending: %s", header);
#endif
}

int upnp::lease_duration(rootdevice const& d) const
{
	return d.use_lease_duration
		? m_settings.get_int(settings_pack::upnp_lease_duration)
		: 0;
}

void upnp::create_port_mapping(http_connection& c, rootdevice& d
	, port_mapping_t const i)
{
	TORRENT_ASSERT(is_single_thread());

	TORRENT_ASSERT(d.magic == 1337);

	if (!d.upnp_connection)
	{
		TORRENT_ASSERT(d.disabled);
#ifndef TORRENT_DISABLE_LOGGING
		log("mapping %u aborted", static_cast<int>(i));
#endif
		return;
	}

	char const* soap_action = "AddPortMapping";

	error_code ec;
	std::string local_endpoint = print_address(c.socket().local_endpoint(ec).address());

	char soap[1024];
	std::snprintf(soap, sizeof(soap), "<?xml version=\"1.0\"?>\n"
		"<s:Envelope xmlns:s=\"http://schemas.xmlsoap.org/soap/envelope/\" "
		"s:encodingStyle=\"http://schemas.xmlsoap.org/soap/encoding/\">"
		"<s:Body><u:%s xmlns:u=\"%s\">"
		"<NewRemoteHost></NewRemoteHost>"
		"<NewExternalPort>%u</NewExternalPort>"
		"<NewProtocol>%s</NewProtocol>"
		"<NewInternalPort>%u</NewInternalPort>"
		"<NewInternalClient>%s</NewInternalClient>"
		"<NewEnabled>1</NewEnabled>"
		"<NewPortMappingDescription>%s</NewPortMappingDescription>"
		"<NewLeaseDuration>%d</NewLeaseDuration>"
		"</u:%s></s:Body></s:Envelope>"
		, soap_action, d.service_namespace.c_str(), d.mapping[i].external_port
		, to_string(d.mapping[i].protocol)
		, d.mapping[i].local_ep.port()
		, local_endpoint.c_str()
		, m_settings.get_bool(settings_pack::anonymous_mode)
			? "" : m_settings.get_str(settings_pack::user_agent).c_str()
		, lease_duration(d), soap_action);

	post(d, soap, soap_action);
}

void upnp::next(rootdevice& d, port_mapping_t const i)
{
	TORRENT_ASSERT(is_single_thread());
	TORRENT_ASSERT(!d.disabled);
	if (i < prev(m_mappings.end_index()))
	{
		update_map(d, lt::next(i));
	}
	else
	{
		auto const j = std::find_if(d.mapping.begin(), d.mapping.end()
			, [](mapping_t const& m) { return m.act != portmap_action::none; });
		if (j == d.mapping.end()) return;

		update_map(d, port_mapping_t{static_cast<int>(j - d.mapping.begin())});
	}
}

void upnp::update_map(rootdevice& d, port_mapping_t const i)
{
	TORRENT_ASSERT(is_single_thread());
	TORRENT_ASSERT(d.magic == 1337);
	TORRENT_ASSERT(i < d.mapping.end_index());
	TORRENT_ASSERT(d.mapping.size() == m_mappings.size());
	TORRENT_ASSERT(!d.disabled);

	if (d.upnp_connection) return;

	// this should not happen, but in case it does, don't fail at runtime
	if (i >= d.mapping.end_index()) return;

	std::shared_ptr<upnp> me(self());

	mapping_t& m = d.mapping[i];

	if (m.act == portmap_action::none
		|| m.protocol == portmap_protocol::none)
	{
#ifndef TORRENT_DISABLE_LOGGING
		log("mapping %u does not need updating, skipping", static_cast<int>(i));
#endif
		m.act = portmap_action::none;
		next(d, i);
		return;
	}

	TORRENT_ASSERT(!d.upnp_connection);
	TORRENT_ASSERT(!d.service_namespace.empty());

#ifndef TORRENT_DISABLE_LOGGING
	log("connecting to %s", d.hostname.c_str());
#endif
	if (m.act == portmap_action::add)
	{
		if (m.failcount > 5)
		{
			m.act = portmap_action::none;
			// giving up
			next(d, i);
			return;
		}

		if (d.upnp_connection) d.upnp_connection->close();
		d.upnp_connection = std::make_shared<http_connection>(m_io_service
			, m_resolver
			, std::bind(&upnp::on_upnp_map_response, self(), _1, _2
				, std::ref(d), i, _4), true, default_max_bottled_buffer_size
			, std::bind(&upnp::create_port_mapping, self(), _1, std::ref(d), i)
			, http_filter_handler()
#ifdef TORRENT_USE_OPENSSL
			, &m_ssl_ctx
#endif
			);

		d.upnp_connection->start(d.hostname, d.port
			, seconds(10), 1, nullptr, false, 5, m.local_ep.address());
	}
	else if (m.act == portmap_action::del)
	{
		if (d.upnp_connection) d.upnp_connection->close();
		d.upnp_connection = std::make_shared<http_connection>(m_io_service
			, m_resolver
			, std::bind(&upnp::on_upnp_unmap_response, self(), _1, _2
				, std::ref(d), i, _4), true, default_max_bottled_buffer_size
			, std::bind(&upnp::delete_port_mapping, self(), std::ref(d), i)
			, http_filter_handler()
#ifdef TORRENT_USE_OPENSSL
			, &m_ssl_ctx
#endif
			);
		d.upnp_connection->start(d.hostname, d.port
			, seconds(10), 1, nullptr, false, 5, m.local_ep.address());
	}

	m.act = portmap_action::none;
	m.expires = aux::time_now() + seconds(30);
}

void upnp::delete_port_mapping(rootdevice& d, port_mapping_t const i)
{
	TORRENT_ASSERT(is_single_thread());

	TORRENT_ASSERT(d.magic == 1337);

	if (!d.upnp_connection)
	{
		TORRENT_ASSERT(d.disabled);
#ifndef TORRENT_DISABLE_LOGGING
		log("unmapping %u aborted", static_cast<int>(i));
#endif
		return;
	}

	char const* soap_action = "DeletePortMapping";

	char soap[1024];
	std::snprintf(soap, sizeof(soap), "<?xml version=\"1.0\"?>\n"
		"<s:Envelope xmlns:s=\"http://schemas.xmlsoap.org/soap/envelope/\" "
		"s:encodingStyle=\"http://schemas.xmlsoap.org/soap/encoding/\">"
		"<s:Body><u:%s xmlns:u=\"%s\">"
		"<NewRemoteHost></NewRemoteHost>"
		"<NewExternalPort>%u</NewExternalPort>"
		"<NewProtocol>%s</NewProtocol>"
		"</u:%s></s:Body></s:Envelope>"
		, soap_action, d.service_namespace.c_str()
		, d.mapping[i].external_port
		, to_string(d.mapping[i].protocol)
		, soap_action);

	post(d, soap, soap_action);
}

void find_control_url(int const type, string_view str, parse_state& state)
{
	if (type == xml_start_tag)
	{
		state.tag_stack.push_back(str);
	}
	else if (type == xml_end_tag)
	{
		if (!state.tag_stack.empty())
		{
			if (state.in_service && string_equal_no_case(state.tag_stack.back(), "service"))
				state.in_service = false;
			state.tag_stack.pop_back();
		}
	}
	else if (type == xml_string)
	{
		if (state.tag_stack.empty()) return;
		if (!state.in_service && state.top_tags("service", "servicetype"))
		{
			if (string_equal_no_case(str, "urn:schemas-upnp-org:service:WANIPConnection:1")
				|| string_equal_no_case(str, "urn:schemas-upnp-org:service:WANIPConnection:2")
				|| string_equal_no_case(str, "urn:schemas-upnp-org:service:WANPPPConnection:1"))
			{
				state.service_type.assign(str.begin(), str.end());
				state.in_service = true;
			}
		}
		else if (state.control_url.empty() && state.in_service
			&& state.top_tags("service", "controlurl") && str.size() > 0)
		{
			// default to the first (or only) control url in the router's listing
			state.control_url.assign(str.begin(), str.end());
		}
		else if (state.model.empty() && state.top_tags("device", "modelname"))
		{
			state.model.assign(str.begin(), str.end());
		}
		else if (string_equal_no_case(state.tag_stack.back(), "urlbase"))
		{
			state.url_base.assign(str.begin(), str.end());
		}
	}
}

void upnp::on_upnp_xml(error_code const& e
	, libtorrent::http_parser const& p, rootdevice& d
	, http_connection& c)
{
	TORRENT_ASSERT(is_single_thread());
	std::shared_ptr<upnp> me(self());

	TORRENT_ASSERT(d.magic == 1337);
	if (d.upnp_connection && d.upnp_connection.get() == &c)
	{
		d.upnp_connection->close();
		d.upnp_connection.reset();
	}

	if (m_closing) return;

	if (e && e != boost::asio::error::eof)
	{
#ifndef TORRENT_DISABLE_LOGGING
		if (should_log())
		{
			log("error while fetching control url from: %s: %s"
				, d.url.c_str(), convert_from_native(e.message()).c_str());
		}
#endif
		d.disabled = true;
		return;
	}

	if (!p.header_finished())
	{
#ifndef TORRENT_DISABLE_LOGGING
		log("error while fetching control url from: %s: incomplete HTTP message"
			, d.url.c_str());
#endif
		d.disabled = true;
		return;
	}

	if (p.status_code() != 200)
	{
#ifndef TORRENT_DISABLE_LOGGING
		if (should_log())
		{
			log("error while fetching control url from: %s: %s"
				, d.url.c_str(), convert_from_native(p.message()).c_str());
		}
#endif
		d.disabled = true;
		return;
	}

	parse_state s;
	auto body = p.get_body();
	xml_parse({body.data(), std::size_t(body.size())}, std::bind(&find_control_url, _1, _2, std::ref(s)));
	if (s.control_url.empty())
	{
#ifndef TORRENT_DISABLE_LOGGING
		log("could not find a port mapping interface in response from: %s"
			, d.url.c_str());
#endif
		d.disabled = true;
		return;
	}
	d.service_namespace = s.service_type;

	TORRENT_ASSERT(!d.service_namespace.empty());

	if (!s.model.empty()) m_model = s.model;

	if (!s.url_base.empty() && s.control_url.substr(0, 7) != "http://")
	{
		// avoid double slashes in path
		if (s.url_base[s.url_base.size()-1] == '/'
			&& !s.control_url.empty()
			&& s.control_url[0] == '/')
			s.url_base.erase(s.url_base.end()-1);
		d.control_url = s.url_base + s.control_url;
	}
	else d.control_url = s.control_url;

	std::string protocol;
	std::string auth;
	error_code ec;
	if (!d.control_url.empty() && d.control_url[0] == '/')
	{
		std::tie(protocol, auth, d.hostname, d.port, d.path)
			= parse_url_components(d.url, ec);
		if (d.port == -1) d.port = protocol == "http" ? 80 : 443;
		d.control_url = protocol + "://" + d.hostname + ":"
			+ to_string(d.port).data() + s.control_url;
	}

#ifndef TORRENT_DISABLE_LOGGING
	if (should_log())
	{
		log("found control URL: %s namespace %s "
			"urlbase: %s in response from %s"
			, d.control_url.c_str(), d.service_namespace.c_str()
			, s.url_base.c_str(), d.url.c_str());
	}
#endif

	std::tie(protocol, auth, d.hostname, d.port, d.path)
		= parse_url_components(d.control_url, ec);
	if (d.port == -1) d.port = protocol == "http" ? 80 : 443;

	if (ec)
	{
#ifndef TORRENT_DISABLE_LOGGING
		if (should_log())
		{
			log("failed to parse URL '%s': %s"
				, d.control_url.c_str(), convert_from_native(ec.message()).c_str());
		}
#endif
		d.disabled = true;
		return;
	}

	if (d.upnp_connection) d.upnp_connection->close();
	d.upnp_connection = std::make_shared<http_connection>(m_io_service
		, m_resolver
		, std::bind(&upnp::on_upnp_get_ip_address_response, self(), _1, _2
			, std::ref(d), _4), true, default_max_bottled_buffer_size
		, std::bind(&upnp::get_ip_address, self(), std::ref(d))
		, http_filter_handler()
#ifdef TORRENT_USE_OPENSSL
		, &m_ssl_ctx
#endif
		);
	d.upnp_connection->start(d.hostname, d.port
		, seconds(10), 1);
}

void upnp::get_ip_address(rootdevice& d)
{
	TORRENT_ASSERT(is_single_thread());

	TORRENT_ASSERT(d.magic == 1337);

	if (!d.upnp_connection)
	{
		TORRENT_ASSERT(d.disabled);
#ifndef TORRENT_DISABLE_LOGGING
		log("getting external IP address");
#endif
		return;
	}

	char const* soap_action = "GetExternalIPAddress";

	char soap[1024];
	std::snprintf(soap, sizeof(soap), "<?xml version=\"1.0\"?>\n"
		"<s:Envelope xmlns:s=\"http://schemas.xmlsoap.org/soap/envelope/\" "
		"s:encodingStyle=\"http://schemas.xmlsoap.org/soap/encoding/\">"
		"<s:Body><u:%s xmlns:u=\"%s\">"
		"</u:%s></s:Body></s:Envelope>"
		, soap_action, d.service_namespace.c_str()
		, soap_action);

	post(d, soap, soap_action);
}

void upnp::disable(error_code const& ec)
{
	TORRENT_ASSERT(is_single_thread());
	m_disabled = true;

	// kill all mappings
	for (auto i = m_mappings.begin(), end(m_mappings.end()); i != end; ++i)
	{
		if (i->protocol == portmap_protocol::none) continue;
		portmap_protocol const proto = i->protocol;
		i->protocol = portmap_protocol::none;
		m_callback.on_port_mapping(port_mapping_t(static_cast<int>(i - m_mappings.begin()))
			, address(), 0, proto, ec, portmap_transport::upnp, m_listen_handle);
	}

	// we cannot clear the devices since there
	// might be outstanding requests relying on
	// the device entry being present when they
	// complete
	m_broadcast_timer.cancel();
	m_refresh_timer.cancel();
	m_map_timer.cancel();
	error_code e;
	m_unicast_socket.close(e);
	m_multicast_socket.close(e);
}

void find_error_code(int const type, string_view string, error_code_parse_state& state)
{
	if (state.exit) return;
	if (type == xml_start_tag && string == "errorCode")
	{
		state.in_error_code = true;
	}
	else if (type == xml_string && state.in_error_code)
	{
		state.error_code = std::atoi(string.to_string().c_str());
		state.exit = true;
	}
}

void find_ip_address(int const type, string_view string, ip_address_parse_state& state)
{
	find_error_code(type, string, state);
	if (state.exit) return;

	if (type == xml_start_tag && string == "NewExternalIPAddress")
	{
		state.in_ip_address = true;
	}
	else if (type == xml_string && state.in_ip_address)
	{
		state.ip_address.assign(string.begin(), string.end());
		state.exit = true;
	}
}

namespace {

	struct error_code_t
	{
		int code;
		char const* msg;
	};

	error_code_t error_codes[] =
	{
		{0, "no error"}
		, {402, "Invalid Arguments"}
		, {501, "Action Failed"}
		, {714, "The specified value does not exist in the array"}
		, {715, "The source IP address cannot be wild-carded"}
		, {716, "The external port cannot be wild-carded"}
		, {718, "The port mapping entry specified conflicts with "
			"a mapping assigned previously to another client"}
		, {724, "Internal and External port values must be the same"}
		, {725, "The NAT implementation only supports permanent "
			"lease times on port mappings"}
		, {726, "RemoteHost must be a wildcard and cannot be a "
			"specific IP address or DNS name"}
		, {727, "ExternalPort must be a wildcard and cannot be a specific port "}
	};

}

struct upnp_error_category final : boost::system::error_category
{
	const char* name() const BOOST_SYSTEM_NOEXCEPT override
	{
		return "upnp";
	}

	std::string message(int ev) const override
	{
		int num_errors = sizeof(error_codes) / sizeof(error_codes[0]);
		error_code_t* end = error_codes + num_errors;
		error_code_t tmp = {ev, nullptr};
		error_code_t* e = std::lower_bound(error_codes, end, tmp
			, [] (error_code_t const& lhs, error_code_t const& rhs)
			{ return lhs.code < rhs.code; });
		if (e != end && e->code == ev)
		{
			return e->msg;
		}
		char msg[500];
		std::snprintf(msg, sizeof(msg), "unknown UPnP error (%d)", ev);
		return msg;
	}

	boost::system::error_condition default_error_condition(
		int ev) const BOOST_SYSTEM_NOEXCEPT override
	{
		return {ev, *this};
	}
};

boost::system::error_category& upnp_category()
{
	static upnp_error_category cat;
	return cat;
}

void upnp::on_upnp_get_ip_address_response(error_code const& e
	, libtorrent::http_parser const& p, rootdevice& d
	, http_connection& c)
{
	TORRENT_ASSERT(is_single_thread());
	std::shared_ptr<upnp> me(self());

	TORRENT_ASSERT(d.magic == 1337);
	if (d.upnp_connection && d.upnp_connection.get() == &c)
	{
		d.upnp_connection->close();
		d.upnp_connection.reset();
	}

	if (m_closing) return;

	if (e && e != boost::asio::error::eof)
	{
#ifndef TORRENT_DISABLE_LOGGING
		if (should_log())
		{
			log("error while getting external IP address: %s"
				, convert_from_native(e.message()).c_str());
		}
#endif
		if (num_mappings() > 0) update_map(d, port_mapping_t{0});
		return;
	}

	if (!p.header_finished())
	{
#ifndef TORRENT_DISABLE_LOGGING
		log("error while getting external IP address: incomplete http message");
#endif
		if (num_mappings() > 0) update_map(d, port_mapping_t{0});
		return;
	}

	if (p.status_code() != 200)
	{
#ifndef TORRENT_DISABLE_LOGGING
		if (should_log())
		{
			log("error while getting external IP address: %s"
				, convert_from_native(p.message()).c_str());
		}
#endif
		if (num_mappings() > 0) update_map(d, port_mapping_t{0});
		return;
	}

	// response may look like
	// <?xml version="1.0"?>
	// <s:Envelope xmlns:s="http://schemas.xmlsoap.org/soap/envelope/" s:encodingStyle="http://schemas.xmlsoap.org/soap/encoding/">
	// <s:Body><u:GetExternalIPAddressResponse xmlns:u="urn:schemas-upnp-org:service:WANIPConnection:1">
	// <NewExternalIPAddress>192.168.160.19</NewExternalIPAddress>
	// </u:GetExternalIPAddressResponse>
	// </s:Body>
	// </s:Envelope>

	span<char const> body = p.get_body();
#ifndef TORRENT_DISABLE_LOGGING
	if (should_log())
	{
		log("get external IP address response: %s"
			, std::string(body.data(), static_cast<std::size_t>(body.size())).c_str());
	}
#endif

	ip_address_parse_state s;
	xml_parse({body.data(), std::size_t(body.size())}, std::bind(&find_ip_address, _1, _2, std::ref(s)));
#ifndef TORRENT_DISABLE_LOGGING
	if (s.error_code != -1)
	{
		log("error while getting external IP address, code: %d", s.error_code);
	}
#endif

	if (!s.ip_address.empty())
	{
#ifndef TORRENT_DISABLE_LOGGING
		log("got router external IP address %s", s.ip_address.c_str());
#endif
		d.external_ip = make_address(s.ip_address.c_str(), ignore_error);
	}
	else
	{
#ifndef TORRENT_DISABLE_LOGGING
		log("failed to find external IP address in response");
#endif
	}

	if (num_mappings() > 0) update_map(d, port_mapping_t{0});
}

void upnp::on_upnp_map_response(error_code const& e
	, libtorrent::http_parser const& p, rootdevice& d, port_mapping_t const mapping
	, http_connection& c)
{
	TORRENT_ASSERT(is_single_thread());
	std::shared_ptr<upnp> me(self());

	TORRENT_ASSERT(d.magic == 1337);
	if (d.upnp_connection && d.upnp_connection.get() == &c)
	{
		d.upnp_connection->close();
		d.upnp_connection.reset();
	}

	if (e && e != boost::asio::error::eof)
	{
#ifndef TORRENT_DISABLE_LOGGING
		if (should_log())
		{
			log("error while adding port map: %s"
				, convert_from_native(e.message()).c_str());
		}
#endif
		d.disabled = true;
		return;
	}

	if (m_closing) return;

//	 error code response may look like this:
//	<s:Envelope xmlns:s="http://schemas.xmlsoap.org/soap/envelope/"
//		s:encodingStyle="http://schemas.xmlsoap.org/soap/encoding/">
//	 <s:Body>
//	  <s:Fault>
//		<faultcode>s:Client</faultcode>
//		<faultstring>UPnPError</faultstring>
//		<detail>
//		 <UPnPErrorxmlns="urn:schemas-upnp-org:control-1-0">
//		  <errorCode>402</errorCode>
//		  <errorDescription>Invalid Args</errorDescription>
//		 </UPnPError>
//		</detail>
//	  </s:Fault>
//	 </s:Body>
//	</s:Envelope>

	if (!p.header_finished())
	{
#ifndef TORRENT_DISABLE_LOGGING
		log("error while adding port map: incomplete http message");
#endif
		next(d, mapping);
		return;
	}

	std::string const& ct = p.header("content-type");
	if (!ct.empty()
		&& ct.find_first_of("text/xml") == std::string::npos
		&& ct.find_first_of("text/soap+xml") == std::string::npos
		&& ct.find_first_of("application/xml") == std::string::npos
		&& ct.find_first_of("application/soap+xml") == std::string::npos
		)
	{
#ifndef TORRENT_DISABLE_LOGGING
		log("error while adding port map: invalid content-type, \"%s\". "
			"Expected text/xml or application/soap+xml", ct.c_str());
#endif
		next(d, mapping);
		return;
	}

	// We don't want to ignore responses with return codes other than 200
	// since those might contain valid UPnP error codes

	error_code_parse_state s;
	span<char const> body = p.get_body();
	xml_parse({body.data(), std::size_t(body.size())}, std::bind(&find_error_code, _1, _2, std::ref(s)));

	if (s.error_code != -1)
	{
#ifndef TORRENT_DISABLE_LOGGING
		log("error while adding port map, code: %d", s.error_code);
#endif
	}

	mapping_t& m = d.mapping[mapping];

	if (s.error_code == 725)
	{
		// The gateway only supports permanent leases
		d.use_lease_duration = false;
		m.act = portmap_action::add;
		++m.failcount;
		update_map(d, mapping);
		return;
	}
	else if (s.error_code == 727)
	{
		return_error(mapping, s.error_code);
	}
	else if ((s.error_code == 718 || s.error_code == 501) && m.failcount < 4)
	{
		// some routers return 501 action failed, instead of 716
		// The external port conflicts with another mapping
		// pick a random port
		m.external_port = 40000 + int(random(10000));
		m.act = portmap_action::add;
		++m.failcount;
		update_map(d, mapping);
		return;
	}
	else if (s.error_code != -1)
	{
		return_error(mapping, s.error_code);
	}

#ifndef TORRENT_DISABLE_LOGGING
	if (should_log())
	{
		log("map response: %s"
			, std::string(body.data(), static_cast<std::size_t>(body.size())).c_str());
	}
#endif

	if (s.error_code == -1)
	{
		m_callback.on_port_mapping(mapping, d.external_ip, m.external_port, m.protocol, error_code()
<<<<<<< HEAD
			, portmap_transport::upnp, m_listen_handle);
		if (d.lease_duration > 0)
		{
			time_point const now = aux::time_now();
			m.expires = now
				+ seconds(int(d.lease_duration * 3 / 4));
			time_point next_expire = m_refresh_timer.expiry();
=======
			, portmap_transport::upnp);
		if (d.use_lease_duration && m_settings.get_int(settings_pack::upnp_lease_duration) != 0)
		{
			time_point const now = aux::time_now();
			m.expires = now + seconds(
				m_settings.get_int(settings_pack::upnp_lease_duration) * 3 / 4);

			time_point next_expire = m_refresh_timer.expires_at();
>>>>>>> 48627d7d
			if (next_expire < now || next_expire > m.expires)
			{
				ADD_OUTSTANDING_ASYNC("upnp::on_expire");
				m_refresh_timer.expires_at(m.expires);
				m_refresh_timer.async_wait(std::bind(&upnp::on_expire, self(), _1));
			}
		}
		else
		{
			m.expires = max_time();
		}
		m.failcount = 0;
	}

	next(d, mapping);
}

void upnp::return_error(port_mapping_t const mapping, int const code)
{
	TORRENT_ASSERT(is_single_thread());
	int num_errors = sizeof(error_codes) / sizeof(error_codes[0]);
	error_code_t* end = error_codes + num_errors;
	error_code_t tmp = {code, nullptr};
	error_code_t* e = std::lower_bound(error_codes, end, tmp
		, [] (error_code_t const& lhs, error_code_t const& rhs)
		{ return lhs.code < rhs.code; });

	std::string error_string = "UPnP mapping error ";
	error_string += to_string(code).data();
	if (e != end && e->code == code)
	{
		error_string += ": ";
		error_string += e->msg;
	}
	portmap_protocol const proto = m_mappings[mapping].protocol;
	m_callback.on_port_mapping(mapping, address(), 0, proto, error_code(code, upnp_category())
		, portmap_transport::upnp, m_listen_handle);
}

void upnp::on_upnp_unmap_response(error_code const& e
	, libtorrent::http_parser const& p, rootdevice& d
	, port_mapping_t const mapping
	, http_connection& c)
{
	TORRENT_ASSERT(is_single_thread());
	std::shared_ptr<upnp> me(self());

	TORRENT_ASSERT(d.magic == 1337);
	if (d.upnp_connection && d.upnp_connection.get() == &c)
	{
		d.upnp_connection->close();
		d.upnp_connection.reset();
	}

	if (e && e != boost::asio::error::eof)
	{
#ifndef TORRENT_DISABLE_LOGGING
		if (should_log())
		{
			log("error while deleting portmap: %s"
				, convert_from_native(e.message()).c_str());
		}
#endif
	}
	else if (!p.header_finished())
	{
#ifndef TORRENT_DISABLE_LOGGING
		log("error while deleting portmap: incomplete http message");
#endif
	}
	else if (p.status_code() != 200)
	{
#ifndef TORRENT_DISABLE_LOGGING
		if (should_log())
		{
			log("error while deleting portmap: %s"
				, convert_from_native(p.message()).c_str());
		}
#endif
	}
	else
	{
#ifndef TORRENT_DISABLE_LOGGING
		if (should_log())
		{
			span<char const> body = p.get_body();
			log("unmap response: %s"
				, std::string(body.data(), static_cast<std::size_t>(body.size())).c_str());
		}
#endif
	}

	error_code_parse_state s;
	if (p.header_finished())
	{
		span<char const> body = p.get_body();
		xml_parse({body.data(), std::size_t(body.size())}, std::bind(&find_error_code, _1, _2, std::ref(s)));
	}

	portmap_protocol const proto = m_mappings[mapping].protocol;

	m_callback.on_port_mapping(mapping, address(), 0, proto, p.status_code() != 200
		? error_code(p.status_code(), http_category())
		: error_code(s.error_code, upnp_category())
		, portmap_transport::upnp, m_listen_handle);

	d.mapping[mapping].protocol = portmap_protocol::none;

	// free the slot in global mappings
	auto pred = [mapping](rootdevice const& rd)
		{ return rd.mapping.end_index() <= mapping || rd.mapping[mapping].protocol == portmap_protocol::none; };
	if (std::all_of(m_devices.begin(), m_devices.end(), pred))
	{
		m_mappings[mapping].protocol = portmap_protocol::none;
	}

	next(d, mapping);
}

void upnp::on_expire(error_code const& ec)
{
	TORRENT_ASSERT(is_single_thread());
	COMPLETE_ASYNC("upnp::on_expire");
	if (ec) return;

	if (m_closing) return;

	time_point const now = aux::time_now();
	time_point next_expire = max_time();

	for (auto& dev : m_devices)
	{
		auto& d = const_cast<rootdevice&>(dev);
		TORRENT_ASSERT(d.magic == 1337);
		if (d.disabled) continue;
		for (port_mapping_t m{0}; m < m_mappings.end_index(); ++m)
		{
			if (d.mapping[m].expires == max_time())
				continue;

			if (d.mapping[m].expires <= now)
			{
				d.mapping[m].act = portmap_action::add;
				update_map(d, m);
			}
			if (d.mapping[m].expires < next_expire)
			{
				next_expire = d.mapping[m].expires;
			}
		}
	}
	if (next_expire != max_time())
	{
		ADD_OUTSTANDING_ASYNC("upnp::on_expire");
		m_refresh_timer.expires_at(next_expire);
		m_refresh_timer.async_wait(std::bind(&upnp::on_expire, self(), _1));
	}
}

void upnp::close()
{
	TORRENT_ASSERT(is_single_thread());

	m_refresh_timer.cancel();
	m_broadcast_timer.cancel();
	m_map_timer.cancel();
	m_closing = true;
	error_code ec;
	m_unicast_socket.close(ec);
	m_multicast_socket.close(ec);

	for (auto& dev : m_devices)
	{
		auto& d = const_cast<rootdevice&>(dev);
		TORRENT_ASSERT(d.magic == 1337);
		if (d.disabled || d.control_url.empty()) continue;
		for (auto& m : d.mapping)
		{
			if (m.protocol == portmap_protocol::none) continue;
			if (m.act == portmap_action::add)
			{
				m.act = portmap_action::none;
				continue;
			}
			m.act = portmap_action::del;
			m_mappings[port_mapping_t{static_cast<int>(&m - d.mapping.data())}].protocol = portmap_protocol::none;
		}
		if (num_mappings() > 0) update_map(d, port_mapping_t{0});
	}
}

}<|MERGE_RESOLUTION|>--- conflicted
+++ resolved
@@ -1468,24 +1468,13 @@
 	if (s.error_code == -1)
 	{
 		m_callback.on_port_mapping(mapping, d.external_ip, m.external_port, m.protocol, error_code()
-<<<<<<< HEAD
 			, portmap_transport::upnp, m_listen_handle);
-		if (d.lease_duration > 0)
-		{
-			time_point const now = aux::time_now();
-			m.expires = now
-				+ seconds(int(d.lease_duration * 3 / 4));
-			time_point next_expire = m_refresh_timer.expiry();
-=======
-			, portmap_transport::upnp);
 		if (d.use_lease_duration && m_settings.get_int(settings_pack::upnp_lease_duration) != 0)
 		{
 			time_point const now = aux::time_now();
 			m.expires = now + seconds(
 				m_settings.get_int(settings_pack::upnp_lease_duration) * 3 / 4);
-
-			time_point next_expire = m_refresh_timer.expires_at();
->>>>>>> 48627d7d
+			time_point next_expire = m_refresh_timer.expiry();
 			if (next_expire < now || next_expire > m.expires)
 			{
 				ADD_OUTSTANDING_ASYNC("upnp::on_expire");
