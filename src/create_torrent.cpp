/*

Copyright (c) 2008-2018, Arvid Norberg
All rights reserved.

Redistribution and use in source and binary forms, with or without
modification, are permitted provided that the following conditions
are met:

    * Redistributions of source code must retain the above copyright
      notice, this list of conditions and the following disclaimer.
    * Redistributions in binary form must reproduce the above copyright
      notice, this list of conditions and the following disclaimer in
      the documentation and/or other materials provided with the distribution.
    * Neither the name of the author nor the names of its
      contributors may be used to endorse or promote products derived
      from this software without specific prior written permission.

THIS SOFTWARE IS PROVIDED BY THE COPYRIGHT HOLDERS AND CONTRIBUTORS "AS IS"
AND ANY EXPRESS OR IMPLIED WARRANTIES, INCLUDING, BUT NOT LIMITED TO, THE
IMPLIED WARRANTIES OF MERCHANTABILITY AND FITNESS FOR A PARTICULAR PURPOSE
ARE DISCLAIMED. IN NO EVENT SHALL THE COPYRIGHT OWNER OR CONTRIBUTORS BE
LIABLE FOR ANY DIRECT, INDIRECT, INCIDENTAL, SPECIAL, EXEMPLARY, OR
CONSEQUENTIAL DAMAGES (INCLUDING, BUT NOT LIMITED TO, PROCUREMENT OF
SUBSTITUTE GOODS OR SERVICES; LOSS OF USE, DATA, OR PROFITS; OR BUSINESS
INTERRUPTION) HOWEVER CAUSED AND ON ANY THEORY OF LIABILITY, WHETHER IN
CONTRACT, STRICT LIABILITY, OR TORT (INCLUDING NEGLIGENCE OR OTHERWISE)
ARISING IN ANY WAY OUT OF THE USE OF THIS SOFTWARE, EVEN IF ADVISED OF THE
POSSIBILITY OF SUCH DAMAGE.

*/

#include "libtorrent/create_torrent.hpp"
#include "libtorrent/utf8.hpp"
#include "libtorrent/aux_/escape_string.hpp" // for convert_to_wstring
#include "libtorrent/disk_io_thread.hpp"
#include "libtorrent/aux_/merkle.hpp" // for merkle_*()
#include "libtorrent/torrent_info.hpp"
#include "libtorrent/announce_entry.hpp"
#include "libtorrent/performance_counters.hpp" // for counters
#include "libtorrent/alert_manager.hpp"
#include "libtorrent/aux_/path.hpp"

#include <sys/types.h>
#include <sys/stat.h>

#include <functional>
#include <memory>

using namespace std::placeholders;

namespace libtorrent {

	constexpr create_flags_t create_torrent::optimize_alignment;
#if TORRENT_ABI_VERSION == 1
	constexpr create_flags_t create_torrent::optimize;
#endif
	constexpr create_flags_t create_torrent::merkle;
	constexpr create_flags_t create_torrent::modification_time;
	constexpr create_flags_t create_torrent::symlinks;
	constexpr create_flags_t create_torrent::mutable_torrent_support;

namespace {

	bool default_pred(std::string const&) { return true; }

	bool ignore_subdir(std::string const& leaf)
	{ return leaf == ".." || leaf == "."; }

	file_flags_t get_file_attributes(std::string const& p)
	{
#ifdef TORRENT_WINDOWS
		WIN32_FILE_ATTRIBUTE_DATA attr;
		std::wstring path = convert_to_wstring(p);
		GetFileAttributesExW(path.c_str(), GetFileExInfoStandard, &attr);
		if (attr.dwFileAttributes == INVALID_FILE_ATTRIBUTES) return {};
		if (attr.dwFileAttributes & FILE_ATTRIBUTE_HIDDEN) return file_storage::flag_hidden;
		return {};
#else
		struct ::stat s;
		if (::lstat(convert_to_native(p).c_str(), &s) < 0) return {};
		file_flags_t file_attr = {};
		if (s.st_mode & S_IXUSR)
			file_attr |= file_storage::flag_executable;
		if (S_ISLNK(s.st_mode))
			file_attr |= file_storage::flag_symlink;
		return file_attr;
#endif
	}

#ifndef TORRENT_WINDOWS
	std::string get_symlink_path_impl(char const* path)
	{
		constexpr int MAX_SYMLINK_PATH = 200;

		char buf[MAX_SYMLINK_PATH];
		std::string f = convert_to_native(path);
		int char_read = int(readlink(f.c_str(), buf, MAX_SYMLINK_PATH));
		if (char_read < 0) return "";
		if (char_read < MAX_SYMLINK_PATH) buf[char_read] = 0;
		else buf[0] = 0;
		return convert_from_native(buf);
	}
#endif

	std::string get_symlink_path(std::string const& p)
	{
#if defined TORRENT_WINDOWS
		TORRENT_UNUSED(p);
		return "";
#else
		return get_symlink_path_impl(p.c_str());
#endif
	}

	void add_files_impl(file_storage& fs, std::string const& p
		, std::string const& l, std::function<bool(std::string)> const& pred
		, create_flags_t const flags)
	{
		std::string const f = combine_path(p, l);
		if (!pred(f)) return;
		error_code ec;
		file_status s;
		stat_file(f, &s, ec, (flags & create_torrent::symlinks) ? dont_follow_links : 0);
		if (ec) return;

		// recurse into directories
		bool recurse = (s.mode & file_status::directory) != 0;

		// if the file is not a link or we're following links, and it's a directory
		// only then should we recurse
#ifndef TORRENT_WINDOWS
		if ((s.mode & file_status::link) && (flags & create_torrent::symlinks))
			recurse = false;
#endif

		if (recurse)
		{
			for (directory i(f, ec); !i.done(); i.next(ec))
			{
				std::string const leaf = i.file();
				if (ignore_subdir(leaf)) continue;
				add_files_impl(fs, p, combine_path(l, leaf), pred, flags);
			}
		}
		else
		{
			// #error use the fields from s
			file_flags_t const file_flags = get_file_attributes(f);

			// mask all bits to check if the file is a symlink
			if ((file_flags & file_storage::flag_symlink)
				&& (flags & create_torrent::symlinks))
			{
				std::string sym_path = get_symlink_path(f);
				fs.add_file(l, 0, file_flags, std::time_t(s.mtime), sym_path);
			}
			else
			{
				fs.add_file(l, s.file_size, file_flags, std::time_t(s.mtime));
			}
		}
	}

	struct hash_state
	{
		create_torrent& ct;
		storage_holder storage;
		disk_io_thread& iothread;
		piece_index_t piece_counter;
		piece_index_t completed_piece;
		std::function<void(piece_index_t)> const& f;
		error_code& ec;
	};

	void on_hash(piece_index_t const piece, sha1_hash const& piece_hash
		, storage_error const& error, hash_state* st)
	{
		if (error)
		{
			// on error
			st->ec = error.ec;
			st->iothread.abort(true);
			return;
		}
		st->ct.set_hash(piece, piece_hash);
		st->f(st->completed_piece);
		++st->completed_piece;
		if (st->piece_counter < st->ct.files().end_piece())
		{
			st->iothread.async_hash(st->storage, st->piece_counter
				, disk_interface::sequential_access
				, std::bind(&on_hash, _1, _2, _3, st));
			++st->piece_counter;
		}
		else
		{
			st->iothread.abort(true);
		}
		st->iothread.submit_jobs();
	}

} // anonymous namespace

#if TORRENT_ABI_VERSION == 1

	void add_files(file_storage& fs, std::wstring const& wfile
		, std::function<bool(std::string)> p, create_flags_t const flags)
	{
		std::string utf8 = wchar_utf8(wfile);
		add_files_impl(fs, parent_path(complete(utf8))
			, filename(utf8), p, flags);
	}

	void add_files(file_storage& fs
		, std::wstring const& wfile, create_flags_t const flags)
	{
		std::string utf8 = wchar_utf8(wfile);
		add_files_impl(fs, parent_path(complete(utf8))
			, filename(utf8), default_pred, flags);
	}

	void set_piece_hashes(create_torrent& t, std::wstring const& p
		, std::function<void(int)> f, error_code& ec)
	{
		std::string utf8 = wchar_utf8(p);
		set_piece_hashes(t, utf8, f, ec);
	}

	void set_piece_hashes_deprecated(create_torrent& t, std::wstring const& p
		, std::function<void(int)> f, error_code& ec)
	{
		std::string utf8 = wchar_utf8(p);
		set_piece_hashes(t, utf8, f, ec);
	}
#endif // TORRENT_ABI_VERSION

	void add_files(file_storage& fs, std::string const& file
		, std::function<bool(std::string)> p, create_flags_t const flags)
	{
		add_files_impl(fs, parent_path(complete(file)), filename(file), p, flags);
	}

	void add_files(file_storage& fs, std::string const& file, create_flags_t const flags)
	{
		add_files_impl(fs, parent_path(complete(file)), filename(file)
			, default_pred, flags);
	}

	void set_piece_hashes(create_torrent& t, std::string const& p
		, std::function<void(piece_index_t)> const& f, error_code& ec)
	{
		// optimized path
#ifdef TORRENT_BUILD_SIMULATOR
		sim::default_config conf;
		sim::simulation sim{conf};
		io_service ios{sim};
#else
		io_service ios;
#endif

#if TORRENT_USE_UNC_PATHS
		std::string const path = canonicalize_path(p);
#else
		std::string const& path = p;
#endif

		if (t.files().num_files() == 0)
		{
			ec = errors::no_files_in_torrent;
			return;
		}

		if (t.files().total_size() == 0)
		{
			ec = errors::torrent_invalid_length;
			return;
		}

		counters cnt;
		disk_io_thread disk_thread(ios, cnt);

		aux::vector<download_priority_t, file_index_t> priorities;
		sha1_hash info_hash;
		storage_params params{
			t.files(),
			nullptr,
			path,
			storage_mode_t::storage_mode_sparse,
			priorities,
			info_hash
		};

		storage_holder storage = disk_thread.new_torrent(default_storage_constructor
			, params, std::shared_ptr<void>());

		settings_pack sett;
		sett.set_int(settings_pack::cache_size, 0);
		sett.set_int(settings_pack::aio_threads, 3);

		disk_thread.set_settings(&sett);

<<<<<<< HEAD
		int const piece_read_ahead = std::max(6, 16 * 1024 * 1024 / t.piece_length());
=======
		int piece_counter = 0;
		int completed_piece = 0;
		int piece_read_ahead = 16 * 1024 * 1024 / t.piece_length();
		// at least 4 jobs at a time per thread
		if (piece_read_ahead < 12) piece_read_ahead = 12;
>>>>>>> b5cd959d

		hash_state st = { t, std::move(storage), disk_thread, piece_index_t(0), piece_index_t(0), f, ec };
		for (piece_index_t i(0); i < piece_index_t(piece_read_ahead); ++i)
		{
			disk_thread.async_hash(st.storage, i, disk_interface::sequential_access
				, std::bind(&on_hash, _1, _2, _3, &st));
			++st.piece_counter;
			if (st.piece_counter >= t.files().end_piece()) break;
		}
		disk_thread.submit_jobs();

#ifdef TORRENT_BUILD_SIMULATOR
		sim.run();
#else
		ios.run(ec);
#endif
		disk_thread.abort(true);
	}

	create_torrent::~create_torrent() = default;

	create_torrent::create_torrent(file_storage& fs, int piece_size
		, int pad_file_limit, create_flags_t const flags, int alignment)
		: m_files(fs)
		, m_creation_date(::time(nullptr))
		, m_multifile(fs.num_files() > 1)
		, m_private(false)
		, m_merkle_torrent(bool(flags & create_torrent::merkle))
		, m_include_mtime(bool(flags & create_torrent::modification_time))
		, m_include_symlinks(bool(flags & create_torrent::symlinks))
	{
		// return instead of crash in release mode
		if (fs.num_files() == 0 || fs.total_size() == 0) return;

		if (!m_multifile && has_parent_path(m_files.file_path(file_index_t(0))))
			m_multifile = true;

		// a piece_size of 0 means automatic
		if (piece_size == 0 && !m_merkle_torrent)
		{
			// size_table is computed from the following:
			//   target_list_size = sqrt(total_size) * 2;
			//   target_piece_size = total_size / (target_list_size / hash_size);
			// Given hash_size = 20 bytes, target_piece_size = (16*1024 * pow(2, i))
			// we can determine size_table = (total_size = pow(2 * target_piece_size / hash_size, 2))
			std::array<std::int64_t, 10> const size_table{{
				       2684355LL // ->  16kiB
				,     10737418LL // ->  32 kiB
				,     42949673LL // ->  64 kiB
				,    171798692LL // -> 128 kiB
				,    687194767LL // -> 256 kiB
				,   2748779069LL // -> 512 kiB
				,  10995116278LL // -> 1 MiB
				,  43980465111LL // -> 2 MiB
				, 175921860444LL // -> 4 MiB
				, 703687441777LL}}; // -> 8 MiB

			int i = 0;
			for (auto const s : size_table)
			{
				if (s >= fs.total_size()) break;
				++i;
			}
			piece_size = default_block_size << i;
		}
		else if (piece_size == 0 && m_merkle_torrent)
		{
			piece_size = 64*1024;
		}

		// to support mutable torrents, alignment always has to be the piece size,
		// because piece hashes are compared to determine whether files are
		// identical
		if (flags & mutable_torrent_support)
			alignment = piece_size;

		// make sure the size is an even power of 2
#ifndef NDEBUG
		for (int i = 0; i < 32; ++i)
		{
			if (piece_size & (1 << i))
			{
				TORRENT_ASSERT((piece_size & ~(1 << i)) == 0);
				break;
			}
		}
#endif
		m_files.set_piece_length(piece_size);
		if (flags & (optimize_alignment | mutable_torrent_support))
			m_files.optimize(pad_file_limit, alignment, bool(flags & mutable_torrent_support));

		m_files.set_num_pieces(static_cast<int>(
			(m_files.total_size() + m_files.piece_length() - 1) / m_files.piece_length()));
		m_piece_hash.resize(m_files.num_pieces());
	}

	create_torrent::create_torrent(torrent_info const& ti)
		: m_files(const_cast<file_storage&>(ti.files()))
		, m_creation_date(::time(nullptr))
		, m_multifile(ti.num_files() > 1)
		, m_private(ti.priv())
		, m_merkle_torrent(ti.is_merkle_torrent())
		, m_include_mtime(false)
		, m_include_symlinks(false)
	{
		TORRENT_ASSERT(ti.is_valid());
		TORRENT_ASSERT(ti.num_pieces() > 0);
		TORRENT_ASSERT(ti.num_files() > 0);
		TORRENT_ASSERT(ti.total_size() > 0);

		if (!ti.is_valid()) return;
		if (ti.creation_date() > 0) m_creation_date = ti.creation_date();

		if (!ti.creator().empty()) set_creator(ti.creator().c_str());
		if (!ti.comment().empty()) set_comment(ti.comment().c_str());

		for (auto const& n : ti.nodes())
			add_node(n);

		for (auto const& t : ti.trackers())
			add_tracker(t.url, t.tier);

		for (auto const& s : ti.web_seeds())
		{
			if (s.type == web_seed_entry::url_seed)
				add_url_seed(s.url);
			else if (s.type == web_seed_entry::http_seed)
				add_http_seed(s.url);
		}

		m_piece_hash.resize(m_files.num_pieces());
		for (auto const i : m_files.piece_range())
			set_hash(i, ti.hash_for_piece(i));

		boost::shared_array<char> const info = ti.metadata();
		int const size = ti.metadata_size();
		m_info_dict.preformatted().assign(&info[0], &info[0] + size);
	}

	entry create_torrent::generate() const
	{
		entry dict;

		if (m_files.num_files() == 0 || m_files.total_size() == 0)
			return dict;

		TORRENT_ASSERT(m_files.piece_length() > 0);

		if (!m_urls.empty()) dict["announce"] = m_urls.front().first;

		if (!m_nodes.empty())
		{
			entry& nodes = dict["nodes"];
			entry::list_type& nodes_list = nodes.list();
			for (auto const& n : m_nodes)
			{
				entry::list_type node;
				node.emplace_back(n.first);
				node.emplace_back(n.second);
				nodes_list.emplace_back(node);
			}
		}

		if (m_urls.size() > 1)
		{
			entry trackers(entry::list_t);
			entry tier(entry::list_t);
			int current_tier = m_urls.front().second;
			for (auto const& url : m_urls)
			{
				if (url.second != current_tier)
				{
					current_tier = url.second;
					trackers.list().push_back(tier);
					tier.list().clear();
				}
				tier.list().emplace_back(url.first);
			}
			trackers.list().push_back(tier);
			dict["announce-list"] = trackers;
		}

		if (!m_comment.empty())
			dict["comment"] = m_comment;

		dict["creation date"] = m_creation_date;

		if (!m_created_by.empty())
			dict["created by"] = m_created_by;

		if (!m_url_seeds.empty())
		{
			if (m_url_seeds.size() == 1)
			{
				dict["url-list"] = m_url_seeds.front();
			}
			else
			{
				entry& list = dict["url-list"];
				for (auto const& url : m_url_seeds)
				{
					list.list().emplace_back(url);
				}
			}
		}

		if (!m_http_seeds.empty())
		{
			if (m_http_seeds.size() == 1)
			{
				dict["httpseeds"] = m_http_seeds.front();
			}
			else
			{
				entry& list = dict["httpseeds"];
				for (auto const& url : m_http_seeds)
				{
					list.list().emplace_back(url);
				}
			}
		}

		entry& info = dict["info"];
		if (m_info_dict.type() == entry::dictionary_t
			|| m_info_dict.type() == entry::preformatted_t)
		{
			info = m_info_dict;
			return dict;
		}

		if (!m_collections.empty())
		{
			entry& list = info["collections"];
			for (auto const& c : m_collections)
			{
				list.list().emplace_back(c);
			}
		}

		if (!m_similar.empty())
		{
			entry& list = info["similar"];
			for (auto const& ih : m_similar)
			{
				list.list().emplace_back(ih.to_string());
			}
		}

		info["name"] = m_files.name();

		if (!m_root_cert.empty())
			info["ssl-cert"] = m_root_cert;

		if (m_private) info["private"] = 1;

		if (!m_multifile)
		{
			file_index_t const first(0);
			if (m_include_mtime) info["mtime"] = m_files.mtime(first);
			info["length"] = m_files.file_size(first);
			file_flags_t const flags = m_files.file_flags(first);
			if (flags & (file_storage::flag_pad_file
				| file_storage::flag_hidden
				| file_storage::flag_executable
				| file_storage::flag_symlink))
			{
				std::string& attr = info["attr"].string();
				if (flags & file_storage::flag_pad_file) attr += 'p';
				if (flags & file_storage::flag_hidden) attr += 'h';
				if (flags & file_storage::flag_executable) attr += 'x';
				if (m_include_symlinks && (flags & file_storage::flag_symlink)) attr += 'l';
			}
			if (m_include_symlinks
				&& (flags & file_storage::flag_symlink))
			{
				entry& sympath_e = info["symlink path"];

				std::string split = split_path(m_files.symlink(first));
				for (char const* e = split.c_str(); e != nullptr; e = next_path_element(e))
					sympath_e.list().emplace_back(e);
			}
			if (!m_filehashes.empty())
			{
				info["sha1"] = m_filehashes[first].to_string();
			}
		}
		else
		{
			if (!info.find_key("files"))
			{
				entry& files = info["files"];

				for (auto const i : m_files.file_range())
				{
					files.list().emplace_back();
					entry& file_e = files.list().back();
					if (m_include_mtime && m_files.mtime(i)) file_e["mtime"] = m_files.mtime(i);
					file_e["length"] = m_files.file_size(i);
					entry& path_e = file_e["path"];

					TORRENT_ASSERT(has_parent_path(m_files.file_path(i)));

					{
						std::string split = split_path(m_files.file_path(i));
						TORRENT_ASSERT(split.c_str() == m_files.name());

						for (char const* e = next_path_element(split.c_str());
							e != nullptr; e = next_path_element(e))
							path_e.list().emplace_back(e);
					}

					file_flags_t const flags = m_files.file_flags(i);
					if (flags)
					{
						std::string& attr = file_e["attr"].string();
						if (flags & file_storage::flag_pad_file) attr += 'p';
						if (flags & file_storage::flag_hidden) attr += 'h';
						if (flags & file_storage::flag_executable) attr += 'x';
						if (m_include_symlinks && (flags & file_storage::flag_symlink)) attr += 'l';
					}

					if (m_include_symlinks
						&& (flags & file_storage::flag_symlink))
					{
						entry& sympath_e = file_e["symlink path"];

						std::string split = split_path(m_files.symlink(i));
						for (char const* e = split.c_str(); e != nullptr; e = next_path_element(e))
							sympath_e.list().emplace_back(e);
					}
					if (!m_filehashes.empty() && m_filehashes[i] != sha1_hash())
					{
						file_e["sha1"] = m_filehashes[i].to_string();
					}
				}
			}
		}

		info["piece length"] = m_files.piece_length();
		if (m_merkle_torrent)
		{
			int const num_leafs = merkle_num_leafs(m_files.num_pieces());
			int const num_nodes = merkle_num_nodes(num_leafs);
			int const first_leaf = num_nodes - num_leafs;
			m_merkle_tree.resize(num_nodes);
			auto const num_pieces = int(m_piece_hash.size());
			for (int i = 0; i < num_pieces; ++i)
				m_merkle_tree[first_leaf + i] = m_piece_hash[piece_index_t(i)];
			for (int i = num_pieces; i < num_leafs; ++i)
				m_merkle_tree[first_leaf + i].clear();

			// now that we have initialized all leaves, build
			// each level bottom-up
			int level_start = first_leaf;
			int level_size = num_leafs;
			while (level_start > 0)
			{
				int parent = merkle_get_parent(level_start);
				for (int i = level_start; i < level_start + level_size; i += 2, ++parent)
				{
					hasher h;
					h.update(m_merkle_tree[i]);
					h.update(m_merkle_tree[i + 1]);
					m_merkle_tree[parent] = h.final();
				}
				level_start = merkle_get_parent(level_start);
				level_size /= 2;
			}
			TORRENT_ASSERT(level_size == 1);
			info["root hash"] = m_merkle_tree[0];
		}
		else
		{
			std::string& p = info["pieces"].string();

			for (sha1_hash const& h : m_piece_hash)
				p.append(h.data(), h.size());
		}

		std::vector<char> buf;
		bencode(std::back_inserter(buf), info);

		return dict;
	}

	void create_torrent::add_tracker(string_view url, int const tier)
	{
		using announce_entry = std::pair<std::string, int>;
		auto const i = std::find_if(m_urls.begin(), m_urls.end()
			, [&url](announce_entry const& ae) { return ae.first == url; });
		if (i != m_urls.end()) return;
		m_urls.emplace_back(url.to_string(), tier);

		std::sort(m_urls.begin(), m_urls.end()
			, [](announce_entry const& lhs, announce_entry const& rhs)
			{ return lhs.second < rhs.second; });
	}

	void create_torrent::set_root_cert(string_view cert)
	{
		m_root_cert.assign(cert.data(), cert.size());
	}

	void create_torrent::add_similar_torrent(sha1_hash ih)
	{
		m_similar.emplace_back(ih);
	}

	void create_torrent::add_collection(string_view c)
	{
		m_collections.emplace_back(c);
	}

	void create_torrent::set_hash(piece_index_t index, sha1_hash const& h)
	{
		TORRENT_ASSERT(index >= piece_index_t(0));
		TORRENT_ASSERT(index < m_piece_hash.end_index());
		m_piece_hash[index] = h;
	}

	void create_torrent::set_file_hash(file_index_t index, sha1_hash const& h)
	{
		TORRENT_ASSERT(index >= file_index_t(0));
		TORRENT_ASSERT(index < m_files.end_file());
		if (m_filehashes.empty()) m_filehashes.resize(m_files.num_files());
		m_filehashes[index] = h;
	}

	void create_torrent::add_node(std::pair<std::string, int> node)
	{
		m_nodes.emplace_back(std::move(node));
	}

	void create_torrent::add_url_seed(string_view url)
	{
		m_url_seeds.emplace_back(url);
	}

	void create_torrent::add_http_seed(string_view url)
	{
		m_http_seeds.emplace_back(url);
	}

	void create_torrent::set_comment(char const* str)
	{
		if (str == nullptr) m_comment.clear();
		else m_comment = str;
	}

	void create_torrent::set_creator(char const* str)
	{
		if (str == nullptr) m_created_by.clear();
		else m_created_by = str;
	}
}<|MERGE_RESOLUTION|>--- conflicted
+++ resolved
@@ -300,15 +300,7 @@
 
 		disk_thread.set_settings(&sett);
 
-<<<<<<< HEAD
-		int const piece_read_ahead = std::max(6, 16 * 1024 * 1024 / t.piece_length());
-=======
-		int piece_counter = 0;
-		int completed_piece = 0;
-		int piece_read_ahead = 16 * 1024 * 1024 / t.piece_length();
-		// at least 4 jobs at a time per thread
-		if (piece_read_ahead < 12) piece_read_ahead = 12;
->>>>>>> b5cd959d
+		int const piece_read_ahead = std::max(12, 16 * 1024 * 1024 / t.piece_length());
 
 		hash_state st = { t, std::move(storage), disk_thread, piece_index_t(0), piece_index_t(0), f, ec };
 		for (piece_index_t i(0); i < piece_index_t(piece_read_ahead); ++i)
