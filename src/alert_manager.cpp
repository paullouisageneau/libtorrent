/*

Copyright (c) 2003-2018, Arvid Norberg, Daniel Wallin
All rights reserved.

Redistribution and use in source and binary forms, with or without
modification, are permitted provided that the following conditions
are met:

    * Redistributions of source code must retain the above copyright
      notice, this list of conditions and the following disclaimer.
    * Redistributions in binary form must reproduce the above copyright
      notice, this list of conditions and the following disclaimer in
      the documentation and/or other materials provided with the distribution.
    * Neither the name of the author nor the names of its
      contributors may be used to endorse or promote products derived
      from this software without specific prior written permission.

THIS SOFTWARE IS PROVIDED BY THE COPYRIGHT HOLDERS AND CONTRIBUTORS "AS IS"
AND ANY EXPRESS OR IMPLIED WARRANTIES, INCLUDING, BUT NOT LIMITED TO, THE
IMPLIED WARRANTIES OF MERCHANTABILITY AND FITNESS FOR A PARTICULAR PURPOSE
ARE DISCLAIMED. IN NO EVENT SHALL THE COPYRIGHT OWNER OR CONTRIBUTORS BE
LIABLE FOR ANY DIRECT, INDIRECT, INCIDENTAL, SPECIAL, EXEMPLARY, OR
CONSEQUENTIAL DAMAGES (INCLUDING, BUT NOT LIMITED TO, PROCUREMENT OF
SUBSTITUTE GOODS OR SERVICES; LOSS OF USE, DATA, OR PROFITS; OR BUSINESS
INTERRUPTION) HOWEVER CAUSED AND ON ANY THEORY OF LIABILITY, WHETHER IN
CONTRACT, STRICT LIABILITY, OR TORT (INCLUDING NEGLIGENCE OR OTHERWISE)
ARISING IN ANY WAY OUT OF THE USE OF THIS SOFTWARE, EVEN IF ADVISED OF THE
POSSIBILITY OF SUCH DAMAGE.

*/

#include "libtorrent/config.hpp"
#include "libtorrent/alert_manager.hpp"
#include "libtorrent/alert_types.hpp"

#ifndef TORRENT_DISABLE_EXTENSIONS
#include "libtorrent/extensions.hpp"
#endif

namespace libtorrent {

	alert_manager::alert_manager(int const queue_limit, alert_category_t const alert_mask)
		: m_alert_mask(alert_mask)
		, m_queue_size_limit(queue_limit)
	{}

	alert_manager::~alert_manager() = default;

	bool alert_manager::should_post_impl(int const priority) const
	{
<<<<<<< HEAD
		std::lock_guard<std::mutex> lock(m_mutex);
		return m_alerts[m_generation].size()
			< m_queue_size_limit * (1 + priority);
=======
		recursive_mutex::scoped_lock lock(m_mutex);
		return m_num_queued_resume;
>>>>>>> 8808eb7c
	}

	alert* alert_manager::wait_for_alert(time_duration max_wait)
	{
<<<<<<< HEAD
		std::unique_lock<std::mutex> lock(m_mutex);
=======
		recursive_mutex::scoped_lock lock(m_mutex);
>>>>>>> 8808eb7c

		if (!m_alerts[m_generation].empty())
			return m_alerts[m_generation].front();

		// this call can be interrupted prematurely by other signals
		m_condition.wait_for(lock, max_wait);
		if (!m_alerts[m_generation].empty())
			return m_alerts[m_generation].front();

		return nullptr;
	}

<<<<<<< HEAD
	void alert_manager::maybe_notify(alert* a, std::unique_lock<std::mutex>& lock)
=======
	void alert_manager::maybe_notify(alert* a)
>>>>>>> 8808eb7c
	{
		if (m_alerts[m_generation].size() == 1)
		{
			// we just posted to an empty queue. If anyone is waiting for
			// alerts, we need to notify them. Also (potentially) call the
			// user supplied m_notify callback to let the client wake up its
			// message loop to poll for alerts.
			if (m_notify) m_notify();

			// TODO: 2 keep a count of the number of threads waiting. Only if it's
			// > 0 notify them
			m_condition.notify_all();
		}

#ifndef TORRENT_DISABLE_EXTENSIONS
		for (auto& e : m_ses_extensions)
			e->on_alert(a);
#else
		TORRENT_UNUSED(a);
#endif
	}

<<<<<<< HEAD
	void alert_manager::set_notify_function(std::function<void()> const& fun)
	{
		std::unique_lock<std::mutex> lock(m_mutex);
=======
#ifndef TORRENT_NO_DEPRECATE

	bool alert_manager::maybe_dispatch(alert const& a)
	{
		if (m_dispatch)
		{
			m_dispatch(a.clone());
			return true;
		}
		return false;
	}

#ifdef __GNUC__
#pragma GCC diagnostic push
#pragma GCC diagnostic ignored "-Wdeprecated-declarations"
#endif

	void alert_manager::set_dispatch_function(
		boost::function<void(std::auto_ptr<alert>)> const& fun)
	{
		recursive_mutex::scoped_lock lock(m_mutex);

		m_dispatch = fun;

		heterogeneous_queue<alert> storage;
		m_alerts[m_generation].swap(storage);
		lock.unlock();

		std::vector<alert*> alerts;
		storage.get_pointers(alerts);

		for (std::vector<alert*>::iterator i = alerts.begin()
			, end(alerts.end()); i != end; ++i)
		{
			m_dispatch((*i)->clone());
		}
	}

#ifdef __GNUC__
#pragma GCC diagnostic pop
#endif

#endif

	void alert_manager::set_notify_function(boost::function<void()> const& fun)
	{
		recursive_mutex::scoped_lock lock(m_mutex);
>>>>>>> 8808eb7c
		m_notify = fun;
		if (!m_alerts[m_generation].empty())
		{
			if (m_notify) m_notify();
		}
	}

#ifndef TORRENT_DISABLE_EXTENSIONS
	void alert_manager::add_extension(std::shared_ptr<plugin> ext)
	{
		m_ses_extensions.push_back(ext);
	}
#endif

	void alert_manager::get_all(std::vector<alert*>& alerts)
	{
<<<<<<< HEAD
		std::lock_guard<std::mutex> lock(m_mutex);
=======
		alerts.clear();

		recursive_mutex::scoped_lock lock(m_mutex);
		TORRENT_ASSERT(m_num_queued_resume <= m_alerts[m_generation].size());
>>>>>>> 8808eb7c

		if (m_alerts[m_generation].empty()) return;

		m_alerts[m_generation].get_pointers(alerts);

		// swap buffers
		m_generation = (m_generation + 1) & 1;
		// clear the one we will start writing to now
		m_alerts[m_generation].clear();
		m_allocations[m_generation].reset();
	}

	bool alert_manager::pending() const
	{
<<<<<<< HEAD
		std::lock_guard<std::mutex> lock(m_mutex);
=======
		recursive_mutex::scoped_lock lock(m_mutex);
>>>>>>> 8808eb7c
		return !m_alerts[m_generation].empty();
	}

	int alert_manager::set_alert_queue_size_limit(int queue_size_limit_)
	{
<<<<<<< HEAD
		std::lock_guard<std::mutex> lock(m_mutex);
=======
		recursive_mutex::scoped_lock lock(m_mutex);
>>>>>>> 8808eb7c

		std::swap(m_queue_size_limit, queue_size_limit_);
		return queue_size_limit_;
	}

	dropped_alerts_t alert_manager::dropped_alerts()
	{
		std::unique_lock<std::mutex> lock(m_mutex);
		dropped_alerts_t const ret = m_dropped;
		m_dropped.reset();
		return ret;
	}
}<|MERGE_RESOLUTION|>--- conflicted
+++ resolved
@@ -47,25 +47,9 @@
 
 	alert_manager::~alert_manager() = default;
 
-	bool alert_manager::should_post_impl(int const priority) const
-	{
-<<<<<<< HEAD
-		std::lock_guard<std::mutex> lock(m_mutex);
-		return m_alerts[m_generation].size()
-			< m_queue_size_limit * (1 + priority);
-=======
-		recursive_mutex::scoped_lock lock(m_mutex);
-		return m_num_queued_resume;
->>>>>>> 8808eb7c
-	}
-
 	alert* alert_manager::wait_for_alert(time_duration max_wait)
 	{
-<<<<<<< HEAD
-		std::unique_lock<std::mutex> lock(m_mutex);
-=======
-		recursive_mutex::scoped_lock lock(m_mutex);
->>>>>>> 8808eb7c
+		std::unique_lock<std::recursive_mutex> lock(m_mutex);
 
 		if (!m_alerts[m_generation].empty())
 			return m_alerts[m_generation].front();
@@ -78,11 +62,7 @@
 		return nullptr;
 	}
 
-<<<<<<< HEAD
-	void alert_manager::maybe_notify(alert* a, std::unique_lock<std::mutex>& lock)
-=======
 	void alert_manager::maybe_notify(alert* a)
->>>>>>> 8808eb7c
 	{
 		if (m_alerts[m_generation].size() == 1)
 		{
@@ -105,59 +85,9 @@
 #endif
 	}
 
-<<<<<<< HEAD
 	void alert_manager::set_notify_function(std::function<void()> const& fun)
 	{
-		std::unique_lock<std::mutex> lock(m_mutex);
-=======
-#ifndef TORRENT_NO_DEPRECATE
-
-	bool alert_manager::maybe_dispatch(alert const& a)
-	{
-		if (m_dispatch)
-		{
-			m_dispatch(a.clone());
-			return true;
-		}
-		return false;
-	}
-
-#ifdef __GNUC__
-#pragma GCC diagnostic push
-#pragma GCC diagnostic ignored "-Wdeprecated-declarations"
-#endif
-
-	void alert_manager::set_dispatch_function(
-		boost::function<void(std::auto_ptr<alert>)> const& fun)
-	{
-		recursive_mutex::scoped_lock lock(m_mutex);
-
-		m_dispatch = fun;
-
-		heterogeneous_queue<alert> storage;
-		m_alerts[m_generation].swap(storage);
-		lock.unlock();
-
-		std::vector<alert*> alerts;
-		storage.get_pointers(alerts);
-
-		for (std::vector<alert*>::iterator i = alerts.begin()
-			, end(alerts.end()); i != end; ++i)
-		{
-			m_dispatch((*i)->clone());
-		}
-	}
-
-#ifdef __GNUC__
-#pragma GCC diagnostic pop
-#endif
-
-#endif
-
-	void alert_manager::set_notify_function(boost::function<void()> const& fun)
-	{
-		recursive_mutex::scoped_lock lock(m_mutex);
->>>>>>> 8808eb7c
+		std::unique_lock<std::recursive_mutex> lock(m_mutex);
 		m_notify = fun;
 		if (!m_alerts[m_generation].empty())
 		{
@@ -174,14 +104,7 @@
 
 	void alert_manager::get_all(std::vector<alert*>& alerts)
 	{
-<<<<<<< HEAD
-		std::lock_guard<std::mutex> lock(m_mutex);
-=======
-		alerts.clear();
-
-		recursive_mutex::scoped_lock lock(m_mutex);
-		TORRENT_ASSERT(m_num_queued_resume <= m_alerts[m_generation].size());
->>>>>>> 8808eb7c
+		std::lock_guard<std::recursive_mutex> lock(m_mutex);
 
 		if (m_alerts[m_generation].empty()) return;
 
@@ -196,21 +119,13 @@
 
 	bool alert_manager::pending() const
 	{
-<<<<<<< HEAD
-		std::lock_guard<std::mutex> lock(m_mutex);
-=======
-		recursive_mutex::scoped_lock lock(m_mutex);
->>>>>>> 8808eb7c
+		std::lock_guard<std::recursive_mutex> lock(m_mutex);
 		return !m_alerts[m_generation].empty();
 	}
 
 	int alert_manager::set_alert_queue_size_limit(int queue_size_limit_)
 	{
-<<<<<<< HEAD
-		std::lock_guard<std::mutex> lock(m_mutex);
-=======
-		recursive_mutex::scoped_lock lock(m_mutex);
->>>>>>> 8808eb7c
+		std::lock_guard<std::recursive_mutex> lock(m_mutex);
 
 		std::swap(m_queue_size_limit, queue_size_limit_);
 		return queue_size_limit_;
@@ -218,7 +133,7 @@
 
 	dropped_alerts_t alert_manager::dropped_alerts()
 	{
-		std::unique_lock<std::mutex> lock(m_mutex);
+		std::unique_lock<std::recursive_mutex> lock(m_mutex);
 		dropped_alerts_t const ret = m_dropped;
 		m_dropped.reset();
 		return ret;
