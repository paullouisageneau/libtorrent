--- conflicted
+++ resolved
@@ -760,12 +760,7 @@
 
 	namespace {
 
-<<<<<<< HEAD
-#if !TORRENT_USE_PREADV
 	void gather_copy(span<iovec_t const> bufs, char* dst)
-=======
-	void gather_copy(file::iovec_t const* bufs, int num_bufs, char* dst)
->>>>>>> b7290216
 	{
 		std::size_t offset = 0;
 		for (auto buf : bufs)
@@ -812,9 +807,8 @@
 		bufs = span<iovec_t const>(tmp);
 		return true;
 	}
-<<<<<<< HEAD
-#else
-
+
+#if TORRENT_USE_PREADV
 namespace {
 	int bufs_size(span<::iovec> bufs)
 	{
@@ -824,8 +818,6 @@
 	}
 }
 #endif // TORRENT_USE_PREADV
-=======
->>>>>>> b7290216
 
 	template <class Fun>
 	std::int64_t iov(Fun f, handle_type fd, std::int64_t file_offset
@@ -869,7 +861,7 @@
 			// just need to issue the read/write operation again. In either case,
 			// punt that to the upper layer, as reissuing the operations is
 			// complicated here
-			const int expected_len = bufs_size(nbufs);
+			int const expected_len = bufs_size(nbufs);
 			if (tmp_ret < expected_len) break;
 
 			vec = vec.subspan(nbufs.size());
@@ -959,14 +951,6 @@
 		TORRENT_ASSERT(!bufs.empty());
 		TORRENT_ASSERT(is_open());
 
-<<<<<<< HEAD
-#if TORRENT_USE_PREADV
-		TORRENT_UNUSED(flags);
-		std::int64_t ret = iov(&::preadv, native_handle(), file_offset, bufs, ec);
-#else
-
-=======
->>>>>>> b7290216
 		// there's no point in coalescing single buffer writes
 		if (bufs.size() == 1)
 		{
@@ -982,15 +966,10 @@
 				flags &= ~open_mode::coalesce_buffers;
 		}
 
-<<<<<<< HEAD
-#if TORRENT_USE_PREAD
+#if TORRENT_USE_PREADV
+		std::int64_t ret = iov(&::preadv, native_handle(), file_offset, bufs, ec);
+#elif TORRENT_USE_PREAD
 		std::int64_t ret = iov(&::pread, native_handle(), file_offset, tmp_bufs, ec);
-=======
-#if TORRENT_USE_PREADV
-		int ret = iov(&::preadv, native_handle(), file_offset, bufs, num_bufs, ec);
-#elif TORRENT_USE_PREAD
-		int ret = iov(&::pread, native_handle(), file_offset, bufs, num_bufs, ec);
->>>>>>> b7290216
 #else
 		std::int64_t ret = iov(&::read, native_handle(), file_offset, tmp_bufs, ec);
 #endif
@@ -1024,15 +1003,6 @@
 
 		ec.clear();
 
-<<<<<<< HEAD
-#if TORRENT_USE_PREADV
-		TORRENT_UNUSED(flags);
-
-		std::int64_t ret = iov(&::pwritev, native_handle(), file_offset, bufs, ec);
-#else
-
-=======
->>>>>>> b7290216
 		// there's no point in coalescing single buffer writes
 		if (bufs.size() == 1)
 		{
@@ -1047,15 +1017,10 @@
 				flags &= ~open_mode::coalesce_buffers;
 		}
 
-<<<<<<< HEAD
-#if TORRENT_USE_PREAD
+#if TORRENT_USE_PREADV
+		std::int64_t ret = iov(&::pwritev, native_handle(), file_offset, bufs, ec);
+#elif TORRENT_USE_PREAD
 		std::int64_t ret = iov(&::pwrite, native_handle(), file_offset, bufs, ec);
-=======
-#if TORRENT_USE_PREADV
-		int ret = iov(&::pwritev, native_handle(), file_offset, bufs, num_bufs, ec);
-#elif TORRENT_USE_PREAD
-		int ret = iov(&::pwrite, native_handle(), file_offset, bufs, num_bufs, ec);
->>>>>>> b7290216
 #else
 		std::int64_t ret = iov(&::write, native_handle(), file_offset, bufs, ec);
 #endif
