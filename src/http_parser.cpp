--- conflicted
+++ resolved
@@ -283,14 +283,9 @@
 
 				if (name == "content-length")
 				{
-<<<<<<< HEAD
 					m_content_length = std::strtoll(value.c_str(), nullptr, 10);
-					if (m_content_length < 0)
-=======
-					m_content_length = strtoll(value.c_str(), 0, 10);
 					if (m_content_length < 0
-						|| m_content_length == std::numeric_limits<boost::int64_t>::max())
->>>>>>> aaf9304a
+						|| m_content_length == std::numeric_limits<std::int64_t>::max())
 					{
 						m_state = error_state;
 						error = true;
@@ -312,14 +307,9 @@
 					// start immediately
 					if (string_begins_no_case("bytes ", ptr)) ptr += 6;
 					char* end;
-<<<<<<< HEAD
 					m_range_start = std::strtoll(ptr, &end, 10);
-					if (m_range_start < 0)
-=======
-					m_range_start = strtoll(ptr, &end, 10);
 					if (m_range_start < 0
-						|| m_range_start == std::numeric_limits<boost::int64_t>::max())
->>>>>>> aaf9304a
+						|| m_range_start == std::numeric_limits<std::int64_t>::max())
 					{
 						m_state = error_state;
 						error = true;
@@ -330,14 +320,9 @@
 					else
 					{
 						ptr = end + 1;
-<<<<<<< HEAD
 						m_range_end = std::strtoll(ptr, &end, 10);
-						if (m_range_end < 0)
-=======
-						m_range_end = strtoll(ptr, &end, 10);
 						if (m_range_end < 0
-							|| m_range_end == std::numeric_limits<boost::int64_t>::max())
->>>>>>> aaf9304a
+							|| m_range_end == std::numeric_limits<std::int64_t>::max())
 						{
 							m_state = error_state;
 							error = true;
