--- conflicted
+++ resolved
@@ -100,13 +100,8 @@
 		}
 	}
 
-	std::uint32_t random(std::uint32_t max)
+	std::uint32_t random(std::uint32_t const max)
 	{
-<<<<<<< HEAD
 		return std::uniform_int_distribution<std::uint32_t>(0, max)(aux::random_engine());
-=======
-		TORRENT_ASSERT(i > 1);
-		return random() % i;
->>>>>>> 24dea1f8
 	}
 }