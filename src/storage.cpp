--- conflicted
+++ resolved
@@ -239,9 +239,9 @@
 			// ignore pad files
 			if (files().pad_file_at(file_index)) continue;
 
+			// this is just to see if the file exists
 			error_code err;
-			std::int64_t size = m_stat_cache.get_filesize(file_index, files()
-				, m_save_path, err);
+			m_stat_cache.get_filesize(file_index, files(), m_save_path, err);
 
 			if (err && err != boost::system::errc::no_such_file_or_directory)
 			{
@@ -251,19 +251,12 @@
 				break;
 			}
 
-<<<<<<< HEAD
-			// if the file already exists, but is larger than what
-			// it's supposed to be, truncate it
-			// if the file is empty, just create it either way.
-			if ((!err && size > files().file_size(file_index))
-				|| (files().file_size(file_index) == 0 && err == boost::system::errc::no_such_file_or_directory))
-=======
 			// if the file is empty and doesn't already exist, create it
 			// deliberately don't truncate files that already exist
 			// if a file is supposed to have size 0, but already exists, we will
 			// never truncate it to 0.
-			if (files().file_size(file_index) == 0 && cached_size == stat_cache::no_exist)
->>>>>>> a1860426
+			if (files().file_size(file_index) == 0
+				&& err == boost::system::errc::no_such_file_or_directory)
 			{
 				std::string file_path = files().file_path(file_index, m_save_path);
 				std::string dir = parent_path(file_path);
@@ -281,36 +274,12 @@
 					}
 				}
 				ec.ec.clear();
-<<<<<<< HEAD
-				file_handle f = open_file(file_index, open_mode::read_write
-					| open_mode::random_access, ec);
-				if (ec)
-				{
-					ec.file(file_index);
-					ec.operation = operation_t::file_fallocate;
-					return;
-				}
-
-				size = files().file_size(file_index);
-				f->set_size(size, ec.ec);
-				if (ec)
-				{
-					ec.file(file_index);
-					ec.operation = operation_t::file_fallocate;
-					break;
-				}
-=======
-
 				// just creating the file is enough to make it zero-sized. If
 				// there's a race here and some other process truncates the file,
 				// it's not a problem, we won't access empty files ever again
-				file_handle f = open_file(file_index, file::read_write
-					| file::random_access, ec);
+				file_handle f = open_file(file_index, open_mode::read_write
+					| open_mode::random_access, ec);
 				if (ec) return;
-
-				size_t const mtime = m_stat_cache.get_filetime(file_index);
-				m_stat_cache.set_cache(file_index, 0, mtime);
->>>>>>> a1860426
 			}
 			ec.ec.clear();
 		}
@@ -638,11 +607,7 @@
 		}
 		TORRENT_ASSERT(h);
 
-<<<<<<< HEAD
-		if (m_allocate_files && (mode & open_mode::rw_mask) != open_mode::read_only)
-=======
-		if ((mode & file::rw_mask) != file::read_only)
->>>>>>> a1860426
+		if ((mode & open_mode::rw_mask) != open_mode::read_only)
 		{
 			std::unique_lock<std::mutex> l(m_file_created_mutex);
 			if (m_file_created.size() != files().num_files())
@@ -657,18 +622,12 @@
 			{
 				m_file_created.set_bit(file);
 				l.unlock();
-<<<<<<< HEAD
-				error_code e;
-				std::int64_t const size = files().file_size(file);
-				h->set_size(size, e);
-=======
 
 				// if we're allocating files or if the file exists and is greater
 				// than what it's supposed to be, truncate it to its correct size
-				boost::int64_t const size = files().file_size(file);
+				std::int64_t const size = files().file_size(file);
 				error_code e;
 				bool const need_truncate = h->get_size(e) > size;
->>>>>>> a1860426
 				if (e)
 				{
 					ec.ec = e;
@@ -683,8 +642,8 @@
 					if (e)
 					{
 						ec.ec = e;
-						ec.file = file;
-						ec.operation = storage_error::fallocate;
+						ec.file(file);
+						ec.operation = operation_t::file_fallocate;
 						return h;
 					}
 					m_stat_cache.set_dirty(file);
