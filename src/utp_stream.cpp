--- conflicted
+++ resolved
@@ -44,17 +44,10 @@
 #include <cstdint>
 #include <limits>
 
-<<<<<<< HEAD
 #if TORRENT_USE_INVARIANT_CHECKS
 #include <numeric> // for accumulate
 #endif
 
-// the behavior of the sequence numbers as implemented by uTorrent is not
-// particularly regular. This switch indicates the odd parts.
-#define TORRENT_UT_SEQ 1
-
-=======
->>>>>>> a81eb050
 #if TORRENT_UTP_LOG
 #include <cstdarg>
 #include <cinttypes> // for PRId64 et.al.
@@ -283,17 +276,10 @@
 	void parse_close_reason(std::uint8_t const* ptr, int size);
 	void write_payload(std::uint8_t* ptr, int size);
 	void maybe_inc_acked_seq_nr();
-<<<<<<< HEAD
-	std::uint32_t ack_packet(packet_ptr p, time_point const& receive_time
+	std::uint32_t ack_packet(packet_ptr p, time_point receive_time
 		, std::uint16_t seq_nr);
 	void write_sack(std::uint8_t* buf, int size) const;
 	void incoming(std::uint8_t const* buf, int size, packet_ptr p, time_point now);
-=======
-	void ack_packet(packet* p, time_point receive_time
-		, boost::uint32_t& min_rtt, boost::uint16_t seq_nr);
-	void write_sack(boost::uint8_t* buf, int size) const;
-	void incoming(boost::uint8_t const* buf, int size, packet* p, time_point now);
->>>>>>> a81eb050
 	void do_ledbat(int acked_bytes, int delay, int in_flight);
 	int packet_timeout() const;
 	bool test_socket_state();
@@ -686,7 +672,6 @@
 	s->init_mtu(link_mtu, utp_mtu);
 }
 
-<<<<<<< HEAD
 void utp_init_socket(utp_socket_impl* s, std::weak_ptr<utp_socket_interface> sock)
 {
 	s->m_sock = std::move(sock);
@@ -695,10 +680,6 @@
 bool utp_incoming_packet(utp_socket_impl* s
 	, span<char const> p
 	, udp::endpoint const& ep, time_point const receive_time)
-=======
-bool utp_incoming_packet(utp_socket_impl* s, char const* p
-	, int size, udp::endpoint const& ep, time_point const receive_time)
->>>>>>> a81eb050
 {
 	return s->incoming_packet({reinterpret_cast<std::uint8_t const*>(p.data()), p.size()}
 		, ep, receive_time);
@@ -1465,21 +1446,16 @@
 	utp_stream::on_close_reason(m_userdata, incoming_close_reason);
 }
 
-<<<<<<< HEAD
 // returns (rtt, acked_bytes)
 std::pair<std::uint32_t, int> utp_socket_impl::parse_sack(std::uint16_t const packet_ack
-	, std::uint8_t const* ptr, int size, time_point const now)
-=======
-void utp_socket_impl::parse_sack(boost::uint16_t const packet_ack, boost::uint8_t const* ptr
-	, int const size, int* acked_bytes, time_point const now, boost::uint32_t& min_rtt)
->>>>>>> a81eb050
+	, std::uint8_t const* ptr, int const size, time_point const now)
 {
 	INVARIANT_CHECK;
 
 	if (size == 0) return { 0u, 0 };
 
 	// this is the sequence number the current bit represents
-	std::uint32_t ack_nr = (packet_ack + 2) & ACK_MASK;
+	std::uint16_t ack_nr = (packet_ack + 2) & ACK_MASK;
 
 #if TORRENT_VERBOSE_UTP_LOG
 	std::string bitmask;
@@ -1499,36 +1475,25 @@
 		, static_cast<void*>(this), ack_nr, bitmask.c_str(), m_seq_nr, m_fast_resend_seq_nr);
 #endif
 
-	boost::array<boost::uint16_t, 5> resend;
+	aux::array<std::uint16_t, 5> resend;
 	int num_to_resend = 0;
-
-<<<<<<< HEAD
-	// the sequence number of the last ACKed packet
-	std::uint32_t last_ack = packet_ack;
 
 	int acked_bytes = 0;
 	std::uint32_t min_rtt = std::numeric_limits<std::uint32_t>::max();
 
+	// this was implicitly lost
+	if (!compare_less_wrap((packet_ack + 1) & ACK_MASK, m_fast_resend_seq_nr, ACK_MASK))
+	{
+		resend[num_to_resend++] = (packet_ack + 1) & ACK_MASK;
+	}
+
 	// for each byte
-	for (std::uint8_t const* end = ptr + size; ptr != end; ++ptr)
+	std::uint8_t const* const start = ptr;
+	std::uint8_t const* const end = ptr + size;
+	for (; ptr != end; ++ptr)
 	{
 		std::uint8_t bitfield = *ptr;
-=======
-	// this was implicitly lost
-
-	if (!compare_less_wrap((packet_ack + 1) & ACK_MASK, m_fast_resend_seq_nr, ACK_MASK))
-	{
-		resend[num_to_resend++] = (packet_ack + 1) & ACK_MASK;
-	}
-
-	// for each byte
-	boost::uint8_t const* const start = ptr;
-	boost::uint8_t const* const end = ptr + size;
-	for (; ptr != end; ++ptr)
-	{
-		unsigned char const bitfield = unsigned(*ptr);
->>>>>>> a81eb050
-		unsigned char mask = 1;
+		std::uint8_t mask = 1;
 		// for each bit
 		for (int i = 0; i < 8; ++i)
 		{
@@ -1538,16 +1503,11 @@
 				packet_ptr p = m_outbuf.remove(aux::numeric_cast<packet_buffer::index_type>(ack_nr));
 				if (p)
 				{
-<<<<<<< HEAD
 					acked_bytes += p->size - p->header_size;
 					// each ACKed packet counts as a duplicate ack
 					UTP_LOGV("%8p: duplicate_acks:%u fast_resend_seq_nr:%u\n"
 						, static_cast<void*>(this), m_duplicate_acks, m_fast_resend_seq_nr);
 					min_rtt = std::min(min_rtt, ack_packet(std::move(p), now, std::uint16_t(ack_nr)));
-=======
-					*acked_bytes += p->size - p->header_size;
-					ack_packet(p, now, min_rtt, ack_nr);
->>>>>>> a81eb050
 				}
 				else
 				{
@@ -1557,7 +1517,7 @@
 				}
 			}
 			else if (!compare_less_wrap(ack_nr, m_fast_resend_seq_nr, ACK_MASK)
-				&& num_to_resend < resend.size())
+				&& num_to_resend < int(resend.size()))
 			{
 				resend[num_to_resend++] = ack_nr;
 			}
@@ -1577,16 +1537,16 @@
 	// lost packets followed by 'dup_ack_limit' packets may be resent
 	// start with the sequence number represented by the last bit in the SACK
 	// bitmask
-	int last_resend = (packet_ack + 1 + size * 8) & ACK_MASK;
+	std::uint16_t last_resend = (packet_ack + 1 + size * 8) & ACK_MASK;
 
 	// the number of acked packets past the fast re-send sequence number
 	// this is used to determine if we should trigger more fast re-sends
 	int dups = 0;
 
-	for (boost::uint8_t const* i = end; i != start; --i)
-	{
-		unsigned char const bitfield = unsigned(i[-1]);
-		unsigned char mask = 0x80;
+	for (std::uint8_t const* i = end; i != start; --i)
+	{
+		std::uint8_t const bitfield = i[-1];
+		std::uint8_t mask = 0x80;
 		// for each bit
 		for (int k = 0; k < 8; ++k)
 		{
@@ -1622,7 +1582,7 @@
 	// are only 2 duplicates
 	for (int i = 0; i < num_to_resend; ++i)
 	{
-		boost::uint16_t const pkt_seq = resend[i];
+		std::uint16_t const pkt_seq = resend[i];
 
 		packet* p = m_outbuf.at(pkt_seq);
 		UTP_LOGV("%8p: Packet %d lost. (fast_resend_seq_nr:%d trigger fast-resend)\n"
@@ -1893,21 +1853,7 @@
 
 		if (payload_size)
 		{
-<<<<<<< HEAD
 			m_sm.inc_stats_counter(counters::utp_payload_pkts_out);
-=======
-#if TORRENT_USE_ASSERTS
-			stack_alloced = true;
-#endif
-			TORRENT_ASSERT(force);
-			// this alloca() statement won't necessarily produce
-			// correctly aligned memory. That's why we ask for 7 more bytes
-			// and adjust our pointer to be aligned later
-			p = reinterpret_cast<packet*>(TORRENT_ALLOCA(char, sizeof(packet) + packet_size
-				+ sizeof(packet*) - 1));
-			p = reinterpret_cast<packet*>(align_pointer(p));
-			p->allocated = packet_size;
->>>>>>> a81eb050
 		}
 
 		int const packet_size = header_size + payload_size;
@@ -2385,14 +2331,9 @@
 	m_duplicate_acks = 0;
 }
 
-<<<<<<< HEAD
 // returns RTT
-std::uint32_t utp_socket_impl::ack_packet(packet_ptr p, time_point const& receive_time
+std::uint32_t utp_socket_impl::ack_packet(packet_ptr p, time_point const receive_time
 	, std::uint16_t seq_nr)
-=======
-void utp_socket_impl::ack_packet(packet* p, time_point const receive_time
-	, boost::uint32_t& min_rtt, boost::uint16_t const seq_nr)
->>>>>>> a81eb050
 {
 #ifdef TORRENT_EXPENSIVE_INVARIANT_CHECKS
 	INVARIANT_CHECK;
@@ -2414,12 +2355,7 @@
 	{
 		TORRENT_ASSERT(p->mtu_probe);
 		// our mtu probe was acked!
-<<<<<<< HEAD
 		m_mtu_floor = std::max(m_mtu_floor, p->size);
-		if (m_mtu_ceiling < m_mtu_floor) m_mtu_ceiling = m_mtu_floor;
-=======
-		m_mtu_floor = (std::max)(m_mtu_floor, p->size);
->>>>>>> a81eb050
 		update_mtu_limits();
 	}
 
@@ -2532,11 +2468,7 @@
 }
 
 bool utp_socket_impl::consume_incoming_data(
-<<<<<<< HEAD
 	utp_header const* ph, std::uint8_t const* ptr, int const payload_size
-=======
-	utp_header const* ph, boost::uint8_t const* ptr, int payload_size
->>>>>>> a81eb050
 	, time_point const now)
 {
 	INVARIANT_CHECK;
@@ -2812,18 +2744,10 @@
 	// something is wrong.
 	// If our state is state_none, this packet must be a syn packet
 	// and the ack_nr should be ignored
-<<<<<<< HEAD
-	std::uint16_t cmp_seq_nr = (m_seq_nr - 1) & ACK_MASK;
-#if TORRENT_UT_SEQ
-	if (m_state == UTP_STATE_SYN_SENT && ph->get_type() == ST_STATE)
-		cmp_seq_nr = m_seq_nr;
-#endif
-=======
-	boost::uint16_t const cmp_seq_nr =
+	std::uint16_t const cmp_seq_nr =
 		(m_state == UTP_STATE_SYN_SENT && ph->get_type() == ST_STATE)
 		? m_seq_nr : (m_seq_nr - 1) & ACK_MASK;
 
->>>>>>> a81eb050
 	if ((m_state != UTP_STATE_NONE || ph->get_type() != ST_SYN)
 		&& (compare_less_wrap(cmp_seq_nr, ph->ack_nr, ACK_MASK)
 			|| compare_less_wrap(ph->ack_nr, m_acked_seq_nr
@@ -3552,12 +3476,8 @@
 	if ((m_cwnd >> 16) >= m_adv_wnd)
 	{
 		m_slow_start = false;
-<<<<<<< HEAD
+		m_ssthres = (m_cwnd >> 16);
 		UTP_LOGV("%8p: cwnd > advertized wnd (%u) slow_start -> 0\n"
-=======
-		m_ssthres = (m_cwnd >> 16);
-		UTP_LOGV("%8p: cwnd > advertized wnd (%d) slow_start -> 0\n"
->>>>>>> a81eb050
 			, static_cast<void*>(this), m_adv_wnd);
 	}
 */
