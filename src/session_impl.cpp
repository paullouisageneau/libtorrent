--- conflicted
+++ resolved
@@ -2727,13 +2727,8 @@
 			// for SSL connections, incoming_connection() is called
 			// after the handshake is done
 			ADD_OUTSTANDING_ASYNC("session_impl::ssl_handshake");
-<<<<<<< HEAD
 			std::get<ssl_stream<tcp::socket>>(**iter).async_accept_handshake(
-				std::bind(&session_impl::ssl_handshake, this, _1, iter->get()));
-=======
-			boost::get<ssl_stream<tcp::socket>>(**iter).async_accept_handshake(
 				[this, sock] (error_code const& err) { ssl_handshake(err, sock); });
->>>>>>> 6289f1f1
 		}
 		else
 #endif
@@ -2757,13 +2752,8 @@
 		// for SSL connections, incoming_connection() is called
 		// after the handshake is done
 		ADD_OUTSTANDING_ASYNC("session_impl::ssl_handshake");
-<<<<<<< HEAD
 		std::get<ssl_stream<utp_stream>>(**iter).async_accept_handshake(
-			std::bind(&session_impl::ssl_handshake, this, _1, iter->get()));
-=======
-		boost::get<ssl_stream<utp_stream>>(**iter).async_accept_handshake(
 			[this, sock] (error_code const& err) { ssl_handshake(err, sock); });
->>>>>>> 6289f1f1
 	}
 
 	// to test SSL connections, one can use this openssl command template:
