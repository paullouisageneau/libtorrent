--- conflicted
+++ resolved
@@ -6426,12 +6426,7 @@
 
 				int const disconnect = std::min(to_disconnect, num - my_average);
 				to_disconnect -= disconnect;
-<<<<<<< HEAD
-				t.second->disconnect_peers(disconnect
-					, error_code(errors::too_many_connections));
-=======
-				i->second->disconnect_peers(disconnect, errors::too_many_connections);
->>>>>>> 5f7e2eb9
+				t.second->disconnect_peers(disconnect, errors::too_many_connections);
 			}
 		}
 	}
