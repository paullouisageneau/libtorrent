--- conflicted
+++ resolved
@@ -55,15 +55,6 @@
 {
 	fake_peer(simulation& sim, char const* ip)
 		: m_ios(sim, asio::ip::address::from_string(ip))
-<<<<<<< HEAD
-		, m_acceptor(m_ios)
-		, m_socket(m_ios)
-		, m_info_hash(0)
-		, m_accepted(false)
-		, m_connected(false)
-		, m_disconnected(false)
-=======
->>>>>>> ad7e796d
 	{
 		boost::system::error_code ec;
 		m_acceptor.open(asio::ip::tcp::v4(), ec);
@@ -252,31 +243,23 @@
 	char m_out_buffer[300];
 
 	asio::io_service m_ios;
-<<<<<<< HEAD
-	asio::ip::tcp::acceptor m_acceptor;
-	asio::ip::tcp::socket m_socket;
+	asio::ip::tcp::acceptor m_acceptor{m_ios};
+	asio::ip::tcp::socket m_socket{m_ios};
 	lt::sha1_hash m_info_hash;
 
 	// set to true if this peer received an incoming connection
 	// if this is an outgoing connection, this will always be false
-	bool m_accepted;
+	bool m_accepted = false;
 
 	// set to true if this peer completed a bittorrent handshake
-	bool m_connected;
+	bool m_connected = false;
 
 	// set to true if this peer has been disconnected by the other end
-	bool m_disconnected;
-=======
-	asio::ip::tcp::acceptor m_acceptor{m_ios};
-	asio::ip::tcp::socket m_in_socket{m_ios};
-	asio::ip::tcp::socket m_out_socket{m_ios};
-	bool m_tripped = false;
->>>>>>> ad7e796d
+	bool m_disconnected = false;
 
 	std::vector<char> m_send_buffer;
 };
 
-<<<<<<< HEAD
 inline void add_fake_peer(lt::torrent_handle& h, int const i)
 {
 	char ep[30];
@@ -294,10 +277,7 @@
 	}
 }
 
-struct fake_node
-=======
 struct udp_server
->>>>>>> ad7e796d
 {
 	udp_server(simulation& sim, char const* ip, int port
 		, std::function<std::vector<char>(char const*, int)> handler)
@@ -310,15 +290,6 @@
 		m_socket.bind(asio::ip::udp::endpoint(asio::ip::address_v4::any(), port), ec);
 		TEST_CHECK(!ec);
 
-<<<<<<< HEAD
-		std::printf("fake_node::async_read_some\n");
-		m_socket.async_receive(boost::asio::buffer(m_in_buffer)
-			, [&] (boost::system::error_code const& ec, size_t bytes_transferred)
-		{
-			std::printf("fake_node::async_read_some callback. ec: %s transferred: %d\n"
-				, ec.message().c_str(), int(bytes_transferred));
-			if (ec) return;
-=======
 		m_socket.io_control(lt::udp::socket::non_blocking_io(true));
 
 		std::printf("udp_server::async_read_some\n");
@@ -359,7 +330,6 @@
 		m_socket.async_receive_from(boost::asio::buffer(m_in_buffer)
 			, m_from, 0, std::bind(&udp_server::on_read, this, _1, _2));
 	}
->>>>>>> ad7e796d
 
 	std::array<char, 1500> m_in_buffer;
 
