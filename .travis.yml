--- conflicted
+++ resolved
@@ -239,14 +239,7 @@
       make spell-check html RST2HTML=rst2html.py AAFIGURE=echo;
     fi'
 
-<<<<<<< HEAD
-  - cd $TRAVIS_BUILD_DIR;
-  # NB: google's cpplint.py currently does not work with python3...
-  - 'if [ "$lint" == "1" ]; then
-      python ~/cpplint.py --extensions=cpp --headers=hpp --filter=-,+runtime/explicit,+whitespace/end_of_line --linelength=90 test/*.{cpp,hpp} src/*.cpp include/libtorrent/*.hpp include/libtorrent/kademlia/*.hpp src/kademlia/*.cpp include/libtorrent/aux_/*.hpp include/libtorrent/extensions/*.hpp simulation/*.{cpp,hpp} tools/*.{cpp,hpp} examples/*.{cpp,hpp};
-    fi'
-=======
->>>>>>> 407f7cca
+  - cd $TRAVIS_BUILD_DIR
   - 'if [ "$pylint" == "1" ]; then
       python3 -m flake8 --max-line-length=120 --ignore=E741,W504,E126,W503,E121,E124,E123;
     fi'
