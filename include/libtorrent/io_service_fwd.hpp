/*

Copyright (c) 2009-2016, Arvid Norberg
All rights reserved.

Redistribution and use in source and binary forms, with or without
modification, are permitted provided that the following conditions
are met:

    * Redistributions of source code must retain the above copyright
      notice, this list of conditions and the following disclaimer.
    * Redistributions in binary form must reproduce the above copyright
      notice, this list of conditions and the following disclaimer in
      the documentation and/or other materials provided with the distribution.
    * Neither the name of the author nor the names of its
      contributors may be used to endorse or promote products derived
      from this software without specific prior written permission.

THIS SOFTWARE IS PROVIDED BY THE COPYRIGHT HOLDERS AND CONTRIBUTORS "AS IS"
AND ANY EXPRESS OR IMPLIED WARRANTIES, INCLUDING, BUT NOT LIMITED TO, THE
IMPLIED WARRANTIES OF MERCHANTABILITY AND FITNESS FOR A PARTICULAR PURPOSE
ARE DISCLAIMED. IN NO EVENT SHALL THE COPYRIGHT OWNER OR CONTRIBUTORS BE
LIABLE FOR ANY DIRECT, INDIRECT, INCIDENTAL, SPECIAL, EXEMPLARY, OR
CONSEQUENTIAL DAMAGES (INCLUDING, BUT NOT LIMITED TO, PROCUREMENT OF
SUBSTITUTE GOODS OR SERVICES; LOSS OF USE, DATA, OR PROFITS; OR BUSINESS
INTERRUPTION) HOWEVER CAUSED AND ON ANY THEORY OF LIABILITY, WHETHER IN
CONTRACT, STRICT LIABILITY, OR TORT (INCLUDING NEGLIGENCE OR OTHERWISE)
ARISING IN ANY WAY OUT OF THE USE OF THIS SOFTWARE, EVEN IF ADVISED OF THE
POSSIBILITY OF SUCH DAMAGE.

*/

#ifndef TORRENT_IO_SERVICE_FWD_HPP_INCLUDED
#define TORRENT_IO_SERVICE_FWD_HPP_INCLUDED

#include "libtorrent/config.hpp"

#if defined TORRENT_BUILD_SIMULATOR
namespace sim { namespace asio {

	struct io_service;
}}
#else
namespace boost { namespace asio {
<<<<<<< HEAD

=======
#if BOOST_VERSION < 106600
>>>>>>> f42b63c7
	class io_service;
#else
	class io_context;
	typedef io_context io_service;
#endif
}}
#endif

namespace libtorrent {

#if defined TORRENT_BUILD_SIMULATOR
	typedef sim::asio::io_service io_service;
#else
	typedef boost::asio::io_service io_service;
#endif
}

#endif<|MERGE_RESOLUTION|>--- conflicted
+++ resolved
@@ -42,11 +42,7 @@
 }}
 #else
 namespace boost { namespace asio {
-<<<<<<< HEAD
-
-=======
 #if BOOST_VERSION < 106600
->>>>>>> f42b63c7
 	class io_service;
 #else
 	class io_context;
