/*

Copyright (c) 2008-2020, Arvid Norberg
Copyright (c) 2016, 2020, Alden Torres
Copyright (c) 2017, 2019, Steven Siloti
All rights reserved.

Redistribution and use in source and binary forms, with or without
modification, are permitted provided that the following conditions
are met:

    * Redistributions of source code must retain the above copyright
      notice, this list of conditions and the following disclaimer.
    * Redistributions in binary form must reproduce the above copyright
      notice, this list of conditions and the following disclaimer in
      the documentation and/or other materials provided with the distribution.
    * Neither the name of the author nor the names of its
      contributors may be used to endorse or promote products derived
      from this software without specific prior written permission.

THIS SOFTWARE IS PROVIDED BY THE COPYRIGHT HOLDERS AND CONTRIBUTORS "AS IS"
AND ANY EXPRESS OR IMPLIED WARRANTIES, INCLUDING, BUT NOT LIMITED TO, THE
IMPLIED WARRANTIES OF MERCHANTABILITY AND FITNESS FOR A PARTICULAR PURPOSE
ARE DISCLAIMED. IN NO EVENT SHALL THE COPYRIGHT OWNER OR CONTRIBUTORS BE
LIABLE FOR ANY DIRECT, INDIRECT, INCIDENTAL, SPECIAL, EXEMPLARY, OR
CONSEQUENTIAL DAMAGES (INCLUDING, BUT NOT LIMITED TO, PROCUREMENT OF
SUBSTITUTE GOODS OR SERVICES; LOSS OF USE, DATA, OR PROFITS; OR BUSINESS
INTERRUPTION) HOWEVER CAUSED AND ON ANY THEORY OF LIABILITY, WHETHER IN
CONTRACT, STRICT LIABILITY, OR TORT (INCLUDING NEGLIGENCE OR OTHERWISE)
ARISING IN ANY WAY OUT OF THE USE OF THIS SOFTWARE, EVEN IF ADVISED OF THE
POSSIBILITY OF SUCH DAMAGE.

*/

#ifndef TORRENT_FILE_STORAGE_HPP_INCLUDED
#define TORRENT_FILE_STORAGE_HPP_INCLUDED


#include <string>
#include <vector>
#include <unordered_set>
#include <unordered_map>
#include <ctime>
#include <cstdint>

#include "libtorrent/assert.hpp"
#include "libtorrent/peer_request.hpp"
#include "libtorrent/sha1_hash.hpp"
#include "libtorrent/string_view.hpp"
#include "libtorrent/aux_/vector.hpp"
#include "libtorrent/index_range.hpp"
#include "libtorrent/flags.hpp"
#include "libtorrent/error_code.hpp"
#include "libtorrent/units.hpp"
#include "libtorrent/fwd.hpp"

namespace libtorrent {

#if TORRENT_ABI_VERSION == 1
	// information about a file in a file_storage
	struct TORRENT_DEPRECATED_EXPORT file_entry
	{
#include "libtorrent/aux_/disable_deprecation_warnings_push.hpp"
		// hidden
		file_entry();
		// hidden
		~file_entry();
		file_entry(file_entry const&) = default;
		file_entry& operator=(file_entry const&) & = default;
		file_entry(file_entry&&) noexcept = default;
		file_entry& operator=(file_entry&&) & = default;

#include "libtorrent/aux_/disable_warnings_pop.hpp"

		// the full path of this file. The paths are unicode strings
		// encoded in UTF-8.
		std::string path;

		// the path which this is a symlink to, or empty if this is
		// not a symlink. This field is only used if the ``symlink_attribute`` is set.
		std::string symlink_path;

		// the offset of this file inside the torrent
		std::int64_t offset;

		// the size of the file (in bytes) and ``offset`` is the byte offset
		// of the file within the torrent. i.e. the sum of all the sizes of the files
		// before it in the list.
		std::int64_t size;

		// the modification time of this file specified in posix time.
		std::time_t mtime;

		// a SHA-1 hash of the content of the file, or zeros, if no
		// file hash was present in the torrent file. It can be used to potentially
		// find alternative sources for the file.
		sha1_hash filehash;

		// set to true for files that are not part of the data of the torrent.
		// They are just there to make sure the next file is aligned to a particular byte offset
		// or piece boundary. These files should typically be hidden from an end user. They are
		// not written to disk.
		bool pad_file:1;

		// true if the file was marked as hidden (on windows).
		bool hidden_attribute:1;

		// true if the file was marked as executable (posix)
		bool executable_attribute:1;

		// true if the file was a symlink. If this is the case
		// the ``symlink_index`` refers to a string which specifies the original location
		// where the data for this file was found.
		bool symlink_attribute:1;
	};

#endif // TORRENT_ABI_VERSION

namespace aux {
	struct path_index_tag;
	using path_index_t = aux::strong_typedef<std::uint32_t, path_index_tag>;

	// internal
	struct file_entry
	{
		friend class ::lt::file_storage;
		file_entry();
		file_entry(file_entry const& fe);
		file_entry& operator=(file_entry const& fe) &;
		file_entry(file_entry&& fe) noexcept;
		file_entry& operator=(file_entry&& fe) & noexcept;
		~file_entry();

		void set_name(string_view n, bool borrow_string = false);
		string_view filename() const;

		enum {
			name_is_owned = (1 << 12) - 1,
			not_a_symlink = (1 << 15) - 1,
		};

		static constexpr aux::path_index_t no_path{(1 << 30) - 1};
		static constexpr aux::path_index_t path_is_absolute{(1 << 30) - 2};

		// the offset of this file inside the torrent
		std::uint64_t offset:48;

		// index into file_storage::m_symlinks or not_a_symlink
		// if this is not a symlink
		std::uint64_t symlink_index:15;

		// if this is true, don't include m_name as part of the
		// path to this file
		std::uint64_t no_root_dir:1;

		// the size of this file
		std::uint64_t size:48;

		// the number of characters in the name. If this is
		// name_is_owned, name is 0-terminated and owned by this object
		// (i.e. it should be freed in the destructor). If
		// the len is not name_is_owned, the name pointer does not belong
		// to this object, and it's not 0-terminated
		std::uint64_t name_len:12;
		std::uint64_t pad_file:1;
		std::uint64_t hidden_attribute:1;
		std::uint64_t executable_attribute:1;
		std::uint64_t symlink_attribute:1;

		// make it available for logging
	private:
		// This string is not necessarily 0-terminated!
		// that's why it's private, to keep people away from it
		char const* name = nullptr;
	public:
		// the SHA-256 root of the merkle tree for this file
		// this is a pointer into the .torrent file
		char const* root = nullptr;

		// the index into file_storage::m_paths. To get
		// the full path to this file, concatenate the path
		// from that array with the 'name' field in
		// this struct
		// values for path_index include:
		// no_path means no path (i.e. single file torrent)
		// path_is_absolute means the filename
		// in this field contains the full, absolute path
		// to the file
		aux::path_index_t path_index = file_entry::no_path;
	};

} // aux namespace

	// represents a window of a file in a torrent.
	//
	// The ``file_index`` refers to the index of the file (in the torrent_info).
	// To get the path and filename, use ``file_path()`` and give the ``file_index``
	// as argument. The ``offset`` is the byte offset in the file where the range
	// starts, and ``size`` is the number of bytes this range is. The size + offset
	// will never be greater than the file size.
	struct TORRENT_EXPORT file_slice
	{
		// the index of the file
		file_index_t file_index;

		// the offset from the start of the file, in bytes
		std::int64_t offset;

		// the size of the window, in bytes
		std::int64_t size;
	};

	// hidden
	using file_flags_t = flags::bitfield_flag<std::uint8_t, struct file_flags_tag>;

	// The ``file_storage`` class represents a file list and the piece
	// size. Everything necessary to interpret a regular bittorrent storage
	// file structure.
	class TORRENT_EXPORT file_storage
	{
	public:
		// hidden
		file_storage();
		// hidden
		~file_storage();
		file_storage(file_storage const&);
		file_storage& operator=(file_storage const&) &;
		file_storage(file_storage&&) noexcept;
<<<<<<< HEAD
		file_storage& operator=(file_storage&&) & = default;

		// internal limitations restrict file sizes to not be larger than this
		static constexpr std::int64_t max_file_size = (std::int64_t(1) << 48) - 1;
		static constexpr std::int64_t max_file_offset = (std::int64_t(1) << 48) - 1;
=======
		file_storage& operator=(file_storage&&);
>>>>>>> cc73335e

		// returns true if the piece length has been initialized
		// on the file_storage. This is typically taken as a proxy
		// of whether the file_storage as a whole is initialized or
		// not.
		bool is_valid() const { return m_piece_length > 0; }

#if TORRENT_ABI_VERSION == 1
		using flags_t = file_flags_t;
		TORRENT_DEPRECATED static constexpr file_flags_t pad_file = 0_bit;
		TORRENT_DEPRECATED static constexpr file_flags_t attribute_hidden = 1_bit;
		TORRENT_DEPRECATED static constexpr file_flags_t attribute_executable = 2_bit;
		TORRENT_DEPRECATED static constexpr file_flags_t attribute_symlink = 3_bit;
#endif

		// allocates space for ``num_files`` in the internal file list. This can
		// be used to avoid reallocating the internal file list when the number
		// of files to be added is known up-front.
		void reserve(int num_files);

		// Adds a file to the file storage. The ``add_file_borrow`` version
		// expects that ``filename`` is the file name (without a path) of
		// the file that's being added.
		// This memory is *borrowed*, i.e. it is the caller's
		// responsibility to make sure it stays valid throughout the lifetime
		// of this file_storage object or any copy of it. The same thing applies
		// to ``filehash``, which is an optional pointer to a 20 byte binary
		// SHA-1 hash of the file.
		//
		// if ``filename`` is empty, the filename from ``path`` is used and not
		// borrowed.
		//
		// The ``path`` argument is the full path (in the torrent file) to
		// the file to add. Note that this is not supposed to be an absolute
		// path, but it is expected to include the name of the torrent as the
		// first path element.
		//
		// ``file_size`` is the size of the file in bytes.
		//
		// The ``file_flags`` argument sets attributes on the file. The file
		// attributes is an extension and may not work in all bittorrent clients.
		//
		// For possible file attributes, see file_storage::flags_t.
		//
		// The ``mtime`` argument is optional and can be set to 0. If non-zero,
		// it is the posix time of the last modification time of this file.
		//
		// ``symlink_path`` is the path the file is a symlink to. To make this a
		// symlink you also need to set the file_storage::flag_symlink file flag.
		//
		// If more files than one are added, certain restrictions to their paths
		// apply. In a multi-file file storage (torrent), all files must share
		// the same root directory.
		//
		// That is, the first path element of all files must be the same.
		// This shared path element is also set to the name of the torrent. It
		// can be changed by calling ``set_name``.
		//
		// The overloads that take an `error_code` reference will report failures
		// via that variable, otherwise `system_error` is thrown.
#ifndef BOOST_NO_EXCEPTIONS
		void add_file_borrow(string_view filename
			, std::string const& path, std::int64_t file_size
			, file_flags_t file_flags = {}, char const* filehash = nullptr
			, std::int64_t mtime = 0, string_view symlink_path = string_view()
			, char const* root_hash = nullptr);
		void add_file(std::string const& path, std::int64_t file_size
			, file_flags_t file_flags = {}
			, std::time_t mtime = 0, string_view symlink_path = string_view()
			, char const* root_hash = nullptr);
#endif // BOOST_NO_EXCEPTIONS
		void add_file_borrow(error_code& ec, string_view filename
			, std::string const& path, std::int64_t file_size
			, file_flags_t file_flags = {}, char const* filehash = nullptr
			, std::int64_t mtime = 0, string_view symlink_path = string_view()
			, char const* root_hash = nullptr);
		void add_file(error_code& ec, std::string const& path, std::int64_t file_size
			, file_flags_t file_flags = {}
			, std::time_t mtime = 0, string_view symlink_path = string_view()
			, char const* root_hash = nullptr);

		// renames the file at ``index`` to ``new_filename``. Keep in mind
		// that filenames are expected to be UTF-8 encoded.
		void rename_file(file_index_t index, std::string const& new_filename);

#if TORRENT_ABI_VERSION == 1
#include "libtorrent/aux_/disable_deprecation_warnings_push.hpp"

		TORRENT_DEPRECATED
		void add_file_borrow(char const* filename, int filename_len
			, std::string const& path, std::int64_t file_size
			, file_flags_t file_flags = {}, char const* filehash = nullptr
			, std::int64_t mtime = 0, string_view symlink_path = string_view());
		TORRENT_DEPRECATED
		void add_file(file_entry const& fe, char const* filehash = nullptr);

		// all functions depending on aux::file_entry
		// were deprecated in 1.0. Use the variants that take an
		// index instead
		using iterator = std::vector<aux::file_entry>::const_iterator;
		using reverse_iterator = std::vector<aux::file_entry>::const_reverse_iterator;

		TORRENT_DEPRECATED
		iterator file_at_offset(std::int64_t offset) const;
		TORRENT_DEPRECATED
		iterator begin() const { return m_files.begin(); }
		TORRENT_DEPRECATED
		iterator end() const { return m_files.end(); }
		TORRENT_DEPRECATED
		reverse_iterator rbegin() const { return m_files.rbegin(); }
		TORRENT_DEPRECATED
		reverse_iterator rend() const { return m_files.rend(); }
		TORRENT_DEPRECATED
		aux::file_entry const& internal_at(int const index) const;
		TORRENT_DEPRECATED
		file_entry at(iterator i) const;

		// returns a file_entry with information about the file
		// at ``index``. Index must be in the range [0, ``num_files()`` ).
		TORRENT_DEPRECATED
		file_entry at(int index) const;

		iterator begin_deprecated() const { return m_files.begin(); }
		iterator end_deprecated() const { return m_files.end(); }
		reverse_iterator rbegin_deprecated() const { return m_files.rbegin(); }
		reverse_iterator rend_deprecated() const { return m_files.rend(); }
		iterator file_at_offset_deprecated(std::int64_t offset) const;
		file_entry at_deprecated(int index) const;

#include "libtorrent/aux_/disable_warnings_pop.hpp"
#endif // TORRENT_ABI_VERSION

		// returns a list of file_slice objects representing the portions of
		// files the specified piece index, byte offset and size range overlaps.
		// this is the inverse mapping of map_file().
		//
		// Preconditions of this function is that the input range is within the
		// torrents address space. ``piece`` may not be negative and
		//
		// 	``piece`` * piece_size + ``offset`` + ``size``
		//
		// may not exceed the total size of the torrent.
		std::vector<file_slice> map_block(piece_index_t piece, std::int64_t offset
			, std::int64_t size) const;

		// returns a peer_request representing the piece index, byte offset
		// and size the specified file range overlaps. This is the inverse
		// mapping over map_block(). Note that the ``peer_request`` return type
		// is meant to hold bittorrent block requests, which may not be larger
		// than 16 kiB. Mapping a range larger than that may return an overflown
		// integer.
		peer_request map_file(file_index_t file, std::int64_t offset, int size) const;

		// returns the number of files in the file_storage
		int num_files() const noexcept;

		// returns the index of the one-past-end file in the file storage
		file_index_t end_file() const noexcept;

		// returns an implementation-defined type that can be used as the
		// container in a range-for loop. Where the values are the indices of all
		// files in the file_storage.
		index_range<file_index_t> file_range() const noexcept;

		// returns the total number of bytes all the files in this torrent spans
		std::int64_t total_size() const { return m_total_size; }

		// set and get the number of pieces in the torrent
		void set_num_pieces(int n) { m_num_pieces = n; }
		int num_pieces() const { TORRENT_ASSERT(m_piece_length > 0); return m_num_pieces; }

		// returns the index of the one-past-end piece in the file storage
		piece_index_t end_piece() const
		{ return piece_index_t(m_num_pieces); }

		// returns the index of the last piece in the torrent. The last piece is
		// special in that it may be smaller than the other pieces (and the other
		// pieces are all the same size).
		piece_index_t last_piece() const
		{ return piece_index_t(m_num_pieces - 1); }

		// returns an implementation-defined type that can be used as the
		// container in a range-for loop. Where the values are the indices of all
		// pieces in the file_storage.
		index_range<piece_index_t> piece_range() const noexcept;

		// set and get the size of each piece in this torrent. It must be a power of two
		// and at least 16 kiB.
		void set_piece_length(int l)  { m_piece_length = l; }
		int piece_length() const { TORRENT_ASSERT(m_piece_length > 0); return m_piece_length; }

		// returns the piece size of ``index``. This will be the same as piece_length(), except
		// for the last piece, which may be shorter.
		int piece_size(piece_index_t index) const;

		// Returns the size of the given piece. If the piece spans multiple files,
		// only the first file is considered part of the piece. This is used for
		// v2 torrents, where all files are piece aligned and padded. i.e. The pad
		// files are not considered part of the piece for this purpose.
		int piece_size2(piece_index_t index) const;

		// returns the number of blocks in the specified piece, for v2 torrents.
		int blocks_in_piece2(piece_index_t index) const;

		// set and get the name of this torrent. For multi-file torrents, this is also
		// the name of the root directory all the files are stored in.
		void set_name(std::string const& n) { m_name = n; }
		std::string const& name() const { return m_name; }

		// swap all content of *this* with *ti*.
		void swap(file_storage& ti) noexcept;

		// arrange files and padding to match the canonical form required
		// by BEP 52
		void canonicalize();

		// These functions are used to query attributes of files at
		// a given index.
		//
		// The ``hash()`` is a SHA-1 hash of the file, or 0 if none was
		// provided in the torrent file. This can potentially be used to
		// join a bittorrent network with other file sharing networks.
		//
		// ``root()`` returns the SHA-256 merkle tree root of the specified file,
		// in case this is a v2 torrent. Otherwise returns zeros.
		// ``root_ptr()`` returns a pointer to the SHA-256 merkle tree root hash
		// for the specified file. The pointer points into storage referred to
		// when the file was added, it is not owned by this object. Torrents
		// that are not v2 torrents return nullptr.
		//
		// The ``mtime()`` is the modification time is the posix
		// time when a file was last modified when the torrent
		// was created, or 0 if it was not included in the torrent file.
		//
		// ``file_path()`` returns the full path to a file.
		//
		// ``file_size()`` returns the size of a file.
		//
		// ``pad_file_at()`` returns true if the file at the given
		// index is a pad-file.
		//
		// ``file_name()`` returns *just* the name of the file, whereas
		// ``file_path()`` returns the path (inside the torrent file) with
		// the filename appended.
		//
		// ``file_offset()`` returns the byte offset within the torrent file
		// where this file starts. It can be used to map the file to a piece
		// index (given the piece size).
		sha1_hash hash(file_index_t index) const;
		sha256_hash root(file_index_t index) const;
		char const* root_ptr(file_index_t const index) const;
		std::string symlink(file_index_t index) const;
		std::time_t mtime(file_index_t index) const;
		std::string file_path(file_index_t index, std::string const& save_path = "") const;
		string_view file_name(file_index_t index) const;
		std::int64_t file_size(file_index_t index) const;
		bool pad_file_at(file_index_t index) const;
		std::int64_t file_offset(file_index_t index) const;

		// Returns the number of pieces or blocks the file at `index` spans,
		// under the assumption that the file is aligned to the start of a piece.
		// This is only meaningful for v2 torrents, where files are guaranteed
		// such alignment.
		// These numbers are used to size and navigate the merkle hash tree for
		// each file.
		int file_num_pieces(file_index_t index) const;
		int file_num_blocks(file_index_t index) const;
		index_range<piece_index_t::diff_type> file_piece_range(file_index_t) const;

		// index of first piece node in the merkle tree
		int file_first_piece_node(file_index_t index) const;
		int file_first_block_node(file_index_t index) const;

		// returns the crc32 hash of file_path(index)
		std::uint32_t file_path_hash(file_index_t index, std::string const& save_path) const;

		// this will add the CRC32 hash of all directory entries to the table. No
		// filename will be included, just directories. Every depth of directories
		// are added separately to allow test for collisions with files at all
		// levels. i.e. if one path in the torrent is ``foo/bar/baz``, the CRC32
		// hashes for ``foo``, ``foo/bar`` and ``foo/bar/baz`` will be added to
		// the set.
		void all_path_hashes(std::unordered_set<std::uint32_t>& table) const;

		// the file is a pad file. It's required to contain zeros
		// at it will not be saved to disk. Its purpose is to make
		// the following file start on a piece boundary.
		static constexpr file_flags_t flag_pad_file = 0_bit;

		// this file has the hidden attribute set. This is primarily
		// a windows attribute
		static constexpr file_flags_t flag_hidden = 1_bit;

		// this file has the executable attribute set.
		static constexpr file_flags_t flag_executable = 2_bit;

		// this file is a symbolic link. It should have a link
		// target string associated with it.
		static constexpr file_flags_t flag_symlink = 3_bit;

		// internal
		// returns all directories used in the torrent. Files in the torrent are
		// located in one of these directories. This is not a tree, it's a flat
		// list of all *leaf* directories. i.e. the union of the parent paths of
		// all files.
		aux::vector<std::string, aux::path_index_t> const& paths() const { return m_paths; }

		// returns a bitmask of flags from file_flags_t that apply
		// to file at ``index``.
		file_flags_t file_flags(file_index_t index) const;

		// returns true if the file at the specified index has been renamed to
		// have an absolute path, i.e. is not anchored in the save path of the
		// torrent.
		bool file_absolute_path(file_index_t index) const;

		// returns the index of the file at the given offset in the torrent
		file_index_t file_index_at_offset(std::int64_t offset) const;
		file_index_t file_index_at_piece(piece_index_t piece) const;

		// finds the file with the given root hash and returns its index
		// if there is no file with the root hash, file_index_t{-1} is returned
		file_index_t file_index_for_root(sha256_hash const& root_hash) const;

		// returns the piece index the given file starts at
		piece_index_t piece_index_at_file(file_index_t f) const;

#if TORRENT_USE_INVARIANT_CHECKS
		// internal
		bool owns_name(file_index_t const f) const
		{ return m_files[f].name_len == aux::file_entry::name_is_owned; }
#endif

#if TORRENT_ABI_VERSION <= 2
		// low-level function. returns a pointer to the internal storage for
		// the filename. This string may not be 0-terminated!
		// the ``file_name_len()`` function returns the length of the filename.
		// prefer to use ``file_name()`` instead, which returns a ``string_view``.
		TORRENT_DEPRECATED
		char const* file_name_ptr(file_index_t index) const;
		TORRENT_DEPRECATED
		int file_name_len(file_index_t index) const;
#endif

#if TORRENT_ABI_VERSION == 1
		// these were deprecated in 1.0. Use the versions that take an index instead
		TORRENT_DEPRECATED
		sha1_hash hash(aux::file_entry const& fe) const;
		TORRENT_DEPRECATED
		std::string symlink(aux::file_entry const& fe) const;
		TORRENT_DEPRECATED
		std::time_t mtime(aux::file_entry const& fe) const;
		TORRENT_DEPRECATED
		int file_index(aux::file_entry const& fe) const;
		TORRENT_DEPRECATED
		std::string file_path(aux::file_entry const& fe, std::string const& save_path = "") const;
		TORRENT_DEPRECATED
		std::string file_name(aux::file_entry const& fe) const;
		TORRENT_DEPRECATED
		std::int64_t file_size(aux::file_entry const& fe) const;
		TORRENT_DEPRECATED
		bool pad_file_at(aux::file_entry const& fe) const;
		TORRENT_DEPRECATED
		std::int64_t file_offset(aux::file_entry const& fe) const;
#endif

		// validate any symlinks, to ensure they all point to
		// other files or directories inside this storage. Any invalid symlinks
		// are updated to point to themselves.
		void sanitize_symlinks();

		// internal
		bool v2() const { return m_v2; }
	private:

		std::string internal_file_path(file_index_t index) const;
		file_index_t last_file() const noexcept;

		aux::path_index_t get_or_add_path(string_view path);

		// the number of bytes in a regular piece
		// (i.e. not the potentially truncated last piece)
		int m_piece_length = 0;

		// the number of pieces in the torrent
		int m_num_pieces = 0;

		// whether this is a v2 torrent or not. Additional requirements apply to
		// v2 torrents
		bool m_v2 = false;

		void update_path_index(aux::file_entry& e, std::string const& path
			, bool set_name = true);

		// the list of files that this torrent consists of
		aux::vector<aux::file_entry, file_index_t> m_files;

		// if there are sha1 hashes for each individual file there are as many
		// entries in this array as the m_files array. Each entry in m_files has
		// a corresponding hash pointer in this array. The reason to split it up
		// in separate arrays is to save memory in case the torrent doesn't have
		// file hashes
		// the pointers in this vector are pointing into the .torrent file in
		// memory which is _not_ owned by this file_storage object. It's simply
		// a non-owning pointer. It is the user's responsibility that the hash
		// stays valid throughout the lifetime of this file_storage object.
		aux::vector<char const*, file_index_t> m_file_hashes;

		// for files that are symlinks, the symlink
		// path_index in the aux::file_entry indexes
		// this vector of strings
		std::vector<std::string> m_symlinks;

		// the modification times of each file. This vector
		// is empty if no file have a modification time.
		// each element corresponds to the file with the same
		// index in m_files
		aux::vector<std::time_t, file_index_t> m_mtime;

		// all unique paths files have. The aux::file_entry::path_index
		// points into this array. The paths don't include the root directory
		// name for multi-file torrents. The m_name field need to be
		// prepended to these paths, and the filename of a specific file
		// entry appended, to form full file paths
		aux::vector<std::string, aux::path_index_t> m_paths;

		// name of torrent. For multi-file torrents
		// this is always the root directory
		std::string m_name;

		// the sum of all file sizes
		std::int64_t m_total_size = 0;
	};

namespace aux {

	TORRENT_EXTRA_EXPORT
	int calc_num_pieces(file_storage const& fs);

	// this is used when loading v2 torrents that are backwards compatible with
	// v1 torrents. Both v1 and v2 structures must describe the same file layout,
	// this compares the two.
	TORRENT_EXTRA_EXPORT
	bool files_equal(file_storage const& lhs, file_storage const& rhs);

	// returns the piece range that entirely falls within the specified file. the
	// end piece is one-past the last piece that entirely falls within the file.
	// i.e. They can conveniently be used as loop boundaries. No edge partial
	// pieces will be included.
	TORRENT_EXTRA_EXPORT std::tuple<piece_index_t, piece_index_t>
	file_piece_range_exclusive(file_storage const& fs, file_index_t file);

	// returns the piece range of pieces that overlaps with the specified file.
	// the end piece is one-past the last piece. i.e. They can conveniently be
	// used as loop boundaries.
	TORRENT_EXTRA_EXPORT std::tuple<piece_index_t, piece_index_t>
	file_piece_range_inclusive(file_storage const& fs, file_index_t file);

} // namespace aux
} // namespace libtorrent

#endif // TORRENT_FILE_STORAGE_HPP_INCLUDED<|MERGE_RESOLUTION|>--- conflicted
+++ resolved
@@ -226,15 +226,11 @@
 		file_storage(file_storage const&);
 		file_storage& operator=(file_storage const&) &;
 		file_storage(file_storage&&) noexcept;
-<<<<<<< HEAD
-		file_storage& operator=(file_storage&&) & = default;
+		file_storage& operator=(file_storage&&) &;
 
 		// internal limitations restrict file sizes to not be larger than this
 		static constexpr std::int64_t max_file_size = (std::int64_t(1) << 48) - 1;
 		static constexpr std::int64_t max_file_offset = (std::int64_t(1) << 48) - 1;
-=======
-		file_storage& operator=(file_storage&&);
->>>>>>> cc73335e
 
 		// returns true if the piece length has been initialized
 		// on the file_storage. This is typically taken as a proxy
