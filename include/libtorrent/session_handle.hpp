/*

Copyright (c) 2014-2018, Steven Siloti
Copyright (c) 2015-2020, Arvid Norberg
<<<<<<< HEAD
Copyright (c) 2015-2018, 2020, Alden Torres
=======
Copyright (c) 2015-2018, Alden Torres
Copyright (c) 2020, AllSeeingEyeTolledEweSew
>>>>>>> 373b9f89
All rights reserved.

You may use, distribute and modify this code under the terms of the BSD license,
see LICENSE file.
*/

#ifndef TORRENT_SESSION_HANDLE_HPP_INCLUDED
#define TORRENT_SESSION_HANDLE_HPP_INCLUDED

#include <memory> // for shared_ptr

#include "libtorrent/config.hpp"
#include "libtorrent/fwd.hpp"
#include "libtorrent/entry.hpp"
#include "libtorrent/torrent_handle.hpp"
#include "libtorrent/add_torrent_params.hpp"
#include "libtorrent/alert.hpp" // alert_category::error
#include "libtorrent/peer_class.hpp"
#include "libtorrent/peer_class_type_filter.hpp"
#include "libtorrent/peer_id.hpp"
#include "libtorrent/io_context.hpp"
#include "libtorrent/session_types.hpp"
#include "libtorrent/portmap.hpp" // for portmap_protocol

#include "libtorrent/kademlia/dht_storage.hpp"
#include "libtorrent/kademlia/announce_flags.hpp"

#if TORRENT_ABI_VERSION <= 2
#include "libtorrent/kademlia/dht_settings.hpp"
#endif

#if TORRENT_ABI_VERSION == 1
#include "libtorrent/session_settings.hpp"
#include <deque>
#endif

#include "libtorrent/extensions.hpp"
#include "libtorrent/session_types.hpp" // for session_flags_t

namespace libtorrent {

namespace aux { struct torrent; }

#if TORRENT_ABI_VERSION == 1
	struct session_status;
	using user_load_function_t = std::function<void(sha1_hash const&
		, std::vector<char>&, error_code&)>;
#endif

	// this class provides a non-owning handle to a session and a subset of the
	// interface of the session class. If the underlying session is destructed
	// any handle to it will no longer be valid. is_valid() will return false and
	// any operation on it will throw a system_error exception, with error code
	// invalid_session_handle.
	struct TORRENT_EXPORT session_handle
	{
		friend struct session;
		friend struct aux::session_impl;

		// hidden
		session_handle() = default;
		session_handle(session_handle const& t) = default;
		session_handle(session_handle&& t) noexcept = default;
		session_handle& operator=(session_handle const&) & = default;
		session_handle& operator=(session_handle&&) & noexcept = default;

#if TORRENT_ABI_VERSION == 1
		using save_state_flags_t = libtorrent::save_state_flags_t;
		using session_flags_t = libtorrent::session_flags_t;
#endif

		// returns true if this handle refers to a valid session object. If the
		// session has been destroyed, all session_handle objects will expire and
		// not be valid.
		bool is_valid() const { return !m_impl.expired(); }

		// saves settings (i.e. the settings_pack)
		static inline constexpr save_state_flags_t save_settings = 0_bit;

#if TORRENT_ABI_VERSION <= 2
		// saves dht_settings. All DHT settings are now part of the main
		// settings_pack, and saved by setting the save_settings flag
		TORRENT_DEPRECATED static inline constexpr save_state_flags_t save_dht_settings = 1_bit;
#endif

		// saves dht state such as nodes and node-id, possibly accelerating
		// joining the DHT if provided at next session startup.
		static inline constexpr save_state_flags_t save_dht_state = 2_bit;

#if TORRENT_ABI_VERSION == 1
		// save pe_settings
		TORRENT_DEPRECATED static inline constexpr save_state_flags_t save_encryption_settings = 3_bit;
		TORRENT_DEPRECATED static inline constexpr save_state_flags_t save_as_map = 4_bit;
		TORRENT_DEPRECATED static inline constexpr save_state_flags_t save_proxy = 5_bit;
		TORRENT_DEPRECATED static inline constexpr save_state_flags_t save_i2p_proxy = 6_bit;
		TORRENT_DEPRECATED static inline constexpr save_state_flags_t save_dht_proxy = 7_bit;
		TORRENT_DEPRECATED static inline constexpr save_state_flags_t save_peer_proxy = 8_bit;
		TORRENT_DEPRECATED static inline constexpr save_state_flags_t save_web_proxy = 9_bit;
		TORRENT_DEPRECATED static inline constexpr save_state_flags_t save_tracker_proxy = 10_bit;
#endif

		// load or save state from plugins
		static inline constexpr save_state_flags_t save_extension_state = 11_bit;

		// load or save the IP filter set on the session
		static inline constexpr save_state_flags_t save_ip_filter = 12_bit;

#if TORRENT_ABI_VERSION <= 2
		// deprecated in 2.0
		// instead of these functions, use session_state() below, and restore
		// state using the session_params on session construction.

		// loads and saves all session settings, including dht_settings,
		// encryption settings and proxy settings. ``save_state`` writes all keys
		// to the ``entry`` that's passed in, which needs to either not be
		// initialized, or initialized as a dictionary.
		//
		// ``load_state`` expects a bdecode_node which can be built from a bencoded
		// buffer with bdecode().
		//
		// The ``flags`` argument is used to filter which parts of the session
		// state to save or load. By default, all state is saved/restored (except
		// for the individual torrents).
		//
		// When saving settings, there are two fields that are *not* loaded.
		// ``peer_fingerprint`` and ``user_agent``. Those are left as configured
		// by the ``session_settings`` passed to the session constructor or
		// subsequently set via apply_settings().
		TORRENT_DEPRECATED
		void save_state(entry& e, save_state_flags_t flags = save_state_flags_t::all()) const;
		TORRENT_DEPRECATED
		void load_state(bdecode_node const& e, save_state_flags_t flags = save_state_flags_t::all());
#endif

		// returns the current session state. This can be passed to
		// write_session_params() to save the state to disk and restored using
		// read_session_params() when constructing a new session. The kind of
		// state that's included is all settings, the DHT routing table, possibly
		// plugin-specific state.
		// the flags parameter can be used to only save certain parts of the
		// session state
		session_params session_state(save_state_flags_t flags = save_state_flags_t::all()) const;

		// .. note::
		// 	these calls are potentially expensive and won't scale well with
		// 	lots of torrents. If you're concerned about performance, consider
		// 	using ``post_torrent_updates()`` instead.
		//
		// ``get_torrent_status`` returns a vector of the torrent_status for
		// every torrent which satisfies ``pred``, which is a predicate function
		// which determines if a torrent should be included in the returned set
		// or not. Returning true means it should be included and false means
		// excluded. The ``flags`` argument is the same as to
		// torrent_handle::status(). Since ``pred`` is guaranteed to be
		// called for every torrent, it may be used to count the number of
		// torrents of different categories as well.
		//
		// ``refresh_torrent_status`` takes a vector of torrent_status structs
		// (for instance the same vector that was returned by
		// get_torrent_status() ) and refreshes the status based on the
		// ``handle`` member. It is possible to use this function by first
		// setting up a vector of default constructed ``torrent_status`` objects,
		// only initializing the ``handle`` member, in order to request the
		// torrent status for multiple torrents in a single call. This can save a
		// significant amount of time if you have a lot of torrents.
		//
		// Any torrent_status object whose ``handle`` member is not referring to
		// a valid torrent are ignored.
		//
		// The intended use of these functions is to start off by calling
		// ``get_torrent_status()`` to get a list of all torrents that match your
		// criteria. Then call ``refresh_torrent_status()`` on that list. This
		// will only refresh the status for the torrents in your list, and thus
		// ignore all other torrents you might be running. This may save a
		// significant amount of time, especially if the number of torrents you're
		// interested in is small. In order to keep your list of interested
		// torrents up to date, you can either call ``get_torrent_status()`` from
		// time to time, to include torrents you might have become interested in
		// since the last time. In order to stop refreshing a certain torrent,
		// simply remove it from the list.
		std::vector<torrent_status> get_torrent_status(
			std::function<bool(torrent_status const&)> const& pred
			, status_flags_t flags = {}) const;
		void refresh_torrent_status(std::vector<torrent_status>* ret
			, status_flags_t flags = {}) const;

		// This functions instructs the session to post the state_update_alert,
		// containing the status of all torrents whose state changed since the
		// last time this function was called.
		//
		// Only torrents who has the state subscription flag set will be
		// included. This flag is on by default. See add_torrent_params.
		// the ``flags`` argument is the same as for torrent_handle::status().
		// see status_flags_t in torrent_handle.
		void post_torrent_updates(status_flags_t flags = status_flags_t::all());

		// This function will post a session_stats_alert object, containing a
		// snapshot of the performance counters from the internals of libtorrent.
		// To interpret these counters, query the session via
		// session_stats_metrics().
		//
		// For more information, see the session-statistics_ section.
		void post_session_stats();

		// This will cause a dht_stats_alert to be posted.
		void post_dht_stats();

		// internal
		io_context& get_context();

		// set the DHT state for the session. This will be taken into account the
		// next time the DHT is started, as if it had been passed in via the
		// session_params on startup.
		void set_dht_state(dht::dht_state const& st);
		void set_dht_state(dht::dht_state&& st);

		// ``find_torrent()`` looks for a torrent with the given info-hash. In
		// case there is such a torrent in the session, a torrent_handle to that
		// torrent is returned. In case the torrent cannot be found, an invalid
		// torrent_handle is returned.
		//
		// See ``torrent_handle::is_valid()`` to know if the torrent was found or
		// not.
		//
		// ``get_torrents()`` returns a vector of torrent_handles to all the
		// torrents currently in the session.
		torrent_handle find_torrent(sha1_hash const& info_hash) const;
		std::vector<torrent_handle> get_torrents() const;

		// You add torrents through the add_torrent() function where you give an
		// object with all the parameters. The add_torrent() overloads will block
		// until the torrent has been added (or failed to be added) and returns
		// an error code and a torrent_handle. In order to add torrents more
		// efficiently, consider using async_add_torrent() which returns
		// immediately, without waiting for the torrent to add. Notification of
		// the torrent being added is sent as add_torrent_alert.
		//
		// The overload that does not take an error_code throws an exception on
		// error and is not available when building without exception support.
		// The torrent_handle returned by add_torrent() can be used to retrieve
		// information about the torrent's progress, its peers etc. It is also
		// used to abort a torrent.
		//
		// If the torrent you are trying to add already exists in the session (is
		// either queued for checking, being checked or downloading)
		// ``add_torrent()`` will throw system_error which derives from
		// ``std::exception`` unless duplicate_is_error is set to false. In that
		// case, add_torrent() will return the handle to the existing torrent.
		//
		// The add_torrent_params class has a flags field. It can be used to
		// control what state the new torrent will be added in. Common flags to
		// want to control are torrent_flags::paused and
		// torrent_flags::auto_managed. In order to add a magnet link that will
		// just download the metadata, but no payload, set the
		// torrent_flags::upload_mode flag.
#ifndef BOOST_NO_EXCEPTIONS
		torrent_handle add_torrent(add_torrent_params&& params);
		torrent_handle add_torrent(add_torrent_params const& params);
#endif
		torrent_handle add_torrent(add_torrent_params&& params, error_code& ec);
		torrent_handle add_torrent(add_torrent_params const& params, error_code& ec);
		void async_add_torrent(add_torrent_params&& params);
		void async_add_torrent(add_torrent_params const& params);

#ifndef BOOST_NO_EXCEPTIONS
#if TORRENT_ABI_VERSION == 1
		// deprecated in 0.14
		TORRENT_DEPRECATED
		torrent_handle add_torrent(
			torrent_info const& ti
			, std::string const& save_path
			, entry const& resume_data = entry()
			, storage_mode_t storage_mode = storage_mode_sparse
			, bool paused = false);

		// deprecated in 0.14
		TORRENT_DEPRECATED
		torrent_handle add_torrent(
			char const* tracker_url
			, sha1_hash const& info_hash
			, char const* name
			, std::string const& save_path
			, entry const& resume_data = entry()
			, storage_mode_t storage_mode = storage_mode_sparse
			, bool paused = false
			, client_data_t userdata = {});
#endif // TORRENT_ABI_VERSION
#endif

		// Pausing the session has the same effect as pausing every torrent in
		// it, except that torrents will not be resumed by the auto-manage
		// mechanism. Resuming will restore the torrents to their previous paused
		// state. i.e. the session pause state is separate from the torrent pause
		// state. A torrent is inactive if it is paused or if the session is
		// paused.
		void pause();
		void resume();
		bool is_paused() const;

#if TORRENT_ABI_VERSION == 1
		// *the feature of dynamically loading/unloading torrents is deprecated
		// and discouraged*
		//
		// This function enables dynamic-loading-of-torrent-files_. When a
		// torrent is unloaded but needs to be available in memory, this function
		// is called **from within the libtorrent network thread**. From within
		// this thread, you can **not** use any of the public APIs of libtorrent
		// itself. The info-hash of the torrent is passed in to the function
		// and it is expected to fill in the passed in ``vector<char>`` with the
		// .torrent file corresponding to it.
		//
		// If there is an error loading the torrent file, the ``error_code``
		// (``ec``) should be set to reflect the error. In such case, the torrent
		// itself is stopped and set to an error state with the corresponding
		// error code.
		//
		// Given that the function is called from the internal network thread of
		// libtorrent, it's important to not stall. libtorrent will not be able
		// to send nor receive any data until the function call returns.
		//
		// The signature of the function to pass in is::
		//
		// 	void fun(sha1_hash const& info_hash, std::vector<char>& buf, error_code& ec);
		TORRENT_DEPRECATED
		void set_load_function(user_load_function_t fun);

#include "libtorrent/aux_/disable_warnings_push.hpp"

		// deprecated in libtorrent 1.1, use performance_counters instead
		// returns session wide-statistics and status. For more information, see
		// the ``session_status`` struct.
		TORRENT_DEPRECATED
		session_status status() const;

#include "libtorrent/aux_/disable_warnings_pop.hpp"

		// deprecated in 1.2
		TORRENT_DEPRECATED
		void get_torrent_status(std::vector<torrent_status>* ret
			, std::function<bool(torrent_status const&)> const& pred
			, status_flags_t flags = {}) const;

		// ``start_dht`` starts the dht node and makes the trackerless service
		// available to torrents.
		//
		// ``stop_dht`` stops the dht node.
		// deprecated. use settings_pack::enable_dht instead
		TORRENT_DEPRECATED
		void start_dht();
		TORRENT_DEPRECATED
		void stop_dht();
#endif

#if TORRENT_ABI_VERSION <= 2

#include "libtorrent/aux_/disable_deprecation_warnings_push.hpp"
		// ``set_dht_settings`` sets some parameters available to the dht node.
		// See dht_settings for more information.
		//
		// ``get_dht_settings()`` returns the current settings
		void set_dht_settings(dht::dht_settings const& settings);
		dht::dht_settings get_dht_settings() const;

#include "libtorrent/aux_/disable_warnings_pop.hpp"

#endif

		// ``is_dht_running()`` returns true if the DHT support has been started
		// and false otherwise.
		bool is_dht_running() const;

		// ``set_dht_storage`` set a dht custom storage constructor function
		// to be used internally when the dht is created.
		//
		// Since the dht storage is a critical component for the dht behavior,
		// this function will only be effective the next time the dht is started.
		// If you never touch this feature, a default map-memory based storage
		// is used.
		//
		// If you want to make sure the dht is initially created with your
		// custom storage, create a session with the setting
		// ``settings_pack::enable_dht`` to false, set your constructor function
		// and call ``apply_settings`` with ``settings_pack::enable_dht`` to true.
		void set_dht_storage(dht::dht_storage_constructor_type sc);

		// ``add_dht_node`` takes a host name and port pair. That endpoint will be
		// pinged, and if a valid DHT reply is received, the node will be added to
		// the routing table.
		void add_dht_node(std::pair<std::string, int> const& node);

#if TORRENT_ABI_VERSION == 1
		// deprecated, use settings_pack::dht_bootstrap_nodes instead
		//
		// ``add_dht_router`` adds the given endpoint to a list of DHT router
		// nodes. If a search is ever made while the routing table is empty,
		// those nodes will be used as backups. Nodes in the router node list
		// will also never be added to the regular routing table, which
		// effectively means they are only used for bootstrapping, to keep the
		// load off them.
		//
		// An example routing node that you could typically add is
		// ``router.bittorrent.com``.
		TORRENT_DEPRECATED
		void add_dht_router(std::pair<std::string, int> const& node);
#endif

		// query the DHT for an immutable item at the ``target`` hash.
		// the result is posted as a dht_immutable_item_alert.
		void dht_get_item(sha1_hash const& target);

		// query the DHT for a mutable item under the public key ``key``.
		// this is an ed25519 key. ``salt`` is optional and may be left
		// as an empty string if no salt is to be used.
		// if the item is found in the DHT, a dht_mutable_item_alert is
		// posted.
		void dht_get_item(std::array<char, 32> key
			, std::string salt = std::string());

		// store the given bencoded data as an immutable item in the DHT.
		// the returned hash is the key that is to be used to look the item
		// up again. It's just the SHA-1 hash of the bencoded form of the
		// structure.
		sha1_hash dht_put_item(entry data);

		// store a mutable item. The ``key`` is the public key the blob is
		// to be stored under. The optional ``salt`` argument is a string that
		// is to be mixed in with the key when determining where in the DHT
		// the value is to be stored. The callback function is called from within
		// the libtorrent network thread once we've found where to store the blob,
		// possibly with the current value stored under the key.
		// The values passed to the callback functions are:
		//
		// entry& value
		// 	the current value stored under the key (may be empty). Also expected
		// 	to be set to the value to be stored by the function.
		//
		// std::array<char,64>& signature
		// 	the signature authenticating the current value. This may be zeros
		// 	if there is currently no value stored. The function is expected to
		// 	fill in this buffer with the signature of the new value to store.
		// 	To generate the signature, you may want to use the
		// 	``sign_mutable_item`` function.
		//
		// std::int64_t& seq
		// 	current sequence number. May be zero if there is no current value.
		// 	The function is expected to set this to the new sequence number of
		// 	the value that is to be stored. Sequence numbers must be monotonically
		// 	increasing. Attempting to overwrite a value with a lower or equal
		// 	sequence number will fail, even if the signature is correct.
		//
		// std::string const& salt
		// 	this is the salt that was used for this put call.
		//
		// Since the callback function ``cb`` is called from within libtorrent,
		// it is critical to not perform any blocking operations. Ideally not
		// even locking a mutex. Pass any data required for this function along
		// with the function object's context and make the function entirely
		// self-contained. The only reason data blob's value is computed
		// via a function instead of just passing in the new value is to avoid
		// race conditions. If you want to *update* the value in the DHT, you
		// must first retrieve it, then modify it, then write it back. The way
		// the DHT works, it is natural to always do a lookup before storing and
		// calling the callback in between is convenient.
		void dht_put_item(std::array<char, 32> key
			, std::function<void(entry&, std::array<char, 64>&
				, std::int64_t&, std::string const&)> cb
			, std::string salt = std::string());

		// ``dht_get_peers()`` will issue a DHT get_peer request to the DHT for the
		// specified info-hash. The response (the peers) will be posted back in a
		// dht_get_peers_reply_alert.
		//
		// ``dht_announce()`` will issue a DHT announce request to the DHT to the
		// specified info-hash, advertising the specified port. If the port is
		// left at its default, 0, the port will be implied by the DHT message's
		// source port (which may improve connectivity through a NAT).
		//
		// Both these functions are exposed for advanced custom use of the DHT.
		// All torrents eligible to be announce to the DHT will be automatically,
		// by libtorrent.
		//
		// For possible flags, see announce_flags_t.
		void dht_get_peers(sha1_hash const& info_hash);
		void dht_announce(sha1_hash const& info_hash, int port = 0, dht::announce_flags_t flags = {});

		// Retrieve all the live DHT (identified by ``nid``) nodes. All the
		// nodes id and endpoint will be returned in the list of nodes in the
		// alert ``dht_live_nodes_alert``.
		// Since this alert is a response to an explicit call, it will always be
		// posted, regardless of the alert mask.
		void dht_live_nodes(sha1_hash const& nid);

		// Query the DHT node specified by ``ep`` to retrieve a sample of the
		// info-hashes that the node currently have in their storage.
		// The ``target`` is included for iterative lookups so that indexing nodes
		// can perform a key space traversal with a single RPC per node by adjusting
		// the target value for each RPC. It has no effect on the returned sample value.
		// The result is posted as a ``dht_sample_infohashes_alert``.
		void dht_sample_infohashes(udp::endpoint const& ep, sha1_hash const& target);

		// Send an arbitrary DHT request directly to the specified endpoint. This
		// function is intended for use by plugins. When a response is received
		// or the request times out, a dht_direct_response_alert will be posted
		// with the response (if any) and the userdata pointer passed in here.
		// Since this alert is a response to an explicit call, it will always be
		// posted, regardless of the alert mask.
		void dht_direct_request(udp::endpoint const& ep, entry const& e, client_data_t userdata = {});

#if TORRENT_ABI_VERSION == 1
		// deprecated in 0.15
		// use save_state and load_state instead
		TORRENT_DEPRECATED
		entry dht_state() const;
		TORRENT_DEPRECATED
		void start_dht(entry const& startup_state);
#endif

		// This function adds an extension to this session. The argument is a
		// function object that is called with a ``torrent_handle`` and which should
		// return a ``std::shared_ptr<torrent_plugin>``. To write custom
		// plugins, see `libtorrent plugins`_. For the typical bittorrent client
		// all of these extensions should be added. The main plugins implemented
		// in libtorrent are:
		//
		// uTorrent metadata
		// 	Allows peers to download the metadata (.torrent files) from the swarm
		// 	directly. Makes it possible to join a swarm with just a tracker and
		// 	info-hash.
		//
		// .. code:: c++
		//
		// 	#include <libtorrent/extensions/ut_metadata.hpp>
		// 	ses.add_extension(&lt::create_ut_metadata_plugin);
		//
		// uTorrent peer exchange
		// 	Exchanges peers between clients.
		//
		// .. code:: c++
		//
		// 	#include <libtorrent/extensions/ut_pex.hpp>
		// 	ses.add_extension(&lt::create_ut_pex_plugin);
		//
		// smart ban plugin
		// 	A plugin that, with a small overhead, can ban peers
		// 	that sends bad data with very high accuracy. Should
		// 	eliminate most problems on poisoned torrents.
		//
		// .. code:: c++
		//
		// 	#include <libtorrent/extensions/smart_ban.hpp>
		// 	ses.add_extension(&lt::create_smart_ban_plugin);
		//
		//
		// .. _`libtorrent plugins`: libtorrent_plugins.html
		void add_extension(std::function<std::shared_ptr<torrent_plugin>(
			torrent_handle const&, client_data_t)> ext);
		void add_extension(std::shared_ptr<plugin> ext);

#if TORRENT_ABI_VERSION == 1
		// deprecated in 0.15
		// use load_state and save_state instead
		TORRENT_DEPRECATED
		void load_state(entry const& ses_state
			, save_state_flags_t flags = save_state_flags_t::all());
		TORRENT_DEPRECATED
		entry state() const;
#endif // TORRENT_ABI_VERSION

		// Sets a filter that will be used to reject and accept incoming as well
		// as outgoing connections based on their originating ip address. The
		// default filter will allow connections to any ip address. To build a
		// set of rules for which addresses are accepted and not, see ip_filter.
		//
		// Each time a peer is blocked because of the IP filter, a
		// peer_blocked_alert is generated. ``get_ip_filter()`` Returns the
		// ip_filter currently in the session. See ip_filter.
		void set_ip_filter(ip_filter f);
		ip_filter get_ip_filter() const;

		// apply port_filter ``f`` to incoming and outgoing peers. a port filter
		// will reject making outgoing peer connections to certain remote ports.
		// The main intention is to be able to avoid triggering certain
		// anti-virus software by connecting to SMTP, FTP ports.
		void set_port_filter(port_filter const& f);

#if TORRENT_ABI_VERSION == 1
		// deprecated in 1.1, use settings_pack::peer_fingerprint instead
		TORRENT_DEPRECATED
		void set_peer_id(peer_id const& pid);

		// deprecated in 1.1.7. read settings_pack::peer_fingerprint instead
		TORRENT_DEPRECATED
		peer_id id() const;
#endif

#if TORRENT_ABI_VERSION == 1
		// deprecated in 1.2
		// sets the key sent to trackers. If it's not set, it is initialized
		// by libtorrent. The key may be used by the tracker to identify the
		// peer potentially across you changing your IP.
		void set_key(std::uint32_t key);
#endif

		// built-in peer classes
		static inline constexpr peer_class_t global_peer_class_id{0};
		static inline constexpr peer_class_t tcp_peer_class_id{1};
		static inline constexpr peer_class_t local_peer_class_id{2};

		// ``is_listening()`` will tell you whether or not the session has
		// successfully opened a listening port. If it hasn't, this function will
		// return false, and then you can set a new
		// settings_pack::listen_interfaces to try another interface and port to
		// bind to.
		//
		// ``listen_port()`` returns the port we ended up listening on.
		unsigned short listen_port() const;
		unsigned short ssl_listen_port() const;
		bool is_listening() const;

		// Sets the peer class filter for this session. All new peer connections
		// will take this into account and be added to the peer classes specified
		// by this filter, based on the peer's IP address.
		//
		// The ip-filter essentially maps an IP -> uint32. Each bit in that 32
		// bit integer represents a peer class. The least significant bit
		// represents class 0, the next bit class 1 and so on.
		//
		// For more info, see ip_filter.
		//
		// For example, to make all peers in the range 200.1.1.0 - 200.1.255.255
		// belong to their own peer class, apply the following filter:
		//
		// .. code:: c++
		//
		// 	ip_filter f = ses.get_peer_class_filter();
		// 	peer_class_t my_class = ses.create_peer_class("200.1.x.x IP range");
		// 	f.add_rule(make_address("200.1.1.0"), make_address("200.1.255.255")
		// 		, 1 << static_cast<std::uint32_t>(my_class));
		// 	ses.set_peer_class_filter(f);
		//
		// This setting only applies to new connections, it won't affect existing
		// peer connections.
		//
		// This function is limited to only peer class 0-31, since there are only
		// 32 bits in the IP range mapping. Only the set bits matter; no peer
		// class will be removed from a peer as a result of this call, peer
		// classes are only added.
		//
		// The ``peer_class`` argument cannot be greater than 31. The bitmasks
		// representing peer classes in the ``peer_class_filter`` are 32 bits.
		//
		// The ``get_peer_class_filter()`` function returns the current filter.
		//
		// For more information, see peer-classes_.
		void set_peer_class_filter(ip_filter const& f);
		ip_filter get_peer_class_filter() const;

		// Sets and gets the *peer class type filter*. This is controls automatic
		// peer class assignments to peers based on what kind of socket it is.
		//
		// It does not only support assigning peer classes, it also supports
		// removing peer classes based on socket type.
		//
		// The order of these rules being applied are:
		//
		// 1. peer-class IP filter
		// 2. peer-class type filter, removing classes
		// 3. peer-class type filter, adding classes
		//
		// For more information, see peer-classes_.
		void set_peer_class_type_filter(peer_class_type_filter const& f);
		peer_class_type_filter get_peer_class_type_filter() const;

		// Creates a new peer class (see peer-classes_) with the given name. The
		// returned integer is the new peer class identifier. Peer classes may
		// have the same name, so each invocation of this function creates a new
		// class and returns a unique identifier.
		//
		// Identifiers are assigned from low numbers to higher. So if you plan on
		// using certain peer classes in a call to set_peer_class_filter(),
		// make sure to create those early on, to get low identifiers.
		//
		// For more information on peer classes, see peer-classes_.
		peer_class_t create_peer_class(char const* name);

		// This call dereferences the reference count of the specified peer
		// class. When creating a peer class it's automatically referenced by 1.
		// If you want to recycle a peer class, you may call this function. You
		// may only call this function **once** per peer class you create.
		// Calling it more than once for the same class will lead to memory
		// corruption.
		//
		// Since peer classes are reference counted, this function will not
		// remove the peer class if it's still assigned to torrents or peers. It
		// will however remove it once the last peer and torrent drops their
		// references to it.
		//
		// There is no need to call this function for custom peer classes. All
		// peer classes will be properly destructed when the session object
		// destructs.
		//
		// For more information on peer classes, see peer-classes_.
		void delete_peer_class(peer_class_t cid);

		// These functions queries information from a peer class and updates the
		// configuration of a peer class, respectively.
		//
		// ``cid`` must refer to an existing peer class. If it does not, the
		// return value of ``get_peer_class()`` is undefined.
		//
		// ``set_peer_class()`` sets all the information in the
		// peer_class_info object in the specified peer class. There is no
		// option to only update a single property.
		//
		// A peer or torrent belonging to more than one class, the highest
		// priority among any of its classes is the one that is taken into
		// account.
		//
		// For more information, see peer-classes_.
		peer_class_info get_peer_class(peer_class_t cid) const;
		void set_peer_class(peer_class_t cid, peer_class_info const& pci);

#if TORRENT_ABI_VERSION == 1
		// if the listen port failed in some way you can retry to listen on
		// another port- range with this function. If the listener succeeded and
		// is currently listening, a call to this function will shut down the
		// listen port and reopen it using these new properties (the given
		// interface and port range). As usual, if the interface is left as 0
		// this function will return false on failure. If it fails, it will also
		// generate alerts describing the error. It will return true on success.
		enum listen_on_flags_t
		{
			// this is always on starting with 0.16.2
			listen_reuse_address TORRENT_DEPRECATED_ENUM = 0x01,
			listen_no_system_port TORRENT_DEPRECATED_ENUM = 0x02
		};

		// deprecated in 0.16

		// specify which interfaces to bind outgoing connections to
		// This has been moved to a session setting
		TORRENT_DEPRECATED
		void use_interfaces(char const* interfaces);

		// instead of using this, specify listen interface and port in
		// the settings_pack::listen_interfaces setting
		TORRENT_DEPRECATED
		void listen_on(
			std::pair<int, int> const& port_range
			, error_code& ec
			, const char* net_interface = nullptr
			, int flags = 0);
#endif

		// delete the files belonging to the torrent from disk.
		// including the part-file, if there is one
		static inline constexpr remove_flags_t delete_files = 0_bit;

		// delete just the part-file associated with this torrent
		static inline constexpr remove_flags_t delete_partfile = 1_bit;

#if TORRENT_ABI_VERSION <= 2
		// this will add common extensions like ut_pex, ut_metadata, lt_tex
		// smart_ban and possibly others.
		TORRENT_DEPRECATED static inline constexpr session_flags_t add_default_plugins = 0_bit;
#endif

#if TORRENT_ABI_VERSION == 1
		// this will start features like DHT, local service discovery, UPnP
		// and NAT-PMP.
		TORRENT_DEPRECATED static inline constexpr session_flags_t start_default_features = 1_bit;
#endif

		// when set, the session will start paused. Call
		// session_handle::resume() to start
		static inline constexpr session_flags_t paused = 2_bit;

		// ``remove_torrent()`` will close all peer connections associated with
		// the torrent and tell the tracker that we've stopped participating in
		// the swarm. This operation cannot fail. When it completes, you will
		// receive a torrent_removed_alert.
		//
		// remove_torrent() is non-blocking, but will remove the torrent from the
		// session synchronously. Calling session_handle::add_torrent() immediately
		// afterward with the same torrent will succeed. Note that this creates a
		// new handle which is not equal to the removed one.
		//
		// The optional second argument ``options`` can be used to delete all the
		// files downloaded by this torrent. To do so, pass in the value
		// ``session_handle::delete_files``. Once the torrent is deleted, a
		// torrent_deleted_alert is posted.
		//
		// The torrent_handle remains valid for some time after remove_torrent() is
		// called. It will become invalid only after all libtorrent tasks (such as
		// I/O tasks) release their references to the torrent. Until this happens,
		// torrent_handle::is_valid() will return true, and other calls such
		// as torrent_handle::status() will succeed. Because of this, and because
		// remove_torrent() is non-blocking, the following sequence usually
		// succeeds (does not throw system_error):
		// .. code:: c++
		//
		//	session.remove_handle(handle);
		//	handle.save_resume_data();
		//
		// Note that when a queued or downloading torrent is removed, its position
		// in the download queue is vacated and every subsequent torrent in the
		// queue has their queue positions updated. This can potentially cause a
		// large state_update to be posted. When removing all torrents, it is
		// advised to remove them from the back of the queue, to minimize the
		// shifting.
		void remove_torrent(const torrent_handle&, remove_flags_t = {});

		// Applies the settings specified by the settings_pack ``s``. This is an
		// asynchronous operation that will return immediately and actually apply
		// the settings to the main thread of libtorrent some time later.
		void apply_settings(settings_pack const&);
		void apply_settings(settings_pack&&);
		settings_pack get_settings() const;

#if TORRENT_ABI_VERSION == 1

#include "libtorrent/aux_/disable_deprecation_warnings_push.hpp"

		// deprecated in libtorrent 1.1. use settings_pack instead
		TORRENT_DEPRECATED
		void set_pe_settings(pe_settings const&);
		TORRENT_DEPRECATED
		pe_settings get_pe_settings() const;

#include "libtorrent/aux_/disable_warnings_pop.hpp"

		// ``set_i2p_proxy`` sets the i2p_ proxy, and tries to open a persistent
		// connection to it. The only used fields in the proxy settings structs
		// are ``hostname`` and ``port``.
		//
		// ``i2p_proxy`` returns the current i2p proxy in use.
		//
		// .. _i2p: http://www.i2p2.de

		TORRENT_DEPRECATED
		void set_i2p_proxy(proxy_settings const&);
		TORRENT_DEPRECATED
		proxy_settings i2p_proxy() const;

		// These functions sets and queries the proxy settings to be used for the
		// session.
		//
		// For more information on what settings are available for proxies, see
		// proxy_settings. If the session is not in anonymous mode, proxies that
		// aren't working or fail, will automatically be disabled and packets
		// will flow without using any proxy. If you want to enforce using a
		// proxy, even when the proxy doesn't work, enable anonymous_mode in
		// settings_pack.
		TORRENT_DEPRECATED
		void set_proxy(proxy_settings const& s);
		TORRENT_DEPRECATED
		proxy_settings proxy() const;

		// deprecated in 0.16
		// Get the number of uploads.
		TORRENT_DEPRECATED
		int num_uploads() const;

		// Get the number of connections. This number also contains the
		// number of half open connections.
		TORRENT_DEPRECATED
		int num_connections() const;

		// deprecated in 0.15.
		TORRENT_DEPRECATED
		void set_peer_proxy(proxy_settings const& s);
		TORRENT_DEPRECATED
		void set_web_seed_proxy(proxy_settings const& s);
		TORRENT_DEPRECATED
		void set_tracker_proxy(proxy_settings const& s);

		TORRENT_DEPRECATED
		proxy_settings peer_proxy() const;
		TORRENT_DEPRECATED
		proxy_settings web_seed_proxy() const;
		TORRENT_DEPRECATED
		proxy_settings tracker_proxy() const;

		TORRENT_DEPRECATED
		void set_dht_proxy(proxy_settings const& s);
		TORRENT_DEPRECATED
		proxy_settings dht_proxy() const;

		// deprecated in 0.16
		TORRENT_DEPRECATED
		int upload_rate_limit() const;
		TORRENT_DEPRECATED
		int download_rate_limit() const;
		TORRENT_DEPRECATED
		int local_upload_rate_limit() const;
		TORRENT_DEPRECATED
		int local_download_rate_limit() const;
		TORRENT_DEPRECATED
		int max_half_open_connections() const;

		TORRENT_DEPRECATED
		void set_local_upload_rate_limit(int bytes_per_second);
		TORRENT_DEPRECATED
		void set_local_download_rate_limit(int bytes_per_second);
		TORRENT_DEPRECATED
		void set_upload_rate_limit(int bytes_per_second);
		TORRENT_DEPRECATED
		void set_download_rate_limit(int bytes_per_second);
		TORRENT_DEPRECATED
		void set_max_uploads(int limit);
		TORRENT_DEPRECATED
		void set_max_connections(int limit);
		TORRENT_DEPRECATED
		void set_max_half_open_connections(int limit);

		TORRENT_DEPRECATED
		int max_connections() const;
		TORRENT_DEPRECATED
		int max_uploads() const;

#endif

		// Alerts is the main mechanism for libtorrent to report errors and
		// events. ``pop_alerts`` fills in the vector passed to it with pointers
		// to new alerts. The session still owns these alerts and they will stay
		// valid until the next time ``pop_alerts`` is called. You may not delete
		// the alert objects.
		//
		// It is safe to call ``pop_alerts`` from multiple different threads, as
		// long as the alerts themselves are not accessed once another thread
		// calls ``pop_alerts``. Doing this requires manual synchronization
		// between the popping threads.
		//
		// ``wait_for_alert`` will block the current thread for ``max_wait`` time
		// duration, or until another alert is posted. If an alert is available
		// at the time of the call, it returns immediately. The returned alert
		// pointer is the head of the alert queue. ``wait_for_alert`` does not
		// pop alerts from the queue, it merely peeks at it. The returned alert
		// will stay valid until ``pop_alerts`` is called twice. The first time
		// will pop it and the second will free it.
		//
		// If there is no alert in the queue and no alert arrives within the
		// specified timeout, ``wait_for_alert`` returns nullptr.
		//
		// In the python binding, ``wait_for_alert`` takes the number of
		// milliseconds to wait as an integer.
		//
		// The alert queue in the session will not grow indefinitely. Make sure
		// to pop periodically to not miss notifications. To control the max
		// number of alerts that's queued by the session, see
		// ``settings_pack::alert_queue_size``.
		//
		// Some alerts are considered so important that they are posted even when
		// the alert queue is full. Some alerts are considered mandatory and cannot
		// be disabled by the ``alert_mask``. For instance,
		// save_resume_data_alert and save_resume_data_failed_alert are always
		// posted, regardless of the alert mask.
		//
		// To control which alerts are posted, set the alert_mask
		// (settings_pack::alert_mask).
		//
		// If the alert queue fills up to the point where alerts are dropped, this
		// will be indicated by a alerts_dropped_alert, which contains a bitmask
		// of which types of alerts were dropped. Generally it is a good idea to
		// make sure the alert queue is large enough, the alert_mask doesn't have
		// unnecessary categories enabled and to call pop_alert() frequently, to
		// avoid alerts being dropped.
		//
		// the ``set_alert_notify`` function lets the client set a function object
		// to be invoked every time the alert queue goes from having 0 alerts to
		// 1 alert. This function is called from within libtorrent, it may be the
		// main thread, or it may be from within a user call. The intention of
		// of the function is that the client wakes up its main thread, to poll
		// for more alerts using ``pop_alerts()``. If the notify function fails
		// to do so, it won't be called again, until ``pop_alerts`` is called for
		// some other reason. For instance, it could signal an eventfd, post a
		// message to an HWND or some other main message pump. The actual
		// retrieval of alerts should not be done in the callback. In fact, the
		// callback should not block. It should not perform any expensive work.
		// It really should just notify the main application thread.
		//
		// The type of an alert is returned by the polymorphic function
		// ``alert::type()`` but can also be queries from a concrete type via
		// ``T::alert_type``, as a static constant.
		void pop_alerts(std::vector<alert*>* alerts);
		alert* wait_for_alert(time_duration max_wait);
		void set_alert_notify(std::function<void()> const& fun);

#if TORRENT_ABI_VERSION == 1
		// use the setting instead
		TORRENT_DEPRECATED
		size_t set_alert_queue_size_limit(size_t queue_size_limit_);

		// Changes the mask of which alerts to receive. By default only errors
		// are reported. ``m`` is a bitmask where each bit represents a category
		// of alerts.
		//
		// ``get_alert_mask()`` returns the current mask;
		//
		// See category_t enum for options.
		TORRENT_DEPRECATED
		void set_alert_mask(std::uint32_t m);
		TORRENT_DEPRECATED
		std::uint32_t get_alert_mask() const;

		// Starts and stops Local Service Discovery. This service will broadcast
		// the info-hashes of all the non-private torrents on the local network to
		// look for peers on the same swarm within multicast reach.
		//
		// deprecated. use settings_pack::enable_lsd instead
		TORRENT_DEPRECATED
		void start_lsd();
		TORRENT_DEPRECATED
		void stop_lsd();

		// Starts and stops the UPnP service. When started, the listen port and
		// the DHT port are attempted to be forwarded on local UPnP router
		// devices.
		//
		// The upnp object returned by ``start_upnp()`` can be used to add and
		// remove arbitrary port mappings. Mapping status is returned through the
		// portmap_alert and the portmap_error_alert. The object will be valid
		// until ``stop_upnp()`` is called. See upnp-and-nat-pmp_.
		//
		// deprecated. use settings_pack::enable_upnp instead
		TORRENT_DEPRECATED
		void start_upnp();
		TORRENT_DEPRECATED
		void stop_upnp();

		// Starts and stops the NAT-PMP service. When started, the listen port
		// and the DHT port are attempted to be forwarded on the router through
		// NAT-PMP.
		//
		// The natpmp object returned by ``start_natpmp()`` can be used to add
		// and remove arbitrary port mappings. Mapping status is returned through
		// the portmap_alert and the portmap_error_alert. The object will be
		// valid until ``stop_natpmp()`` is called. See upnp-and-nat-pmp_.
		//
		// deprecated. use settings_pack::enable_natpmp instead
		TORRENT_DEPRECATED
		void start_natpmp();
		TORRENT_DEPRECATED
		void stop_natpmp();
#endif

		// protocols used by add_port_mapping()
		static constexpr portmap_protocol udp = portmap_protocol::udp;
		static constexpr portmap_protocol tcp = portmap_protocol::tcp;

		// add_port_mapping adds one or more port forwards on UPnP and/or NAT-PMP,
		// whichever is enabled. A mapping is created for each listen socket
		// in the session. The return values are all handles referring to the
		// port mappings that were just created. Pass them to delete_port_mapping()
		// to remove them.
		std::vector<port_mapping_t> add_port_mapping(portmap_protocol t, int external_port, int local_port);
		void delete_port_mapping(port_mapping_t handle);

		// This option indicates if the ports are mapped using natpmp
		// and upnp. If mapping was already made, they are deleted and added
		// again. This only works if natpmp and/or upnp are configured to be
		// enable.
		static inline constexpr reopen_network_flags_t reopen_map_ports = 0_bit;

		// Instructs the session to reopen all listen and outgoing sockets.
		//
		// It's useful in the case your platform doesn't support the built in
		// IP notifier mechanism, or if you have a better more reliable way to
		// detect changes in the IP routing table.
		void reopen_network_sockets(reopen_network_flags_t options = reopen_map_ports);

		// This function is intended only for use by plugins. This type does
		// not have a stable API and should be relied on as little as possible.
		std::shared_ptr<aux::session_impl> native_handle() const
		{ return m_impl.lock(); }

	private:

		template <typename Fun, typename... Args>
		void async_call(Fun f, Args&&... a) const;

		template <typename Fun, typename... Args>
		void sync_call(Fun f, Args&&... a) const;

		template <typename Ret, typename Fun, typename... Args>
		Ret sync_call_ret(Fun f, Args&&... a) const;

		explicit session_handle(std::weak_ptr<aux::session_impl> impl)
			: m_impl(std::move(impl))
		{}

		std::weak_ptr<aux::session_impl> m_impl;
	};

} // namespace libtorrent

#endif // TORRENT_SESSION_HANDLE_HPP_INCLUDED<|MERGE_RESOLUTION|>--- conflicted
+++ resolved
@@ -2,12 +2,8 @@
 
 Copyright (c) 2014-2018, Steven Siloti
 Copyright (c) 2015-2020, Arvid Norberg
-<<<<<<< HEAD
 Copyright (c) 2015-2018, 2020, Alden Torres
-=======
-Copyright (c) 2015-2018, Alden Torres
 Copyright (c) 2020, AllSeeingEyeTolledEweSew
->>>>>>> 373b9f89
 All rights reserved.
 
 You may use, distribute and modify this code under the terms of the BSD license,
