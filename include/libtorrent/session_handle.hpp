/*

Copyright (c) 2014-2018, Steven Siloti
Copyright (c) 2015-2019, Arvid Norberg
Copyright (c) 2015-2018, Alden Torres
All rights reserved.

Redistribution and use in source and binary forms, with or without
modification, are permitted provided that the following conditions
are met:

    * Redistributions of source code must retain the above copyright
      notice, this list of conditions and the following disclaimer.
    * Redistributions in binary form must reproduce the above copyright
      notice, this list of conditions and the following disclaimer in
      the documentation and/or other materials provided with the distribution.
    * Neither the name of the author nor the names of its
      contributors may be used to endorse or promote products derived
      from this software without specific prior written permission.

THIS SOFTWARE IS PROVIDED BY THE COPYRIGHT HOLDERS AND CONTRIBUTORS "AS IS"
AND ANY EXPRESS OR IMPLIED WARRANTIES, INCLUDING, BUT NOT LIMITED TO, THE
IMPLIED WARRANTIES OF MERCHANTABILITY AND FITNESS FOR A PARTICULAR PURPOSE
ARE DISCLAIMED. IN NO EVENT SHALL THE COPYRIGHT OWNER OR CONTRIBUTORS BE
LIABLE FOR ANY DIRECT, INDIRECT, INCIDENTAL, SPECIAL, EXEMPLARY, OR
CONSEQUENTIAL DAMAGES (INCLUDING, BUT NOT LIMITED TO, PROCUREMENT OF
SUBSTITUTE GOODS OR SERVICES; LOSS OF USE, DATA, OR PROFITS; OR BUSINESS
INTERRUPTION) HOWEVER CAUSED AND ON ANY THEORY OF LIABILITY, WHETHER IN
CONTRACT, STRICT LIABILITY, OR TORT (INCLUDING NEGLIGENCE OR OTHERWISE)
ARISING IN ANY WAY OUT OF THE USE OF THIS SOFTWARE, EVEN IF ADVISED OF THE
POSSIBILITY OF SUCH DAMAGE.

*/

#ifndef TORRENT_SESSION_HANDLE_HPP_INCLUDED
#define TORRENT_SESSION_HANDLE_HPP_INCLUDED

#include "libtorrent/config.hpp"
#include "libtorrent/fwd.hpp"
#include "libtorrent/entry.hpp"
#include "libtorrent/torrent_handle.hpp"
#include "libtorrent/add_torrent_params.hpp"
#include "libtorrent/alert.hpp" // alert::error_notification
#include "libtorrent/peer_class.hpp"
#include "libtorrent/peer_class_type_filter.hpp"
#include "libtorrent/peer_id.hpp"
#include "libtorrent/io_context.hpp"
#include "libtorrent/session_types.hpp"
#include "libtorrent/portmap.hpp" // for portmap_protocol

#include "libtorrent/kademlia/dht_storage.hpp"
#include "libtorrent/kademlia/announce_flags.hpp"

#if TORRENT_ABI_VERSION <= 2
#include "libtorrent/kademlia/dht_settings.hpp"
#endif

#if TORRENT_ABI_VERSION == 1
#include "libtorrent/session_settings.hpp"
#include <deque>
#endif

namespace libtorrent {

	class torrent;

#if TORRENT_ABI_VERSION == 1
	struct session_status;
	using user_load_function_t = std::function<void(sha1_hash const&
		, std::vector<char>&, error_code&)>;
#endif

	// this class provides a non-owning handle to a session and a subset of the
	// interface of the session class. If the underlying session is destructed
	// any handle to it will no longer be valid. is_valid() will return false and
	// any operation on it will throw an invalid_session_handle.
	struct TORRENT_EXPORT session_handle
	{
		friend class session;
		friend struct aux::session_impl;

		// hidden
		session_handle() = default;
		session_handle(session_handle const& t) = default;
		session_handle(session_handle&& t) noexcept = default;
		session_handle& operator=(session_handle const&) & = default;
		session_handle& operator=(session_handle&&) & noexcept = default;

		// returns true if this handle refers to a valid session object. If the
		// session has been destroyed, all session_handle objects will expire and
		// not be valid.
		bool is_valid() const { return !m_impl.expired(); }

		// saves settings (i.e. the settings_pack)
		static constexpr save_state_flags_t save_settings = 0_bit;

#if TORRENT_ABI_VERSION <= 2
		// saves dht_settings. All DHT settings are now part of the main
		// settings_pack, and saved by setting the save_settings flag
		static constexpr save_state_flags_t TORRENT_DEPRECATED_MEMBER save_dht_settings = 1_bit;
#endif

		// saves dht state such as nodes and node-id, possibly accelerating
		// joining the DHT if provided at next session startup.
		static constexpr save_state_flags_t save_dht_state = 2_bit;

#if TORRENT_ABI_VERSION == 1
		// save pe_settings
		static constexpr save_state_flags_t TORRENT_DEPRECATED_MEMBER save_encryption_settings = 3_bit;
		static constexpr save_state_flags_t TORRENT_DEPRECATED_MEMBER save_as_map = 4_bit;
		static constexpr save_state_flags_t TORRENT_DEPRECATED_MEMBER save_proxy = 5_bit;
		static constexpr save_state_flags_t TORRENT_DEPRECATED_MEMBER save_i2p_proxy = 6_bit;
		static constexpr save_state_flags_t TORRENT_DEPRECATED_MEMBER save_dht_proxy = 7_bit;
		static constexpr save_state_flags_t TORRENT_DEPRECATED_MEMBER save_peer_proxy = 8_bit;
		static constexpr save_state_flags_t TORRENT_DEPRECATED_MEMBER save_web_proxy = 9_bit;
		static constexpr save_state_flags_t TORRENT_DEPRECATED_MEMBER save_tracker_proxy = 10_bit;
#endif

		// loads and saves all session settings, including dht_settings,
		// encryption settings and proxy settings. ``save_state`` writes all keys
		// to the ``entry`` that's passed in, which needs to either not be
		// initialized, or initialized as a dictionary.
		//
		// ``load_state`` expects a bdecode_node which can be built from a bencoded
		// buffer with bdecode().
		//
		// The ``flags`` argument is used to filter which parts of the session
		// state to save or load. By default, all state is saved/restored (except
		// for the individual torrents).
		//
		// When saving settings, there are two fields that are *not* loaded.
		// ``peer_fingerprint`` and ``user_agent``. Those are left as configured
		// by the ``session_settings`` passed to the session constructor or
		// subsequently set via apply_settings().
		void save_state(entry& e, save_state_flags_t flags = save_state_flags_t::all()) const;
		void load_state(bdecode_node const& e, save_state_flags_t flags = save_state_flags_t::all());

		// .. note::
		// 	these calls are potentially expensive and won't scale well with
		// 	lots of torrents. If you're concerned about performance, consider
		// 	using ``post_torrent_updates()`` instead.
		//
		// ``get_torrent_status`` returns a vector of the torrent_status for
		// every torrent which satisfies ``pred``, which is a predicate function
		// which determines if a torrent should be included in the returned set
		// or not. Returning true means it should be included and false means
		// excluded. The ``flags`` argument is the same as to
		// ``torrent_handle::status()``. Since ``pred`` is guaranteed to be
		// called for every torrent, it may be used to count the number of
		// torrents of different categories as well.
		//
		// ``refresh_torrent_status`` takes a vector of torrent_status structs
		// (for instance the same vector that was returned by
		// get_torrent_status() ) and refreshes the status based on the
		// ``handle`` member. It is possible to use this function by first
		// setting up a vector of default constructed ``torrent_status`` objects,
		// only initializing the ``handle`` member, in order to request the
		// torrent status for multiple torrents in a single call. This can save a
		// significant amount of time if you have a lot of torrents.
		//
		// Any torrent_status object whose ``handle`` member is not referring to
		// a valid torrent are ignored.
		//
		// The intended use of these functions is to start off by calling
		// ``get_torrent_status()`` to get a list of all torrents that match your
		// criteria. Then call ``refresh_torrent_status()`` on that list. This
		// will only refresh the status for the torrents in your list, and thus
		// ignore all other torrents you might be running. This may save a
		// significant amount of time, especially if the number of torrents you're
		// interested in is small. In order to keep your list of interested
		// torrents up to date, you can either call ``get_torrent_status()`` from
		// time to time, to include torrents you might have become interested in
		// since the last time. In order to stop refreshing a certain torrent,
		// simply remove it from the list.
		std::vector<torrent_status> get_torrent_status(
			std::function<bool(torrent_status const&)> const& pred
			, status_flags_t flags = {}) const;
		void refresh_torrent_status(std::vector<torrent_status>* ret
			, status_flags_t flags = {}) const;

		// This functions instructs the session to post the state_update_alert,
		// containing the status of all torrents whose state changed since the
		// last time this function was called.
		//
		// Only torrents who has the state subscription flag set will be
		// included. This flag is on by default. See add_torrent_params.
		// the ``flags`` argument is the same as for torrent_handle::status().
		// see torrent_handle::status_flags_t.
		void post_torrent_updates(status_flags_t flags = status_flags_t::all());

		// This function will post a session_stats_alert object, containing a
		// snapshot of the performance counters from the internals of libtorrent.
		// To interpret these counters, query the session via
		// session_stats_metrics().
		//
		// For more information, see the session-statistics_ section.
		void post_session_stats();

		// This will cause a dht_stats_alert to be posted.
		void post_dht_stats();

		// internal
		io_context& get_context();

		// ``find_torrent()`` looks for a torrent with the given info-hash. In
		// case there is such a torrent in the session, a torrent_handle to that
		// torrent is returned. In case the torrent cannot be found, an invalid
		// torrent_handle is returned.
		//
		// See ``torrent_handle::is_valid()`` to know if the torrent was found or
		// not.
		//
		// ``get_torrents()`` returns a vector of torrent_handles to all the
		// torrents currently in the session.
		torrent_handle find_torrent(sha1_hash const& info_hash) const;
		std::vector<torrent_handle> get_torrents() const;

		// You add torrents through the add_torrent() function where you give an
		// object with all the parameters. The add_torrent() overloads will block
		// until the torrent has been added (or failed to be added) and returns
		// an error code and a torrent_handle. In order to add torrents more
		// efficiently, consider using async_add_torrent() which returns
		// immediately, without waiting for the torrent to add. Notification of
		// the torrent being added is sent as add_torrent_alert.
		//
		// The overload that does not take an error_code throws an exception on
		// error and is not available when building without exception support.
		// The torrent_handle returned by add_torrent() can be used to retrieve
		// information about the torrent's progress, its peers etc. It is also
		// used to abort a torrent.
		//
		// If the torrent you are trying to add already exists in the session (is
		// either queued for checking, being checked or downloading)
		// ``add_torrent()`` will throw system_error which derives from
		// ``std::exception`` unless duplicate_is_error is set to false. In that
		// case, add_torrent() will return the handle to the existing torrent.
		//
		// all torrent_handles must be destructed before the session is destructed!
#ifndef BOOST_NO_EXCEPTIONS
		torrent_handle add_torrent(add_torrent_params&& params);
		torrent_handle add_torrent(add_torrent_params const& params);
#endif
		torrent_handle add_torrent(add_torrent_params&& params, error_code& ec);
		torrent_handle add_torrent(add_torrent_params const& params, error_code& ec);
		void async_add_torrent(add_torrent_params&& params);
		void async_add_torrent(add_torrent_params const& params);

#ifndef BOOST_NO_EXCEPTIONS
#if TORRENT_ABI_VERSION == 1
		// deprecated in 0.14
		TORRENT_DEPRECATED
		torrent_handle add_torrent(
			torrent_info const& ti
			, std::string const& save_path
			, entry const& resume_data = entry()
			, storage_mode_t storage_mode = storage_mode_sparse
			, bool paused = false);

		// deprecated in 0.14
		TORRENT_DEPRECATED
		torrent_handle add_torrent(
			char const* tracker_url
			, sha1_hash const& info_hash
			, char const* name
			, std::string const& save_path
			, entry const& resume_data = entry()
			, storage_mode_t storage_mode = storage_mode_sparse
			, bool paused = false
			, void* userdata = nullptr);
#endif // TORRENT_ABI_VERSION
#endif

		// Pausing the session has the same effect as pausing every torrent in
		// it, except that torrents will not be resumed by the auto-manage
		// mechanism. Resuming will restore the torrents to their previous paused
		// state. i.e. the session pause state is separate from the torrent pause
		// state. A torrent is inactive if it is paused or if the session is
		// paused.
		void pause();
		void resume();
		bool is_paused() const;

#if TORRENT_ABI_VERSION == 1
		// *the feature of dynamically loading/unloading torrents is deprecated
		// and discouraged*
		//
		// This function enables dynamic-loading-of-torrent-files_. When a
		// torrent is unloaded but needs to be available in memory, this function
		// is called **from within the libtorrent network thread**. From within
		// this thread, you can **not** use any of the public APIs of libtorrent
		// itself. The info-hash of the torrent is passed in to the function
		// and it is expected to fill in the passed in ``vector<char>`` with the
		// .torrent file corresponding to it.
		//
		// If there is an error loading the torrent file, the ``error_code``
		// (``ec``) should be set to reflect the error. In such case, the torrent
		// itself is stopped and set to an error state with the corresponding
		// error code.
		//
		// Given that the function is called from the internal network thread of
		// libtorrent, it's important to not stall. libtorrent will not be able
		// to send nor receive any data until the function call returns.
		//
		// The signature of the function to pass in is::
		//
		// 	void fun(sha1_hash const& info_hash, std::vector<char>& buf, error_code& ec);
		TORRENT_DEPRECATED
		void set_load_function(user_load_function_t fun);

		// deprecated in libtorrent 1.1, use performance_counters instead
		// returns session wide-statistics and status. For more information, see
		// the ``session_status`` struct.
		TORRENT_DEPRECATED
		session_status status() const;

		// deprecated in 1.2
		TORRENT_DEPRECATED
		void get_torrent_status(std::vector<torrent_status>* ret
			, std::function<bool(torrent_status const&)> const& pred
			, status_flags_t flags = {}) const;

		// ``start_dht`` starts the dht node and makes the trackerless service
		// available to torrents.
		//
		// ``stop_dht`` stops the dht node.
		// deprecated. use settings_pack::enable_dht instead
		TORRENT_DEPRECATED
		void start_dht();
		TORRENT_DEPRECATED
		void stop_dht();
#endif

#if TORRENT_ABI_VERSION <= 2
		// ``set_dht_settings`` sets some parameters available to the dht node.
		// See dht_settings for more information.
		//
		// ``get_dht_settings()`` returns the current settings
		void set_dht_settings(dht::dht_settings const& settings);
		dht::dht_settings get_dht_settings() const;
#endif

		// ``is_dht_running()`` returns true if the DHT support has been started
		// and false otherwise.
		bool is_dht_running() const;

		// ``set_dht_storage`` set a dht custom storage constructor function
		// to be used internally when the dht is created.
		//
		// Since the dht storage is a critical component for the dht behavior,
		// this function will only be effective the next time the dht is started.
		// If you never touch this feature, a default map-memory based storage
		// is used.
		//
		// If you want to make sure the dht is initially created with your
		// custom storage, create a session with the setting
		// ``settings_pack::enable_dht`` to false, set your constructor function
		// and call ``apply_settings`` with ``settings_pack::enable_dht`` to true.
		void set_dht_storage(dht::dht_storage_constructor_type sc);

		// ``add_dht_node`` takes a host name and port pair. That endpoint will be
		// pinged, and if a valid DHT reply is received, the node will be added to
		// the routing table.
		void add_dht_node(std::pair<std::string, int> const& node);

#if TORRENT_ABI_VERSION == 1
		// deprecated, use settings_pack::dht_bootstrap_nodes instead
		//
		// ``add_dht_router`` adds the given endpoint to a list of DHT router
		// nodes. If a search is ever made while the routing table is empty,
		// those nodes will be used as backups. Nodes in the router node list
		// will also never be added to the regular routing table, which
		// effectively means they are only used for bootstrapping, to keep the
		// load off them.
		//
		// An example routing node that you could typically add is
		// ``router.bittorrent.com``.
		TORRENT_DEPRECATED
		void add_dht_router(std::pair<std::string, int> const& node);
#endif

		// query the DHT for an immutable item at the ``target`` hash.
		// the result is posted as a dht_immutable_item_alert.
		void dht_get_item(sha1_hash const& target);

		// query the DHT for a mutable item under the public key ``key``.
		// this is an ed25519 key. ``salt`` is optional and may be left
		// as an empty string if no salt is to be used.
		// if the item is found in the DHT, a dht_mutable_item_alert is
		// posted.
		void dht_get_item(std::array<char, 32> key
			, std::string salt = std::string());

		// store the given bencoded data as an immutable item in the DHT.
		// the returned hash is the key that is to be used to look the item
		// up again. It's just the SHA-1 hash of the bencoded form of the
		// structure.
		sha1_hash dht_put_item(entry data);

		// store a mutable item. The ``key`` is the public key the blob is
		// to be stored under. The optional ``salt`` argument is a string that
		// is to be mixed in with the key when determining where in the DHT
		// the value is to be stored. The callback function is called from within
		// the libtorrent network thread once we've found where to store the blob,
		// possibly with the current value stored under the key.
		// The values passed to the callback functions are:
		//
		// entry& value
		// 	the current value stored under the key (may be empty). Also expected
		// 	to be set to the value to be stored by the function.
		//
		// std::array<char,64>& signature
		// 	the signature authenticating the current value. This may be zeros
		// 	if there is currently no value stored. The function is expected to
		// 	fill in this buffer with the signature of the new value to store.
		// 	To generate the signature, you may want to use the
		// 	``sign_mutable_item`` function.
		//
		// std::int64_t& seq
		// 	current sequence number. May be zero if there is no current value.
		// 	The function is expected to set this to the new sequence number of
		// 	the value that is to be stored. Sequence numbers must be monotonically
		// 	increasing. Attempting to overwrite a value with a lower or equal
		// 	sequence number will fail, even if the signature is correct.
		//
		// std::string const& salt
		// 	this is the salt that was used for this put call.
		//
		// Since the callback function ``cb`` is called from within libtorrent,
		// it is critical to not perform any blocking operations. Ideally not
		// even locking a mutex. Pass any data required for this function along
		// with the function object's context and make the function entirely
		// self-contained. The only reason data blob's value is computed
		// via a function instead of just passing in the new value is to avoid
		// race conditions. If you want to *update* the value in the DHT, you
		// must first retrieve it, then modify it, then write it back. The way
		// the DHT works, it is natural to always do a lookup before storing and
		// calling the callback in between is convenient.
		void dht_put_item(std::array<char, 32> key
			, std::function<void(entry&, std::array<char, 64>&
				, std::int64_t&, std::string const&)> cb
			, std::string salt = std::string());

		// ``dht_get_peers()`` will issue a DHT get_peer request to the DHT for the
		// specified info-hash. The response (the peers) will be posted back in a
		// dht_get_peers_reply_alert.
		//
		// ``dht_announce()`` will issue a DHT announce request to the DHT to the
		// specified info-hash, advertising the specified port. If the port is
		// left at its default, 0, the port will be implied by the DHT message's
		// source port (which may improve connectivity through a NAT).
		//
		// Both these functions are exposed for advanced custom use of the DHT.
		// All torrents eligible to be announce to the DHT will be automatically,
		// by libtorrent.
		void dht_get_peers(sha1_hash const& info_hash);
		void dht_announce(sha1_hash const& info_hash, int port = 0, dht::announce_flags_t flags = {});

		// Retrieve all the live DHT (identified by ``nid``) nodes. All the
		// nodes id and endpoint will be returned in the list of nodes in the
		// alert ``dht_live_nodes_alert``.
		// Since this alert is a response to an explicit call, it will always be
		// posted, regardless of the alert mask.
		void dht_live_nodes(sha1_hash const& nid);

		// Query the DHT node specified by ``ep`` to retrieve a sample of the
		// info-hashes that the node currently have in their storage.
		// The ``target`` is included for iterative lookups so that indexing nodes
		// can perform a key space traversal with a single RPC per node by adjusting
		// the target value for each RPC. It has no effect on the returned sample value.
		// The result is posted as a ``dht_sample_infohashes_alert``.
		void dht_sample_infohashes(udp::endpoint const& ep, sha1_hash const& target);

		// Send an arbitrary DHT request directly to the specified endpoint. This
		// function is intended for use by plugins. When a response is received
		// or the request times out, a dht_direct_response_alert will be posted
		// with the response (if any) and the userdata pointer passed in here.
		// Since this alert is a response to an explicit call, it will always be
		// posted, regardless of the alert mask.
		void dht_direct_request(udp::endpoint const& ep, entry const& e, void* userdata = nullptr);

#if TORRENT_ABI_VERSION == 1
		// deprecated in 0.15
		// use save_state and load_state instead
		TORRENT_DEPRECATED
		entry dht_state() const;
		TORRENT_DEPRECATED
		void start_dht(entry const& startup_state);
#endif

		// This function adds an extension to this session. The argument is a
		// function object that is called with a ``torrent_handle`` and which should
		// return a ``std::shared_ptr<torrent_plugin>``. To write custom
		// plugins, see `libtorrent plugins`_. For the typical bittorrent client
		// all of these extensions should be added. The main plugins implemented
		// in libtorrent are:
		//
		// uTorrent metadata
		// 	Allows peers to download the metadata (.torrent files) from the swarm
		// 	directly. Makes it possible to join a swarm with just a tracker and
		// 	info-hash.
		//
		// .. code:: c++
		//
		// 	#include <libtorrent/extensions/ut_metadata.hpp>
		// 	ses.add_extension(&lt::create_ut_metadata_plugin);
		//
		// uTorrent peer exchange
		// 	Exchanges peers between clients.
		//
		// .. code:: c++
		//
		// 	#include <libtorrent/extensions/ut_pex.hpp>
		// 	ses.add_extension(&lt::create_ut_pex_plugin);
		//
		// smart ban plugin
		// 	A plugin that, with a small overhead, can ban peers
		// 	that sends bad data with very high accuracy. Should
		// 	eliminate most problems on poisoned torrents.
		//
		// .. code:: c++
		//
		// 	#include <libtorrent/extensions/smart_ban.hpp>
		// 	ses.add_extension(&lt::create_smart_ban_plugin);
		//
		//
		// .. _`libtorrent plugins`: libtorrent_plugins.html
		void add_extension(std::function<std::shared_ptr<torrent_plugin>(
			torrent_handle const&, void*)> ext);
		void add_extension(std::shared_ptr<plugin> ext);

#if TORRENT_ABI_VERSION == 1
		// GeoIP support has been removed from libtorrent internals. If you
		// still need to resolve peers, please do so on the client side, using
		// libgeoip directly. This was removed in libtorrent 1.1

		// These functions expects a path to the `MaxMind ASN database`_ and
		// `MaxMind GeoIP database`_ respectively. This will be used to look up
		// which AS and country peers belong to.
		//
		// ``as_for_ip`` returns the AS number for the IP address specified. If
		// the IP is not in the database or the ASN database is not loaded, 0 is
		// returned.
		//
		// .. _`MaxMind ASN database`: http://www.maxmind.com/app/asnum
		// .. _`MaxMind GeoIP database`: http://www.maxmind.com/app/geolitecountry
		TORRENT_DEPRECATED
		void load_asnum_db(char const* file);
		TORRENT_DEPRECATED
		void load_country_db(char const* file);
		TORRENT_DEPRECATED
		int as_for_ip(address const& addr);
		// all wstring APIs are deprecated since 0.16.11
		// instead, use the wchar -> utf8 conversion functions
		// and pass in utf8 strings
		TORRENT_DEPRECATED
		void load_country_db(wchar_t const* file);
		TORRENT_DEPRECATED
		void load_asnum_db(wchar_t const* file);

		// deprecated in 0.15
		// use load_state and save_state instead
		TORRENT_DEPRECATED
		void load_state(entry const& ses_state
			, save_state_flags_t flags = save_state_flags_t::all());
		TORRENT_DEPRECATED
		entry state() const;
		// deprecated in 1.1
		TORRENT_DEPRECATED
		void load_state(lazy_entry const& ses_state
			, save_state_flags_t flags = save_state_flags_t::all());
#endif // TORRENT_ABI_VERSION

		// Sets a filter that will be used to reject and accept incoming as well
		// as outgoing connections based on their originating ip address. The
		// default filter will allow connections to any ip address. To build a
		// set of rules for which addresses are accepted and not, see ip_filter.
		//
		// Each time a peer is blocked because of the IP filter, a
		// peer_blocked_alert is generated. ``get_ip_filter()`` Returns the
		// ip_filter currently in the session. See ip_filter.
		void set_ip_filter(ip_filter const& f);
		ip_filter get_ip_filter() const;

		// apply port_filter ``f`` to incoming and outgoing peers. a port filter
		// will reject making outgoing peer connections to certain remote ports.
		// The main intention is to be able to avoid triggering certain
		// anti-virus software by connecting to SMTP, FTP ports.
		void set_port_filter(port_filter const& f);

#if TORRENT_ABI_VERSION == 1
		// deprecated in 1.1, use settings_pack::peer_fingerprint instead
		TORRENT_DEPRECATED
		void set_peer_id(peer_id const& pid);

		// deprecated in 1.1.7. read settings_pack::peer_fingerprint instead
		TORRENT_DEPRECATED
		peer_id id() const;
#endif

#if TORRENT_ABI_VERSION == 1
		// deprecated in 1.2
		// sets the key sent to trackers. If it's not set, it is initialized
		// by libtorrent. The key may be used by the tracker to identify the
		// peer potentially across you changing your IP.
		void set_key(std::uint32_t key);
#endif

		// built-in peer classes
		static constexpr peer_class_t global_peer_class_id{0};
		static constexpr peer_class_t tcp_peer_class_id{1};
		static constexpr peer_class_t local_peer_class_id{2};

		// ``is_listening()`` will tell you whether or not the session has
		// successfully opened a listening port. If it hasn't, this function will
		// return false, and then you can set a new
		// settings_pack::listen_interfaces to try another interface and port to
		// bind to.
		//
		// ``listen_port()`` returns the port we ended up listening on.
		unsigned short listen_port() const;
		unsigned short ssl_listen_port() const;
		bool is_listening() const;

		// Sets the peer class filter for this session. All new peer connections
		// will take this into account and be added to the peer classes specified
		// by this filter, based on the peer's IP address.
		//
		// The ip-filter essentially maps an IP -> uint32. Each bit in that 32
		// bit integer represents a peer class. The least significant bit
		// represents class 0, the next bit class 1 and so on.
		//
		// For more info, see ip_filter.
		//
		// For example, to make all peers in the range 200.1.1.0 - 200.1.255.255
		// belong to their own peer class, apply the following filter:
		//
		// .. code:: c++
		//
		// 	ip_filter f = ses.get_peer_class_filter();
		// 	peer_class_t my_class = ses.create_peer_class("200.1.x.x IP range");
		// 	f.add_rule(make_address("200.1.1.0"), make_address("200.1.255.255")
		// 		, 1 << static_cast<std::uint32_t>(my_class));
		// 	ses.set_peer_class_filter(f);
		//
		// This setting only applies to new connections, it won't affect existing
		// peer connections.
		//
		// This function is limited to only peer class 0-31, since there are only
		// 32 bits in the IP range mapping. Only the set bits matter; no peer
		// class will be removed from a peer as a result of this call, peer
		// classes are only added.
		//
		// The ``peer_class`` argument cannot be greater than 31. The bitmasks
		// representing peer classes in the ``peer_class_filter`` are 32 bits.
		//
		// The ``get_peer_class_filter()`` function returns the current filter.
		//
		// For more information, see peer-classes_.
		void set_peer_class_filter(ip_filter const& f);
		ip_filter get_peer_class_filter() const;

		// Sets and gets the *peer class type filter*. This is controls automatic
		// peer class assignments to peers based on what kind of socket it is.
		//
		// It does not only support assigning peer classes, it also supports
		// removing peer classes based on socket type.
		//
		// The order of these rules being applied are:
		//
		// 1. peer-class IP filter
		// 2. peer-class type filter, removing classes
		// 3. peer-class type filter, adding classes
		//
		// For more information, see peer-classes_.
		void set_peer_class_type_filter(peer_class_type_filter const& f);
		peer_class_type_filter get_peer_class_type_filter() const;

		// Creates a new peer class (see peer-classes_) with the given name. The
		// returned integer is the new peer class identifier. Peer classes may
		// have the same name, so each invocation of this function creates a new
		// class and returns a unique identifier.
		//
		// Identifiers are assigned from low numbers to higher. So if you plan on
		// using certain peer classes in a call to set_peer_class_filter(),
		// make sure to create those early on, to get low identifiers.
		//
		// For more information on peer classes, see peer-classes_.
		peer_class_t create_peer_class(char const* name);

		// This call dereferences the reference count of the specified peer
		// class. When creating a peer class it's automatically referenced by 1.
		// If you want to recycle a peer class, you may call this function. You
		// may only call this function **once** per peer class you create.
		// Calling it more than once for the same class will lead to memory
		// corruption.
		//
		// Since peer classes are reference counted, this function will not
		// remove the peer class if it's still assigned to torrents or peers. It
		// will however remove it once the last peer and torrent drops their
		// references to it.
		//
		// There is no need to call this function for custom peer classes. All
		// peer classes will be properly destructed when the session object
		// destructs.
		//
		// For more information on peer classes, see peer-classes_.
		void delete_peer_class(peer_class_t cid);

		// These functions queries information from a peer class and updates the
		// configuration of a peer class, respectively.
		//
		// ``cid`` must refer to an existing peer class. If it does not, the
		// return value of ``get_peer_class()`` is undefined.
		//
		// ``set_peer_class()`` sets all the information in the
		// peer_class_info object in the specified peer class. There is no
		// option to only update a single property.
		//
		// A peer or torrent belonging to more than one class, the highest
		// priority among any of its classes is the one that is taken into
		// account.
		//
		// For more information, see peer-classes_.
		peer_class_info get_peer_class(peer_class_t cid) const;
		void set_peer_class(peer_class_t cid, peer_class_info const& pci);

#if TORRENT_ABI_VERSION == 1
		// if the listen port failed in some way you can retry to listen on
		// another port- range with this function. If the listener succeeded and
		// is currently listening, a call to this function will shut down the
		// listen port and reopen it using these new properties (the given
		// interface and port range). As usual, if the interface is left as 0
		// this function will return false on failure. If it fails, it will also
		// generate alerts describing the error. It will return true on success.
		enum listen_on_flags_t
		{
			// this is always on starting with 0.16.2
			listen_reuse_address TORRENT_DEPRECATED_ENUM = 0x01,
			listen_no_system_port TORRENT_DEPRECATED_ENUM = 0x02
		};

		// deprecated in 0.16

		// specify which interfaces to bind outgoing connections to
		// This has been moved to a session setting
		TORRENT_DEPRECATED
		void use_interfaces(char const* interfaces);

		// instead of using this, specify listen interface and port in
		// the settings_pack::listen_interfaces setting
		TORRENT_DEPRECATED
		void listen_on(
			std::pair<int, int> const& port_range
			, error_code& ec
			, const char* net_interface = nullptr
			, int flags = 0);
#endif

		// delete the files belonging to the torrent from disk.
		// including the part-file, if there is one
		static constexpr remove_flags_t delete_files = 0_bit;

		// delete just the part-file associated with this torrent
		static constexpr remove_flags_t delete_partfile = 1_bit;

		// this will add common extensions like ut_pex, ut_metadata, lt_tex
		// smart_ban and possibly others.
		static constexpr session_flags_t add_default_plugins = 0_bit;

#if TORRENT_ABI_VERSION == 1
		// this will start features like DHT, local service discovery, UPnP
		// and NAT-PMP.
		static constexpr session_flags_t TORRENT_DEPRECATED_MEMBER start_default_features = 1_bit;
#endif

		// ``remove_torrent()`` will close all peer connections associated with
		// the torrent and tell the tracker that we've stopped participating in
		// the swarm. This operation cannot fail. When it completes, you will
		// receive a torrent_removed_alert.
		//
		// The optional second argument ``options`` can be used to delete all the
		// files downloaded by this torrent. To do so, pass in the value
		// ``session_handle::delete_files``. The removal of the torrent is asynchronous,
		// there is no guarantee that adding the same torrent immediately after
		// it was removed will not throw a system_error exception. Once
		// the torrent is deleted, a torrent_deleted_alert is posted.
		//
		// Note that when a queued or downloading torrent is removed, its position
		// in the download queue is vacated and every subsequent torrent in the
		// queue has their queue positions updated. This can potentially cause a
		// large state_update to be posted. When removing all torrents, it is
		// advised to remove them from the back of the queue, to minimize the
		// shifting.
		void remove_torrent(const torrent_handle&, remove_flags_t = {});

<<<<<<< HEAD
#if TORRENT_ABI_VERSION == 1
		// deprecated in libtorrent 1.1. use settings_pack instead
		TORRENT_DEPRECATED
		void set_pe_settings(pe_settings const&);
		TORRENT_DEPRECATED
		pe_settings get_pe_settings() const;
#endif

=======
>>>>>>> 78aefcc8
		// Applies the settings specified by the settings_pack ``s``. This is an
		// asynchronous operation that will return immediately and actually apply
		// the settings to the main thread of libtorrent some time later.
		void apply_settings(settings_pack const&);
		void apply_settings(settings_pack&&);
		settings_pack get_settings() const;

#if TORRENT_ABI_VERSION == 1

#if defined __GNUC__
#pragma GCC diagnostic push
#pragma GCC diagnostic ignored "-Wdeprecated-declarations"
#endif

		// deprecated in libtorrent 1.1. use settings_pack instead
		TORRENT_DEPRECATED
		void set_pe_settings(pe_settings const& settings);
		TORRENT_DEPRECATED
		pe_settings get_pe_settings() const;

#if defined __GNUC__
#pragma GCC diagnostic pop
#endif

		// ``set_i2p_proxy`` sets the i2p_ proxy, and tries to open a persistent
		// connection to it. The only used fields in the proxy settings structs
		// are ``hostname`` and ``port``.
		//
		// ``i2p_proxy`` returns the current i2p proxy in use.
		//
		// .. _i2p: http://www.i2p2.de

		TORRENT_DEPRECATED
		void set_i2p_proxy(proxy_settings const&);
		TORRENT_DEPRECATED
		proxy_settings i2p_proxy() const;

		// These functions sets and queries the proxy settings to be used for the
		// session.
		//
		// For more information on what settings are available for proxies, see
		// proxy_settings. If the session is not in anonymous mode, proxies that
		// aren't working or fail, will automatically be disabled and packets
		// will flow without using any proxy. If you want to enforce using a
		// proxy, even when the proxy doesn't work, enable anonymous_mode in
		// settings_pack.
		TORRENT_DEPRECATED
		void set_proxy(proxy_settings const& s);
		TORRENT_DEPRECATED
		proxy_settings proxy() const;

		// deprecated in 0.16
		// Get the number of uploads.
		TORRENT_DEPRECATED
		int num_uploads() const;

		// Get the number of connections. This number also contains the
		// number of half open connections.
		TORRENT_DEPRECATED
		int num_connections() const;

		// deprecated in 0.15.
		TORRENT_DEPRECATED
		void set_peer_proxy(proxy_settings const& s);
		TORRENT_DEPRECATED
		void set_web_seed_proxy(proxy_settings const& s);
		TORRENT_DEPRECATED
		void set_tracker_proxy(proxy_settings const& s);

		TORRENT_DEPRECATED
		proxy_settings peer_proxy() const;
		TORRENT_DEPRECATED
		proxy_settings web_seed_proxy() const;
		TORRENT_DEPRECATED
		proxy_settings tracker_proxy() const;

		TORRENT_DEPRECATED
		void set_dht_proxy(proxy_settings const& s);
		TORRENT_DEPRECATED
		proxy_settings dht_proxy() const;

		// deprecated in 0.16
		TORRENT_DEPRECATED
		int upload_rate_limit() const;
		TORRENT_DEPRECATED
		int download_rate_limit() const;
		TORRENT_DEPRECATED
		int local_upload_rate_limit() const;
		TORRENT_DEPRECATED
		int local_download_rate_limit() const;
		TORRENT_DEPRECATED
		int max_half_open_connections() const;

		TORRENT_DEPRECATED
		void set_local_upload_rate_limit(int bytes_per_second);
		TORRENT_DEPRECATED
		void set_local_download_rate_limit(int bytes_per_second);
		TORRENT_DEPRECATED
		void set_upload_rate_limit(int bytes_per_second);
		TORRENT_DEPRECATED
		void set_download_rate_limit(int bytes_per_second);
		TORRENT_DEPRECATED
		void set_max_uploads(int limit);
		TORRENT_DEPRECATED
		void set_max_connections(int limit);
		TORRENT_DEPRECATED
		void set_max_half_open_connections(int limit);

		TORRENT_DEPRECATED
		int max_connections() const;
		TORRENT_DEPRECATED
		int max_uploads() const;

#endif

		// Alerts is the main mechanism for libtorrent to report errors and
		// events. ``pop_alerts`` fills in the vector passed to it with pointers
		// to new alerts. The session still owns these alerts and they will stay
		// valid until the next time ``pop_alerts`` is called. You may not delete
		// the alert objects.
		//
		// It is safe to call ``pop_alerts`` from multiple different threads, as
		// long as the alerts themselves are not accessed once another thread
		// calls ``pop_alerts``. Doing this requires manual synchronization
		// between the popping threads.
		//
		// ``wait_for_alert`` will block the current thread for ``max_wait`` time
		// duration, or until another alert is posted. If an alert is available
		// at the time of the call, it returns immediately. The returned alert
		// pointer is the head of the alert queue. ``wait_for_alert`` does not
		// pop alerts from the queue, it merely peeks at it. The returned alert
		// will stay valid until ``pop_alerts`` is called twice. The first time
		// will pop it and the second will free it.
		//
		// If there is no alert in the queue and no alert arrives within the
		// specified timeout, ``wait_for_alert`` returns nullptr.
		//
		// In the python binding, ``wait_for_alert`` takes the number of
		// milliseconds to wait as an integer.
		//
		// The alert queue in the session will not grow indefinitely. Make sure
		// to pop periodically to not miss notifications. To control the max
		// number of alerts that's queued by the session, see
		// ``settings_pack::alert_queue_size``.
		//
		// Some alerts are considered so important that they are posted even when
		// the alert queue is full. Some alerts are considered mandatory and cannot
		// be disabled by the ``alert_mask``. For instance,
		// save_resume_data_alert and save_resume_data_failed_alert are always
		// posted, regardless of the alert mask.
		//
		// To control which alerts are posted, set the alert_mask
		// (settings_pack::alert_mask).
		//
		// If the alert queue fills up to the point where alerts are dropped, this
		// will be indicated by a alerts_dropped_alert, which contains a bitmask
		// of which types of alerts were dropped. Generally it is a good idea to
		// make sure the alert queue is large enough, the alert_mask doesn't have
		// unnecessary categories enabled and to call pop_alert() frequently, to
		// avoid alerts being dropped.
		//
		// the ``set_alert_notify`` function lets the client set a function object
		// to be invoked every time the alert queue goes from having 0 alerts to
		// 1 alert. This function is called from within libtorrent, it may be the
		// main thread, or it may be from within a user call. The intention of
		// of the function is that the client wakes up its main thread, to poll
		// for more alerts using ``pop_alerts()``. If the notify function fails
		// to do so, it won't be called again, until ``pop_alerts`` is called for
		// some other reason. For instance, it could signal an eventfd, post a
		// message to an HWND or some other main message pump. The actual
		// retrieval of alerts should not be done in the callback. In fact, the
		// callback should not block. It should not perform any expensive work.
		// It really should just notify the main application thread.
		//
		// The type of an alert is returned by the polymorphic function
		// ``alert::type()`` but can also be queries from a concrete type via
		// ``T::alert_type``, as a static constant.
		void pop_alerts(std::vector<alert*>* alerts);
		alert* wait_for_alert(time_duration max_wait);
		void set_alert_notify(std::function<void()> const& fun);

#if TORRENT_ABI_VERSION == 1
#include "libtorrent/aux_/disable_warnings_push.hpp"

		TORRENT_DEPRECATED
		void set_severity_level(alert::severity_t s);

#include "libtorrent/aux_/disable_warnings_pop.hpp"

		// use the setting instead
		TORRENT_DEPRECATED
		size_t set_alert_queue_size_limit(size_t queue_size_limit_);

		// Changes the mask of which alerts to receive. By default only errors
		// are reported. ``m`` is a bitmask where each bit represents a category
		// of alerts.
		//
		// ``get_alert_mask()`` returns the current mask;
		//
		// See category_t enum for options.
		TORRENT_DEPRECATED
		void set_alert_mask(std::uint32_t m);
		TORRENT_DEPRECATED
		std::uint32_t get_alert_mask() const;

		// Starts and stops Local Service Discovery. This service will broadcast
		// the info-hashes of all the non-private torrents on the local network to
		// look for peers on the same swarm within multicast reach.
		//
		// deprecated. use settings_pack::enable_lsd instead
		TORRENT_DEPRECATED
		void start_lsd();
		TORRENT_DEPRECATED
		void stop_lsd();

		// Starts and stops the UPnP service. When started, the listen port and
		// the DHT port are attempted to be forwarded on local UPnP router
		// devices.
		//
		// The upnp object returned by ``start_upnp()`` can be used to add and
		// remove arbitrary port mappings. Mapping status is returned through the
		// portmap_alert and the portmap_error_alert. The object will be valid
		// until ``stop_upnp()`` is called. See upnp-and-nat-pmp_.
		//
		// deprecated. use settings_pack::enable_upnp instead
		TORRENT_DEPRECATED
		void start_upnp();
		TORRENT_DEPRECATED
		void stop_upnp();

		// Starts and stops the NAT-PMP service. When started, the listen port
		// and the DHT port are attempted to be forwarded on the router through
		// NAT-PMP.
		//
		// The natpmp object returned by ``start_natpmp()`` can be used to add
		// and remove arbitrary port mappings. Mapping status is returned through
		// the portmap_alert and the portmap_error_alert. The object will be
		// valid until ``stop_natpmp()`` is called. See upnp-and-nat-pmp_.
		//
		// deprecated. use settings_pack::enable_natpmp instead
		TORRENT_DEPRECATED
		void start_natpmp();
		TORRENT_DEPRECATED
		void stop_natpmp();
#endif

		// protocols used by add_port_mapping()
		constexpr static portmap_protocol udp = portmap_protocol::udp;
		constexpr static portmap_protocol tcp = portmap_protocol::tcp;

		// add_port_mapping adds one or more port forwards on UPnP and/or NAT-PMP,
		// whichever is enabled. A mapping is created for each listen socket
		// in the session. The return values are all handles referring to the
		// port mappings that were just created. Pass them to delete_port_mapping()
		// to remove them.
		std::vector<port_mapping_t> add_port_mapping(portmap_protocol t, int external_port, int local_port);
		void delete_port_mapping(port_mapping_t handle);

		// This option indicates if the ports are mapped using natpmp
		// and upnp. If mapping was already made, they are deleted and added
		// again. This only works if natpmp and/or upnp are configured to be
		// enable.
		static constexpr reopen_network_flags_t reopen_map_ports = 0_bit;

		// Instructs the session to reopen all listen and outgoing sockets.
		//
		// It's useful in the case your platform doesn't support the built in
		// IP notifier mechanism, or if you have a better more reliable way to
		// detect changes in the IP routing table.
		void reopen_network_sockets(reopen_network_flags_t options = reopen_map_ports);

		// This function is intended only for use by plugins. This type does
		// not have a stable API and should be relied on as little as possible.
		std::shared_ptr<aux::session_impl> native_handle() const
		{ return m_impl.lock(); }

	private:

		template <typename Fun, typename... Args>
		void async_call(Fun f, Args&&... a) const;

		template <typename Fun, typename... Args>
		void sync_call(Fun f, Args&&... a) const;

		template <typename Ret, typename Fun, typename... Args>
		Ret sync_call_ret(Fun f, Args&&... a) const;

		explicit session_handle(std::weak_ptr<aux::session_impl> impl)
			: m_impl(std::move(impl))
		{}

		std::weak_ptr<aux::session_impl> m_impl;
	};

} // namespace libtorrent

#endif // TORRENT_SESSION_HANDLE_HPP_INCLUDED<|MERGE_RESOLUTION|>--- conflicted
+++ resolved
@@ -331,12 +331,27 @@
 #endif
 
 #if TORRENT_ABI_VERSION <= 2
+#ifdef _MSC_VER
+#pragma warning(push, 1)
+#pragma warning( disable : 4996 ) // warning C4996: X: was declared deprecated
+#endif
+#if defined __GNUC__
+#pragma GCC diagnostic push
+#pragma GCC diagnostic ignored "-Wdeprecated-declarations"
+#endif
 		// ``set_dht_settings`` sets some parameters available to the dht node.
 		// See dht_settings for more information.
 		//
 		// ``get_dht_settings()`` returns the current settings
 		void set_dht_settings(dht::dht_settings const& settings);
 		dht::dht_settings get_dht_settings() const;
+#if defined __GNUC__
+#pragma GCC diagnostic pop
+#endif
+#ifdef _MSC_VER
+#pragma warning(pop)
+#endif
+
 #endif
 
 		// ``is_dht_running()`` returns true if the DHT support has been started
@@ -793,17 +808,6 @@
 		// shifting.
 		void remove_torrent(const torrent_handle&, remove_flags_t = {});
 
-<<<<<<< HEAD
-#if TORRENT_ABI_VERSION == 1
-		// deprecated in libtorrent 1.1. use settings_pack instead
-		TORRENT_DEPRECATED
-		void set_pe_settings(pe_settings const&);
-		TORRENT_DEPRECATED
-		pe_settings get_pe_settings() const;
-#endif
-
-=======
->>>>>>> 78aefcc8
 		// Applies the settings specified by the settings_pack ``s``. This is an
 		// asynchronous operation that will return immediately and actually apply
 		// the settings to the main thread of libtorrent some time later.
@@ -813,6 +817,10 @@
 
 #if TORRENT_ABI_VERSION == 1
 
+#ifdef _MSC_VER
+#pragma warning(push, 1)
+#pragma warning( disable : 4996 ) // warning C4996: X: was declared deprecated
+#endif
 #if defined __GNUC__
 #pragma GCC diagnostic push
 #pragma GCC diagnostic ignored "-Wdeprecated-declarations"
@@ -820,12 +828,15 @@
 
 		// deprecated in libtorrent 1.1. use settings_pack instead
 		TORRENT_DEPRECATED
-		void set_pe_settings(pe_settings const& settings);
+		void set_pe_settings(pe_settings const&);
 		TORRENT_DEPRECATED
 		pe_settings get_pe_settings() const;
 
 #if defined __GNUC__
 #pragma GCC diagnostic pop
+#endif
+#ifdef _MSC_VER
+#pragma warning(pop)
 #endif
 
 		// ``set_i2p_proxy`` sets the i2p_ proxy, and tries to open a persistent
