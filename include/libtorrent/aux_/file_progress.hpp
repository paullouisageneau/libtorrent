--- conflicted
+++ resolved
@@ -81,16 +81,11 @@
 		// this lets us trigger on individual files completing
 		// the vector is allocated lazily, when file progress
 		// is first queried by the client
-<<<<<<< HEAD
 		vector<std::int64_t, file_index_t> m_file_progress;
-=======
-		std::vector<boost::uint64_t> m_file_progress;
->>>>>>> 2b53eb28
 
 #if TORRENT_USE_INVARIANT_CHECKS
 		friend class libtorrent::invariant_access;
 		void check_invariant() const;
-<<<<<<< HEAD
 
 		// this is used to assert we never add the same piece twice
 		typed_bitfield<piece_index_t> m_have_pieces;
@@ -99,16 +94,6 @@
 		// its file size
 		vector<std::int64_t, file_index_t> m_file_sizes;
 #endif
-=======
-		// this is used to assert we never add the same piece twice
-		bitfield m_have_pieces;
-
-		// to make sure we never say we've downloaded more bytes of a file than
-		// its file size
-		std::vector<std::int64_t> m_file_sizes;
-#endif
-
->>>>>>> 2b53eb28
 	};
 } }
 
