/*

Copyright (c) 2003-2016, Arvid Norberg
All rights reserved.

Redistribution and use in source and binary forms, with or without
modification, are permitted provided that the following conditions
are met:

    * Redistributions of source code must retain the above copyright
      notice, this list of conditions and the following disclaimer.
    * Redistributions in binary form must reproduce the above copyright
      notice, this list of conditions and the following disclaimer in
      the documentation and/or other materials provided with the distribution.
    * Neither the name of the author nor the names of its
      contributors may be used to endorse or promote products derived
      from this software without specific prior written permission.

THIS SOFTWARE IS PROVIDED BY THE COPYRIGHT HOLDERS AND CONTRIBUTORS "AS IS"
AND ANY EXPRESS OR IMPLIED WARRANTIES, INCLUDING, BUT NOT LIMITED TO, THE
IMPLIED WARRANTIES OF MERCHANTABILITY AND FITNESS FOR A PARTICULAR PURPOSE
ARE DISCLAIMED. IN NO EVENT SHALL THE COPYRIGHT OWNER OR CONTRIBUTORS BE
LIABLE FOR ANY DIRECT, INDIRECT, INCIDENTAL, SPECIAL, EXEMPLARY, OR
CONSEQUENTIAL DAMAGES (INCLUDING, BUT NOT LIMITED TO, PROCUREMENT OF
SUBSTITUTE GOODS OR SERVICES; LOSS OF USE, DATA, OR PROFITS; OR BUSINESS
INTERRUPTION) HOWEVER CAUSED AND ON ANY THEORY OF LIABILITY, WHETHER IN
CONTRACT, STRICT LIABILITY, OR TORT (INCLUDING NEGLIGENCE OR OTHERWISE)
ARISING IN ANY WAY OUT OF THE USE OF THIS SOFTWARE, EVEN IF ADVISED OF THE
POSSIBILITY OF SUCH DAMAGE.

*/

#ifndef TORRENT_TORRENT_HPP_INCLUDE
#define TORRENT_TORRENT_HPP_INCLUDE

#include <algorithm>
#include <vector>
#include <set>
#include <list>
#include <deque>
#include <limits> // for numeric_limits
#include <memory> // for unique_ptr

#include "libtorrent/aux_/disable_warnings_push.hpp"

#include <boost/enable_shared_from_this.hpp>
#include <boost/shared_ptr.hpp>
#include <boost/version.hpp>

#include "libtorrent/aux_/disable_warnings_pop.hpp"

#include "libtorrent/torrent_handle.hpp"
#include "libtorrent/entry.hpp"
#include "libtorrent/torrent_info.hpp"
#include "libtorrent/socket.hpp"
#include "libtorrent/address.hpp"
#include "libtorrent/peer_list.hpp"
#include "libtorrent/tracker_manager.hpp"
#include "libtorrent/stat.hpp"
#include "libtorrent/alert.hpp"
#include "libtorrent/piece_picker.hpp"
#include "libtorrent/config.hpp"
#include "libtorrent/bandwidth_limit.hpp"
#include "libtorrent/bandwidth_queue_entry.hpp"
#include "libtorrent/storage_defs.hpp"
#include "libtorrent/hasher.hpp"
#include "libtorrent/assert.hpp"
#include "libtorrent/bitfield.hpp"
#include "libtorrent/aux_/session_interface.hpp"
#include "libtorrent/deadline_timer.hpp"
#include "libtorrent/peer_class_set.hpp"
#include "libtorrent/link.hpp"
#include "libtorrent/vector_utils.hpp"
#include "libtorrent/linked_list.hpp"
#include "libtorrent/debug.hpp"
#include "libtorrent/aux_/file_progress.hpp"
#include "libtorrent/aux_/suggest_piece.hpp"

#if TORRENT_COMPLETE_TYPES_REQUIRED
#include "libtorrent/peer_connection.hpp"
#endif

// define as 0 to disable. 1 enables debug output of the pieces and requested
// blocks. 2 also enables trace output of the time critical piece picking
// logic
#define TORRENT_DEBUG_STREAMING 0

namespace libtorrent
{
	class http_parser;

	class piece_manager;
	struct torrent_plugin;
	struct bitfield;
	struct announce_entry;
	struct tracker_request;
	struct add_torrent_params;
	struct storage_interface;
	class bt_peer_connection;
	struct listen_socket_t;


	namespace aux
	{
		struct piece_checker_data;
	}

	struct time_critical_piece
	{
		// when this piece was first requested
		time_point first_requested;
		// when this piece was last requested
		time_point last_requested;
		// by what time we want this piece
		time_point deadline;
		// 1 = send alert with piece data when available
		int flags;
		// how many peers it's been requested from
		int peers;
		// the piece index
		int piece;
#if TORRENT_DEBUG_STREAMING > 0
		// the number of multiple requests are allowed
		// to blocks still not downloaded (debugging only)
		int timed_out;
#endif
		bool operator<(time_critical_piece const& rhs) const
		{ return deadline < rhs.deadline; }
	};

	// this is the internal representation of web seeds
	struct web_seed_t : web_seed_entry
	{
		web_seed_t(web_seed_entry const& wse);
		web_seed_t(std::string const& url_, web_seed_entry::type_t type_
			, std::string const& auth_ = std::string()
			, web_seed_entry::headers_t const& extra_headers_ = web_seed_entry::headers_t());

		// if this is > now, we can't reconnect yet
		time_point retry;

		// if the hostname of the web seed has been resolved,
		// these are its IP addresses
		std::vector<tcp::endpoint> endpoints;

		// this is the peer_info field used for the
		// connection, just to count hash failures
		// it's also used to hold the peer_connection
		// pointer, when the web seed is connected
		ipv4_peer peer_info;

		// this is initialized to true, but if we discover the
		// server not to support it, it's set to false, and we
		// make larger requests.
		bool supports_keepalive;

		// this indicates whether or not we're resolving the
		// hostname of this URL
		bool resolving;

		// if the user wanted to remove this while
		// we were resolving it. In this case, we set
		// the removed flag to true, to make the resolver
		// callback remove it
		bool removed;

		// if the web server doesn't support keepalive or a block request was
		// interrupted, the block received so far is kept here for the next
		// connection to pick up
		peer_request restart_request;
		std::vector<char> restart_piece;
	};

	struct TORRENT_EXTRA_EXPORT torrent_hot_members
	{
		torrent_hot_members(aux::session_interface& ses
			, add_torrent_params const& p, int block_size, bool session_paused);

	protected:
		// the piece picker. This is allocated lazily. When we don't
		// have anything in the torrent (for instance, if it hasn't
		// been started yet) or if we have everything, there is no
		// picker. It's allocated on-demand the first time we need
		// it in torrent::need_picker(). In order to tell the
		// difference between having everything and nothing in
		// the case there is no piece picker, see m_have_all.
		std::unique_ptr<piece_picker> m_picker;

		// TODO: make this a raw pointer. perhaps keep the shared_ptr
		// around further down the object to maintain an owner
		boost::shared_ptr<torrent_info> m_torrent_file;

		// a back reference to the session
		// this torrent belongs to.
		aux::session_interface& m_ses;

		// this vector is sorted at all times, by the pointer value.
		// use sorted_insert() and sorted_find() on it. The GNU STL
		// implementation on Darwin uses significantly less memory to
		// represent a vector than a set, and this set is typically
		// relatively small, and it's cheap to copy pointers.
		std::vector<peer_connection*> m_connections;

		// the scrape data from the tracker response, this
		// is optional and may be 0xffffff
		std::uint32_t m_complete:24;

		// set to true when this torrent may not download anything
		bool m_upload_mode:1;

		// this is set to false as long as the connections
		// of this torrent hasn't been initialized. If we
		// have metadata from the start, connections are
		// initialized immediately, if we didn't have metadata,
		// they are initialized right after files_checked().
		// valid_resume_data() will return false as long as
		// the connections aren't initialized, to avoid
		// them from altering the piece-picker before it
		// has been initialized with files_checked().
		bool m_connections_initialized:1;

		// is set to true when the torrent has
		// been aborted.
		bool m_abort:1;

		// is true if this torrent has allows having peers
		bool m_paused:1;

		// is true if the session is paused, in which case the torrent is
		// effectively paused as well.
		bool m_session_paused:1;

		// this is set when the torrent is in share-mode
		bool m_share_mode:1;

		// this is true if we have all pieces. If it's false,
		// it means we either don't have any pieces, or, if
		// there is a piece_picker object present, it contans
		// the state of how many pieces we have
		bool m_have_all:1;

		// set to true when this torrent has been paused but
		// is waiting to finish all current download requests
		// before actually closing all connections, when in graceful pause mode,
		// m_paused is also true.
		bool m_graceful_pause_mode:1;

		// state subscription. If set, a pointer to this torrent
		// will be added to the m_state_updates set in session_impl
		// whenever this torrent's state changes (any state).
		bool m_state_subscription:1;

		// the maximum number of connections for this torrent
		std::uint32_t m_max_connections:24;

		// the size of a request block
		// each piece is divided into these
		// blocks when requested. The block size is
		// 1 << m_block_size_shift
		std::uint32_t m_block_size_shift:5;

		// the state of this torrent (queued, checking, downloading, etc.)
		std::uint32_t m_state:3;

		std::unique_ptr<peer_list> m_peer_list;
	};

	// a torrent is a class that holds information
	// for a specific download. It updates itself against
	// the tracker
	class TORRENT_EXTRA_EXPORT torrent
		: private single_threaded
		, private torrent_hot_members
		, public request_callback
		, public peer_class_set
		, public boost::enable_shared_from_this<torrent>
		, public list_node<torrent> // used for torrent activity LRU
	{
	public:

		torrent(aux::session_interface& ses, int block_size
			, int seq, bool session_paused, add_torrent_params const& p
			, sha1_hash const& info_hash);
		~torrent();

		// This may be called from multiple threads
		sha1_hash const& info_hash() const { return m_info_hash; }

		bool is_deleted() const { return m_deleted; }

		// starts the announce timer
		void start(add_torrent_params const& p);

		void start_download_url();

		// returns which stats gauge this torrent currently
		// has incremented.
		int current_stats_state() const;

#ifndef TORRENT_DISABLE_EXTENSIONS
		void add_extension(boost::shared_ptr<torrent_plugin>);
		void remove_extension(boost::shared_ptr<torrent_plugin>);
		void add_extension_fun(boost::function<boost::shared_ptr<torrent_plugin>(torrent_handle const&, void*)> const& ext
			, void* userdata);
		void notify_extension_add_peer(tcp::endpoint const& ip, int src, int flags);
#endif

		peer_connection* find_lowest_ranking_peer() const;

#if TORRENT_USE_ASSERTS
		bool has_peer(peer_connection const* p) const
		{ return sorted_find(m_connections, p) != m_connections.end(); }
		bool is_single_thread() const { return single_threaded::is_single_thread(); }
#endif

		// this is called when the torrent has metadata.
		// it will initialize the storage and the piece-picker
		void init();

		// called every time we actually need the torrent_info
		// object to be fully loaded. If it isn't, this triggers
		// loading it from disk
		// the return value indicates success. If it failed to
		// load, the torrent will be set to an error state and
		// return false
		bool need_loaded();

		// unload the torrent file to save memory
		void unload();
		// returns true if parsed successfully
		bool load(std::vector<char>& buffer);

		// pinned torrents may not be unloaded
		bool is_pinned() const { return m_pinned; }
		void set_pinned(bool p);
		bool is_loaded() const { return m_torrent_file->is_loaded(); }
		bool should_be_loaded() const { return m_should_be_loaded; }

		// find the peer that introduced us to the given endpoint. This is
		// used when trying to holepunch. We need the introducer so that we
		// can send a rendezvous connect message
		bt_peer_connection* find_introducer(tcp::endpoint const& ep) const;

		// if we're connected to a peer at ep, return its peer connection
		// only count BitTorrent peers
		bt_peer_connection* find_peer(tcp::endpoint const& ep) const;
		peer_connection* find_peer(sha1_hash const& pid);

		void on_resume_data_checked(disk_io_job const* j);
		void on_force_recheck(disk_io_job const* j);
		void on_piece_hashed(disk_io_job const* j);
		void files_checked();
		void start_checking();

		void start_announcing();
		void stop_announcing();

		void send_share_mode();
		void send_upload_only();

		void set_share_mode(bool s);
		bool share_mode() const { return m_share_mode; }

		// TODO: make graceful pause also finish all sending blocks
		// before disconnecting
		bool graceful_pause() const { return m_graceful_pause_mode; }

		void set_upload_mode(bool b);
		bool upload_mode() const { return m_upload_mode || m_graceful_pause_mode; }
		bool is_upload_only() const { return is_finished() || upload_mode(); }

		int seed_rank(aux::session_settings const& s) const;

		enum flags_t { overwrite_existing = 1 };
		void add_piece(int piece, char const* data, int flags = 0);
		void on_disk_write_complete(disk_io_job const* j
			, peer_request p);
		void on_disk_tick_done(disk_io_job const* j);

		void schedule_storage_tick();

		void set_progress_ppm(int p) { m_progress_ppm = p; }
		struct read_piece_struct
		{
			boost::shared_array<char> piece_data;
			int blocks_left;
			bool fail;
			error_code error;
		};
		void read_piece(int piece);
		void on_disk_read_complete(disk_io_job const* j, peer_request r
			, boost::shared_ptr<read_piece_struct> rp);

		storage_mode_t storage_mode() const;
		storage_interface* get_storage();

		// this will flag the torrent as aborted. The main
		// loop in session_impl will check for this state
		// on all torrents once every second, and take
		// the necessary actions then.
		void abort();
		bool is_aborted() const { return m_abort; }

		void new_external_ip();

		torrent_status::state_t state() const
		{ return torrent_status::state_t(m_state); }
		void set_state(torrent_status::state_t s);

		aux::session_settings const& settings() const;
		aux::session_interface& session() { return m_ses; }

		void set_sequential_download(bool sd);
		bool is_sequential_download() const
		{ return m_sequential_download || m_auto_sequential; }

		void queue_up();
		void queue_down();
		void set_queue_position(int p);
		int queue_position() const { return m_sequence_number; }
		// used internally
		void set_queue_position_impl(int p) { m_sequence_number = p; }

		void second_tick(int tick_interval_ms);

		// see if we need to connect to web seeds, and if so,
		// connect to them
		void maybe_connect_web_seeds();

		std::string name() const;

		stat statistics() const { return m_stat; }
		std::int64_t bytes_left() const;
		int block_bytes_wanted(piece_block const& p) const;
		void bytes_done(torrent_status& st, bool accurate) const;
		std::int64_t quantized_bytes_done() const;

		void sent_bytes(int bytes_payload, int bytes_protocol);
		void received_bytes(int bytes_payload, int bytes_protocol);
		void trancieve_ip_packet(int bytes, bool ipv6);
		void sent_syn(bool ipv6);
		void received_synack(bool ipv6);

		void set_ip_filter(boost::shared_ptr<const ip_filter> ipf);
		void port_filter_updated();
		ip_filter const* get_ip_filter() { return m_ip_filter.get(); }

		std::string resolve_filename(int file) const;
		void handle_disk_error(disk_io_job const* j, peer_connection* c = 0);
		void clear_error();

		void set_error(error_code const& ec, int file);
		bool has_error() const { return !!m_error; }
		error_code error() const { return m_error; }

		void flush_cache();
		void pause(bool graceful = false);
		void resume();

		enum pause_flags_t
		{
			flag_graceful_pause = 1,
			flag_clear_disk_cache = 2
		};
		void set_session_paused(bool b);
		void set_paused(bool b, int flags = flag_clear_disk_cache);
		void set_announce_to_dht(bool b) { m_announce_to_dht = b; }
		void set_announce_to_trackers(bool b) { m_announce_to_trackers = b; }
		void set_announce_to_lsd(bool b) { m_announce_to_lsd = b; }

		void stop_when_ready(bool b);

		int started() const { return m_started; }
		void step_session_time(int seconds);
		void do_pause(bool clear_disk_cache = true);
		void do_resume();

		int finished_time() const;
		int active_time() const;
		int seeding_time() const;

		bool is_paused() const;
		bool is_torrent_paused() const { return m_paused; }
		void force_recheck();
		void save_resume_data(int flags);

		bool need_save_resume_data() const
		{
			// save resume data every 15 minutes regardless, just to
			// keep stats up to date
			return m_need_save_resume_data || m_ses.session_time() - m_last_saved_resume > 15 * 60;
		}

		void set_need_save_resume()
		{
			m_need_save_resume_data = true;
		}

		bool is_auto_managed() const { return m_auto_managed; }
		void auto_managed(bool a);

		bool should_check_files() const;

		bool delete_files(int options);
		void peers_erased(std::vector<torrent_peer*> const& peers);

		// ============ start deprecation =============
		void filter_piece(int index, bool filter);
		void filter_pieces(std::vector<bool> const& bitmask);
		bool is_piece_filtered(int index) const;
		void filtered_pieces(std::vector<bool>& bitmask) const;
		void filter_files(std::vector<bool> const& files);
#if !TORRENT_NO_FPU
		void file_progress_float(std::vector<float>& fp);
#endif
		// ============ end deprecation =============

		void piece_availability(std::vector<int>& avail) const;

		void set_piece_priority(int index, int priority);
		int piece_priority(int index) const;

		void prioritize_pieces(std::vector<int> const& pieces);
		void prioritize_piece_list(std::vector<std::pair<int, int> > const& pieces);
		void piece_priorities(std::vector<int>*) const;

		void set_file_priority(int index, int priority);
		int file_priority(int index) const;

		void on_file_priority();
		void prioritize_files(std::vector<int> const& files);
		void file_priorities(std::vector<int>*) const;

		void cancel_non_critical();
		void set_piece_deadline(int piece, int t, int flags);
		void reset_piece_deadline(int piece);
		void clear_time_critical();
		void update_piece_priorities();

		void status(torrent_status* st, std::uint32_t flags);

		// this torrent changed state, if the user is subscribing to
		// it, add it to the m_state_updates list in session_impl
		void state_updated();

		void file_progress(std::vector<std::int64_t>& fp, int flags = 0);

#ifndef TORRENT_NO_DEPRECATE
		void use_interface(std::string net_interface);
#endif

		void connect_to_url_seed(std::list<web_seed_t>::iterator url);
		bool connect_to_peer(torrent_peer* peerinfo, bool ignore_limit = false);

		int priority() const { return m_priority; }
		void set_priority(int prio)
		{
			TORRENT_ASSERT(prio <= 255 && prio >= 0);
			if (prio > 255) prio = 255;
			else if (prio < 0) prio = 0;
			m_priority = prio;
			state_updated();
		}

// --------------------------------------------
		// BANDWIDTH MANAGEMENT

		void set_upload_limit(int limit);
		int upload_limit() const;
		void set_download_limit(int limit);
		int download_limit() const;

		peer_class_t peer_class() const { return peer_class_t(m_peer_class); }

		void set_max_uploads(int limit, bool state_update = true);
		int max_uploads() const { return m_max_uploads; }
		void set_max_connections(int limit, bool state_update = true);
		int max_connections() const { return m_max_connections; }

// --------------------------------------------
		// PEER MANAGEMENT

		// add or remove a url that will be attempted for
		// finding the file(s) in this torrent.
		void add_web_seed(std::string const& url
			, web_seed_t::type_t type
			, std::string const& auth = std::string()
			, web_seed_t::headers_t const& extra_headers = web_seed_entry::headers_t());

		void remove_web_seed(std::string const& url, web_seed_t::type_t type);
		void disconnect_web_seed(peer_connection* p);

		void retry_web_seed(peer_connection* p, int retry = 0);

		void remove_web_seed_conn(peer_connection* p, error_code const& ec
			, operation_t op, int error = 0);

		std::set<std::string> web_seeds(web_seed_entry::type_t type) const;

		bool free_upload_slots() const
		{ return m_num_uploads < m_max_uploads; }

		bool choke_peer(peer_connection& c);
		bool unchoke_peer(peer_connection& c, bool optimistic = false);

		void trigger_unchoke();
		void trigger_optimistic_unchoke();

		// used by peer_connection to attach itself to a torrent
		// since incoming connections don't know what torrent
		// they're a part of until they have received an info_hash.
		// false means attach failed
		bool attach_peer(peer_connection* p);

		// this will remove the peer and make sure all
		// the pieces it had have their reference counter
		// decreased in the piece_picker
		void remove_peer(peer_connection* p);

		// cancel requests to this block from any peer we're
		// connected to on this torrent
		void cancel_block(piece_block block);

		bool want_tick() const;
		void update_want_tick();
		void update_state_list();

		bool want_peers() const;
		bool want_peers_download() const;
		bool want_peers_finished() const;

		void update_want_peers();
		void update_want_scrape();
		void update_gauge();

		bool try_connect_peer();
		torrent_peer* add_peer(tcp::endpoint const& adr, int source, int flags = 0);
		bool ban_peer(torrent_peer* tp);
		void update_peer_port(int port, torrent_peer* p, int src);
		void set_seed(torrent_peer* p, bool s);
		void clear_failcount(torrent_peer* p);
		std::pair<peer_list::iterator, peer_list::iterator> find_peers(address const& a);

		// the number of peers that belong to this torrent
		int num_peers() const { return int(m_connections.size()); }
		int num_seeds() const;
		int num_downloaders() const;

		using peer_iterator = std::vector<peer_connection*>::iterator;
		using const_peer_iterator = std::vector<peer_connection*>::const_iterator;

		const_peer_iterator begin() const { return m_connections.begin(); }
		const_peer_iterator end() const { return m_connections.end(); }

		peer_iterator begin() { return m_connections.begin(); }
		peer_iterator end() { return m_connections.end(); }

		void get_full_peer_list(std::vector<peer_list_entry>* v) const;
		void get_peer_info(std::vector<peer_info>* v);
		void get_download_queue(std::vector<partial_piece_info>* queue) const;

		void update_suggest_piece(int index, int change);
		void update_auto_sequential();

// --------------------------------------------
		// TRACKER MANAGEMENT

		// these are callbacks called by the tracker_connection instance
		// (either http_tracker_connection or udp_tracker_connection)
		// when this torrent got a response from its tracker request
		// or when a failure occured
		virtual void tracker_response(
			tracker_request const& r
			, address const& tracker_ip
			, std::list<address> const& ip_list
			, struct tracker_response const& resp) override;
		virtual void tracker_request_error(tracker_request const& r
			, int response_code, error_code const& ec, const std::string& msg
			, int retry_interval) override;
		virtual void tracker_warning(tracker_request const& req
			, std::string const& msg) override;
		virtual void tracker_scrape_response(tracker_request const& req
			, int complete, int incomplete, int downloaded, int downloaders) override;

		void update_scrape_state();

		// if no password and username is set
		// this will return an empty string, otherwise
		// it will concatenate the login and password
		// ready to be sent over http (but without
		// base64 encoding).
		std::string tracker_login() const;

		// generate the tracker key for this torrent.
		// The key is passed to http trackers as ``&key=``.
		std::uint32_t tracker_key() const;

		// if we need a connect boost, connect some peers
		// immediately
		void do_connect_boost();

		// returns the absolute time when the next tracker
		// announce will take place.
		time_point next_announce() const;

		// forcefully sets next_announce to the current time
		void force_tracker_request(time_point, int tracker_idx);
		void scrape_tracker(int idx, bool user_triggered);
		void announce_with_tracker(std::uint8_t e
			= tracker_request::none);
		int seconds_since_last_scrape() const
		{
			return m_last_scrape == (std::numeric_limits<std::int16_t>::min)()
				? -1 : int(m_ses.session_time() - m_last_scrape);
		}

#ifndef TORRENT_DISABLE_DHT
		void dht_announce();
#endif

#ifndef TORRENT_NO_DEPRECATE
		// sets the username and password that will be sent to
		// the tracker
		void set_tracker_login(std::string const& name, std::string const& pw);
#endif

		announce_entry* find_tracker(tracker_request const& r);

// --------------------------------------------
		// PIECE MANAGEMENT

		void recalc_share_mode();

		bool super_seeding() const
		{
			// we're not super seeding if we're not a seed
			return m_super_seeding && is_seed();
		}

		void set_super_seeding(bool on);
		int get_piece_to_super_seed(bitfield const&);

		// returns true if we have downloaded the given piece
		bool have_piece(int index) const
		{
			if (!valid_metadata()) return false;
			if (!has_picker()) return m_have_all;
			return m_picker->have_piece(index);
		}

		// returns true if we have downloaded the given piece
		bool has_piece_passed(int index) const
		{
			if (!valid_metadata()) return false;
			if (index < 0 || index >= torrent_file().num_pieces()) return false;
			if (!has_picker()) return m_have_all;
			return m_picker->has_piece_passed(index);
		}

		// a predictive piece is a piece that we might
		// not have yet, but still announced to peers, anticipating that
		// we'll have it very soon
		bool is_predictive_piece(int index) const
		{
			return std::binary_search(m_predictive_pieces.begin(), m_predictive_pieces.end(), index);
		}

		// called when we learn that we have a piece
		// only once per piece
		void we_have(int index);

		int num_have() const
		{
			// pretend we have every piece when in seed mode
			if (m_seed_mode) {
				return m_torrent_file->num_pieces();
			}

			return has_picker()
				? m_picker->num_have()
				: m_have_all ? m_torrent_file->num_pieces() : 0;
		}

		// the number of pieces that have passed
		// hash check, but aren't necessarily
		// flushed to disk yet
		int num_passed() const
		{
			return has_picker()
				? m_picker->num_passed()
				: m_have_all ? m_torrent_file->num_pieces() : 0;
		}

		// when we get a have message, this is called for that piece
		void peer_has(int index, peer_connection const* peer);

		// when we get a bitfield message, this is called for that piece
		void peer_has(bitfield const& bits, peer_connection const* peer);

		void peer_has_all(peer_connection const* peer);

		void peer_lost(int index, peer_connection const* peer);
		void peer_lost(bitfield const& bits, peer_connection const* peer);

		int block_size() const { TORRENT_ASSERT(m_block_size_shift > 0); return 1 << m_block_size_shift; }
		peer_request to_req(piece_block const& p) const;

		void disconnect_all(error_code const& ec, operation_t op);
		int disconnect_peers(int num, error_code const& ec);

		// called every time a block is marked as finished in the
		// piece picker. We might have completed the torrent and
		// we can delete the piece picker
		void maybe_done_flushing();

		// this is called wheh the torrent has completed
		// the download. It will post an event, disconnect
		// all seeds and let the tracker know we're finished.
		void completed();

#if TORRENT_USE_I2P
		void on_i2p_resolve(error_code const& ec, char const* dest);
		bool is_i2p() const { return m_torrent_file && m_torrent_file->is_i2p(); }
#endif

		// this is the asio callback that is called when a name
		// lookup for a PEER is completed.
		void on_peer_name_lookup(error_code const& e
			, std::vector<address> const& addrs
			, int port);

		// this is the asio callback that is called when a name
		// lookup for a WEB SEED is completed.
		void on_name_lookup(error_code const& e
			, std::vector<address> const& addrs
			, int port
			, std::list<web_seed_t>::iterator web);

		void connect_web_seed(std::list<web_seed_t>::iterator web, tcp::endpoint a);

		// this is the asio callback that is called when a name
		// lookup for a proxy for a web seed is completed.
		void on_proxy_name_lookup(error_code const& e
			, std::vector<address> const& addrs
			, std::list<web_seed_t>::iterator web, int port);

		// re-evaluates whether this torrent should be considered inactive or not
		void on_inactivity_tick(error_code const& ec);


		// calculate the instantaneous inactive state (the externally facing
		// inactive state is not instantaneous, but low-pass filtered)
		bool is_inactive_internal() const;

		// remove a web seed, or schedule it for removal in case there
		// are outstanding operations on it
		void remove_web_seed_iter(std::list<web_seed_t>::iterator web);

		// this is called when the torrent has finished. i.e.
		// all the pieces we have not filtered have been downloaded.
		// If no pieces are filtered, this is called first and then
		// completed() is called immediately after it.
		void finished();

		// This is the opposite of finished. It is called if we used
		// to be finished but enabled some files for download so that
		// we wasn't finished anymore.
		void resume_download();

		void verify_piece(int piece);
		void on_piece_verified(disk_io_job const* j);

		// this is called whenever a peer in this swarm becomes interesting
		// it is responsible for issuing a block request, if appropriate
		void peer_is_interesting(peer_connection& c);

		// piece_passed is called when a piece passes the hash check
		// this will tell all peers that we just got his piece
		// and also let the piece picker know that we have this piece
		// so it wont pick it for download
		void piece_passed(int index);

		// piece_failed is called when a piece fails the hash check
		void piece_failed(int index);

		// this is the handler for hash failure piece synchronization
		// i.e. resetting the piece
		void on_piece_sync(disk_io_job const* j);

		// this is the handler for write failure piece synchronization
		void on_piece_fail_sync(disk_io_job const* j, piece_block b);

		enum wasted_reason_t
		{
			piece_timed_out, piece_cancelled, piece_unknown, piece_seed
			, piece_end_game, piece_closing
			, waste_reason_max
		};
		void add_redundant_bytes(int b, wasted_reason_t reason);
		void add_failed_bytes(int b);

		// this is true if we have all the pieces, but not necessarily flushed them to disk
		bool is_seed() const;

		// this is true if we have all the pieces that we want
		// the pieces don't necessarily need to be flushed to disk
		bool is_finished() const;

		bool is_inactive() const;

		std::string save_path() const;
		alert_manager& alerts() const;
		piece_picker& picker()
		{
			TORRENT_ASSERT(m_picker.get());
			return *m_picker;
		}
		piece_picker const& picker() const
		{
			TORRENT_ASSERT(m_picker.get());
			return *m_picker;
		}
		void need_picker();
		bool has_picker() const
		{
			return m_picker.get() != 0;
		}

		void update_max_failcount()
		{
			if (!m_peer_list) return;
			torrent_state st = get_peer_list_state();
			m_peer_list->set_max_failcount(&st);
		}
		int num_known_peers() const { return m_peer_list ? m_peer_list->num_peers() : 0; }
		int num_connect_candidates() const { return m_peer_list ? m_peer_list->num_connect_candidates() : 0; }

		piece_manager& storage();
		bool has_storage() const { return m_storage.get() != nullptr; }

		torrent_info const& torrent_file() const
		{ return *m_torrent_file; }

		boost::shared_ptr<const torrent_info> get_torrent_copy();

#ifndef TORRENT_NO_DEPRECATE
		// deprecated in 1.2
		std::string const& uuid() const { return m_uuid; }
		void set_uuid(std::string const& s) { m_uuid = s; }
		std::string const& url() const { return m_url; }
		void set_url(std::string const& s) { m_url = s; }
		std::string const& source_feed_url() const { return m_source_feed_url; }
		void set_source_feed_url(std::string const& s) { m_source_feed_url = s; }
#endif

		std::vector<announce_entry> const& trackers() const
		{ return m_trackers; }

		void replace_trackers(std::vector<announce_entry> const& urls);

		// returns true if the tracker was added, and false if it was already
		// in the tracker list (in which case the source was added to the
		// entry in the list)
		bool add_tracker(announce_entry const& url);

		torrent_handle get_handle();

		void write_resume_data(entry& rd) const;

		void seen_complete() { m_last_seen_complete = time(0); }
		int time_since_complete() const { return int(time(0) - m_last_seen_complete); }
		time_t last_seen_complete() const { return m_last_seen_complete; }

		// LOGGING
#ifndef TORRENT_DISABLE_LOGGING
		virtual void debug_log(const char* fmt, ...) const override TORRENT_FORMAT(2,3);

		void log_to_all_peers(char const* message);
		time_point m_dht_start_time;
#endif

		// DEBUG
#if TORRENT_USE_INVARIANT_CHECKS
		void check_invariant() const;
#endif

// --------------------------------------------
		// RESOURCE MANAGEMENT

		// flags are defined in storage.hpp
		void move_storage(std::string const& save_path, int flags);

		// renames the file with the given index to the new name
		// the name may include a directory path
		// returns false on failure
		void rename_file(int index, std::string const& name);

		// unless this returns true, new connections must wait
		// with their initialization.
		bool ready_for_connections() const
		{ return m_connections_initialized; }
		bool valid_metadata() const
		{ return m_torrent_file->is_valid(); }
		bool are_files_checked() const
		{ return m_files_checked; }
		bool valid_storage() const
		{ return m_storage.get() != nullptr; }

		// parses the info section from the given
		// bencoded tree and moves the torrent
		// to the checker thread for initial checking
		// of the storage.
		// a return value of false indicates an error
		bool set_metadata(char const* metadata_buf, int metadata_size);

#ifndef TORRENT_NO_DEPRECATE
		void on_torrent_download(error_code const& ec, http_parser const& parser
			, char const* data, int size);
#endif

		int sequence_number() const { return m_sequence_number; }

		bool seed_mode() const { return m_seed_mode; }
		void leave_seed_mode(bool skip_checking);

		bool all_verified() const
		{ return int(m_num_verified) == m_torrent_file->num_pieces(); }
		bool verifying_piece(int piece) const
		{
			TORRENT_ASSERT(piece < int(m_verifying.size()));
			TORRENT_ASSERT(piece >= 0);
			return m_verifying.get_bit(piece);
		}
		void verifying(int piece)
		{
			TORRENT_ASSERT(piece < int(m_verifying.size()));
			TORRENT_ASSERT(piece >= 0);
			TORRENT_ASSERT(m_verifying.get_bit(piece) == false);
			m_verifying.set_bit(piece);
		}
		bool verified_piece(int piece) const
		{
			TORRENT_ASSERT(piece < int(m_verified.size()));
			TORRENT_ASSERT(piece >= 0);
			return m_verified.get_bit(piece);
		}
		void verified(int piece);

		bool add_merkle_nodes(std::map<int, sha1_hash> const& n, int piece);

		// this is called once periodically for torrents
		// that are not private
		void lsd_announce();

		void update_last_upload() { m_last_upload = int16_t(m_ses.session_time()); }

		void set_apply_ip_filter(bool b);
		bool apply_ip_filter() const { return m_apply_ip_filter; }

		std::vector<int> const& predictive_pieces() const
		{ return m_predictive_pieces; }

		// this is called whenever we predict to have this piece
		// within one second
		void predicted_have_piece(int index, int milliseconds);

		void clear_in_state_update()
		{
			TORRENT_ASSERT(m_links[aux::session_interface::torrent_state_updates].in_list());
			m_links[aux::session_interface::torrent_state_updates].clear();
		}

		void dec_refcount(char const* purpose);
		void inc_refcount(char const* purpose);
		int refcount() const { return m_refcount; }

		void inc_num_connecting()
		{ ++m_num_connecting; }
		void dec_num_connecting()
		{
			TORRENT_ASSERT(m_num_connecting > 0);
			--m_num_connecting;
		}

		bool is_ssl_torrent() const { return m_ssl_torrent; }
#ifdef TORRENT_USE_OPENSSL
		void set_ssl_cert(std::string const& certificate
			, std::string const& private_key
			, std::string const& dh_params
			, std::string const& passphrase);
		void set_ssl_cert_buffer(std::string const& certificate
			, std::string const& private_key
			, std::string const& dh_params);
		boost::asio::ssl::context* ssl_ctx() const { return m_ssl_ctx.get(); }
#endif

		int num_time_critical_pieces() const
		{ return int(m_time_critical_pieces.size()); }

		int get_suggest_pieces(std::vector<int>& p, bitfield const& bits
			, int const n)
		{
			return m_suggest_pieces.get_pieces(p, bits, n);
		}
		void add_suggest_piece(int index);

	private:

		void ip_filter_updated();

		void inc_stats_counter(int c, int value = 1);

		// initialize the torrent_state structure passed to peer_list
		// member functions. Don't forget to also call peers_erased()
		// on the erased member after the peer_list call
		torrent_state get_peer_list_state();

		void construct_storage();
		void update_list(int list, bool in);

		void on_files_deleted(disk_io_job const* j);
		void on_torrent_paused(disk_io_job const* j);
		void on_storage_moved(disk_io_job const* j);
		void on_file_renamed(disk_io_job const* j);
		void on_cache_flushed(disk_io_job const* j);

		// upload and download rate limits for the torrent
		void set_limit_impl(int limit, int channel, bool state_update = true);
		int limit_impl(int channel) const;

		int prioritize_tracker(int tracker_index);
		int deprioritize_tracker(int tracker_index);

		bool request_bandwidth_from_session(int channel) const;

		void update_peer_interest(bool was_finished);
		void prioritize_udp_trackers();

		void update_tracker_timer(time_point now);

		static void on_tracker_announce_disp(boost::weak_ptr<torrent> p
			, error_code const& e);

		void on_tracker_announce();

#ifndef TORRENT_DISABLE_DHT
		static void on_dht_announce_response_disp(boost::weak_ptr<torrent> t
			, std::vector<tcp::endpoint> const& peers);
		void on_dht_announce_response(std::vector<tcp::endpoint> const& peers);
		bool should_announce_dht() const;
#endif

		void remove_time_critical_piece(int piece, bool finished = false);
		void remove_time_critical_pieces(std::vector<int> const& priority);
		void request_time_critical_pieces();

		void need_peer_list();

		boost::shared_ptr<const ip_filter> m_ip_filter;

		// all time totals of uploaded and downloaded payload
		// stored in resume data
		std::int64_t m_total_uploaded;
		std::int64_t m_total_downloaded;

		// if this pointer is 0, the torrent is in
		// a state where the metadata hasn't been
		// received yet, or during shutdown.
		// the piece_manager keeps the torrent object
		// alive by holding a shared_ptr to it and
		// the torrent keeps the piece manager alive
		// with this shared_ptr. This cycle is
		// broken when torrent::abort() is called
		// Then the torrent releases the piece_manager
		// and when the piece_manager is complete with all
		// outstanding disk io jobs (that keeps
		// the piece_manager alive) it will destruct
		// and release the torrent file. The reason for
		// this is that the torrent_info is used by
		// the piece_manager, and stored in the
		// torrent, so the torrent cannot destruct
		// before the piece_manager.
		boost::shared_ptr<piece_manager> m_storage;

#ifdef TORRENT_USE_OPENSSL
		boost::shared_ptr<boost::asio::ssl::context> m_ssl_ctx;

#if BOOST_VERSION >= 104700
		bool verify_peer_cert(bool preverified, boost::asio::ssl::verify_context& ctx);
#endif

		void init_ssl(std::string const& cert);
#endif

		void setup_peer_class();

		// The list of web seeds in this torrent. Seeds with fatal errors are
		// removed from the set. It's important that iteratores are not
		// invalidated as entries are added and removed from this list, hence the
		// std::list
		std::list<web_seed_t> m_web_seeds;

#ifndef TORRENT_DISABLE_EXTENSIONS
		std::list<boost::shared_ptr<torrent_plugin> > m_extensions;
#endif

		// used for tracker announces
		deadline_timer m_tracker_timer;

		// used to detect when we are active or inactive for long enough
		// to trigger the auto-manage logic
		deadline_timer m_inactivity_timer;

		// this is the upload and download statistics for the whole torrent.
		// it's updated from all its peers once every second.
		libtorrent::stat m_stat;

		// -----------------------------

		// this vector is allocated lazily. If no file priorities are
		// ever changed, this remains empty. Any unallocated slot
		// implicitly means the file has priority 1.
		// TODO: this wastes 5 bits per file
		std::vector<std::uint8_t> m_file_priority;

		// this object is used to track download progress of individual files
		aux::file_progress m_file_progress;

		// a queue of the most recent low-availability pieces we accessed on disk.
		// These are good candidates for suggesting other peers to request from
		// us.
		aux::suggest_piece m_suggest_pieces;

		std::vector<announce_entry> m_trackers;

		// this list is sorted by time_critical_piece::deadline
		std::vector<time_critical_piece> m_time_critical_pieces;

		std::string m_trackerid;
#ifndef TORRENT_NO_DEPRECATE
		// deprecated in 1.1
		std::string m_username;
		std::string m_password;
#endif

		std::string m_save_path;

#ifndef TORRENT_NO_DEPRECATE
		// deprecated in 1.2

		// if we don't have the metadata, this is a url to
		// the torrent file
		std::string m_url;

		// if this was added from an RSS feed, this is the unique
		// identifier in the feed.
		std::string m_uuid;

		// if this torrent was added by an RSS feed, this is the
		// URL to that feed
		std::string m_source_feed_url;
#endif

		// this is a list of all pieces that we have announced
		// as having, without actually having yet. If we receive
		// a request for a piece in this list, we need to hold off
		// on responding until we have completed the piece and
		// verified its hash. If the hash fails, send reject to
		// peers with outstanding requests, and dont_have to other
		// peers. This vector is ordered, to make lookups fast.
		std::vector<int> m_predictive_pieces;

		// the performance counters of this session
		counters& m_stats_counters;

		// each bit represents a piece. a set bit means
		// the piece has had its hash verified. This
		// is only used in seed mode (when m_seed_mode
		// is true)

		// TODO: These two bitfields should probably be coalesced into one
		bitfield m_verified;
		// this means there is an outstanding, async, operation
		// to verify each piece that has a 1
		bitfield m_verifying;

		// set if there's an error on this torrent
		error_code m_error;

		// used if there is any resume data. Some of the information from the
		// add_torrent_params struct are needed later in the torrent object's life
		// cycle, and not in the constructor. So we need to save if away here
		std::unique_ptr<add_torrent_params> m_add_torrent_params;

		// if the torrent is started without metadata, it may
		// still be given a name until the metadata is received
		// once the metadata is received this field will no
		// longer be used and will be reset
		std::unique_ptr<std::string> m_name;

		storage_constructor_type m_storage_constructor;

		// the posix time this torrent was added and when
		// it was completed. If the torrent isn't yet
		// completed, m_completed_time is 0
		time_t m_added_time;
		time_t m_completed_time;

		// this was the last time _we_ saw a seed in this swarm
		time_t m_last_seen_complete;

		// this is the time last any of our peers saw a seed
		// in this swarm
		time_t m_swarm_last_seen_complete;

		// keep a copy if the info-hash here, so it can be accessed from multiple
		// threads, and be cheap to access from the client
		sha1_hash m_info_hash;

	public:
		// these are the lists this torrent belongs to. For more
		// details about each list, see session_impl.hpp. Each list
		// represents a group this torrent belongs to and makes it
		// efficient to enumerate only torrents belonging to a specific
		// group. Such as torrents that want peer connections or want
		// to be ticked etc.

		// TODO: 3 factor out the links (as well as update_list() to a separate
		// class that torrent can inherit)
		link m_links[aux::session_interface::num_torrent_lists];

	private:

		// m_num_verified = m_verified.count()
		std::uint32_t m_num_verified;

		// this timestamp is kept in session-time, to
		// make it fit in 16 bits
		std::uint16_t m_last_saved_resume;

		// if this torrent is running, this was the time
		// when it was started. This is used to have a
		// bias towards keeping seeding torrents that
		// recently was started, to avoid oscillation
		// this is specified at a second granularity
		// in session-time. see session_impl for details.
		// the reference point is stepped forward every 4
		// hours to keep the timestamps fit in 16 bits
		std::uint16_t m_started;

		// if we're a seed, this is the session time
		// timestamp of when we became one
		std::uint16_t m_became_seed;

		// if we're finished, this is the session time
		// timestamp of when we finished
		std::uint16_t m_became_finished;

		// when checking, this is the first piece we have not
		// issued a hash job for
		int m_checking_piece;

		// the number of pieces we completed the check of
		int m_num_checked_pieces;

		// the number of async. operations that need this torrent
		// loaded in RAM. having a refcount > 0 prevents it from
		// being unloaded.
		int m_refcount;

		// if the error ocurred on a file, this is the index of that file
		// there are a few special cases, when this is negative. See
		// set_error()
		int m_error_file;

		// the average time it takes to download one time critical piece
		std::uint32_t m_average_piece_time;

		// the average piece download time deviation
		std::uint32_t m_piece_time_deviation;

		// the number of bytes that has been
		// downloaded that failed the hash-test
		std::uint32_t m_total_failed_bytes;
		std::uint32_t m_total_redundant_bytes;

		// the sequence number for this torrent, this is a
		// monotonically increasing number for each added torrent
		int m_sequence_number;

		// for torrents who have a bandwidth limit, this is != 0
		// and refers to a peer_class in the session.
		std::uint16_t m_peer_class;

		// of all peers in m_connections, this is the number
		// of peers that are outgoing and still waiting to
		// complete the connection. This is used to possibly
		// kick out these connections when we get incoming
		// connections (if we've reached the connection limit)
		std::uint16_t m_num_connecting;

		// ==============================
		// The following members are specifically
		// ordered to make the 24 bit members
		// properly 32 bit aligned by inserting
		// 8 bits after each one
		// ==============================

		// the session time timestamp of when we entered upload mode
		// if we're currently in upload-mode
		std::uint16_t m_upload_mode_time;

		// true when this torrent should anncounce to
		// trackers
		bool m_announce_to_trackers:1;

		// true when this torrent should anncounce to
		// the local network
		bool m_announce_to_lsd:1;

		// is set to true every time there is an incoming
		// connection to this torrent
		bool m_has_incoming:1;

		// this is set to true when the files are checked
		// before the files are checked, we don't try to
		// connect to peers
		bool m_files_checked:1;

		// determines the storage state for this torrent.
		unsigned int m_storage_mode:2;

		// this is true while tracker announcing is enabled
		// is is disabled while paused and checking files
		bool m_announcing:1;

		// this is true while the tracker deadline timer
		// is in use. i.e. one or more trackers are waiting
		// for a reannounce
		bool m_waiting_tracker:1;

// ----

		// total time we've been active on this torrent. i.e. either (trying to)
		// download or seed. does not count time when the torrent is stopped or
		// paused. specified in seconds. This only track time _before_ we started
		// the torrent this last time. When the torrent is paused, this counter is
		// incremented to include this current session.
		unsigned int m_active_time:24;

		// the index to the last tracker that worked
		std::int8_t m_last_working_tracker;

// ----

		// total time we've been finished with this torrent.
		// does not count when the torrent is stopped or paused.
		unsigned int m_finished_time:24;

		// in case the piece picker hasn't been constructed
		// when this settings is set, this variable will keep
		// its value until the piece picker is created
		bool m_sequential_download:1;

		// this is set if the auto_sequential setting is true and this swarm
		// satisfies the criteria to be considered high-availability. i.e. if
		// there's mostly seeds in the swarm, download the files sequentially
		// for improved disk I/O performance.
		bool m_auto_sequential:1;

		// this means we haven't verified the file content
		// of the files we're seeding. the m_verified bitfield
		// indicates which pieces have been verified and which
		// haven't
		bool m_seed_mode:1;

		// if this is true, we're currently super seeding this
		// torrent.
		bool m_super_seeding:1;

		// if this is set, whenever transitioning into a downloading/seeding state
		// from a non-downloading/seeding state, the torrent is paused.
		bool m_stop_when_ready:1;

		// set to false when saving resume data. Set to true
		// whenever something is downloaded
		bool m_need_save_resume_data:1;

		// 2 bits here

// ----

		// total time we've been available as a seed on this torrent.
		// does not count when the torrent is stopped or paused. This value only
		// accounts for the time prior to the current start of the torrent. When
		// the torrent is paused, this counter is incremented to account for the
		// additional seeding time.
		unsigned int m_seeding_time:24;

// ----

		// the maximum number of uploads for this torrent
		unsigned int m_max_uploads:24;

		// these are the flags sent in on a call to save_resume_data
		// we need to save them to check them in write_resume_data
		std::uint8_t m_save_resume_flags;

// ----

		// the number of unchoked peers in this torrent
		unsigned int m_num_uploads:24;

		// 1 bit here

		// this is set to true when the torrent starts up
		// The first tracker response, when this is true,
		// will attempt to connect to a bunch of peers immediately
		// and set this to false. We only do this once to get
		// the torrent kick-started
		bool m_need_connect_boost:1;

		// rotating sequence number for LSD announces sent out.
		// used to only use IP broadcast for every 8th lsd announce
		std::uint8_t m_lsd_seq:3;

		// this is set to true if the torrent was started without
		// metadata. It is used to save metadata in the resume file
		// by default for such torrents. It does not necessarily
		// have to be a magnet link.
		bool m_magnet_link:1;

		// set to true if the session IP filter applies to this
		// torrent or not. Defaults to true.
		bool m_apply_ip_filter:1;

		// this is true when our effective inactive state is different from our
		// actual inactive state. Whenever this state changes, there is a
		// quarantine period until we change the effective state. This is to avoid
		// flapping. If the state changes back during this period, we cancel the
		// quarantine
		bool m_pending_active_change:1;
// ----

		// the number of bytes of padding files
		std::uint32_t m_padding:24;

		// this is the priority of the torrent. The higher
		// the value is, the more bandwidth is assigned to
		// the torrent's peers
		std::uint32_t m_priority:8;

// ----

		// the scrape data from the tracker response, this
		// is optional and may be 0xffffff
		std::uint32_t m_incomplete:24;


		// true when the torrent should announce to
		// the DHT
		bool m_announce_to_dht:1;

		// in state_updates list. When adding a torrent to the
		// session_impl's m_state_update list, this bit is set
		// to never add the same torrent twice
		bool m_in_state_updates:1;

		// these represent whether or not this torrent is counted
		// in the total counters of active seeds and downloads
		// in the session.
		bool m_is_active_download:1;
		bool m_is_active_finished:1;

		// even if we're not built to support SSL torrents,
		// remember that this is an SSL torrent, so that we don't
		// accidentally start seeding it without any authentication.
		bool m_ssl_torrent:1;

		// this is set to true if we're trying to delete the
		// files belonging to it. When set, don't write any
		// more blocks to disk!
		bool m_deleted:1;

		// pinned torrents are locked in RAM and won't be unloaded
		// in favor of more active torrents. When the torrent is added,
		// the user may choose to initialize this to 1, in which case
		// it will never be unloaded from RAM
		bool m_pinned:1;

		// when this is false, we should unload the torrent as soon
		// as the no other async. job needs the torrent loaded
		bool m_should_be_loaded:1;

// ----

		// the timestamp of the last piece passed for this torrent specified in
		// session_time. This is signed because it must be able to represent time
		// before the session started
		std::int16_t m_last_download;

		// the number of peer connections to seeds. This should be the same as
		// counting the peer connections that say true for is_seed()
		std::uint16_t m_num_seeds;

		// the timestamp of the last byte uploaded from this torrent specified in
		// session_time. This is signed because it must be able to represent time
		// before the session started.
		std::int16_t m_last_upload;

		// this is a second count-down to when we should tick the
		// storage for this torrent. Ticking the storage is used
		// to periodically flush the partfile metadata and possibly
		// other deferred flushing. Any disk operation starts this
		// counter (unless it's already counting down). 0 means no
		// ticking is needed.
		std::uint8_t m_storage_tick;

// ----

		// if this is true, libtorrent may pause and resume
		// this torrent depending on queuing rules. Torrents
		// started with auto_managed flag set may be added in
		// a paused state in case there are no available
		// slots.
		bool m_auto_managed:1;

		enum { no_gauge_state = 0xf };
		// the current stats gauge this torrent counts against
		std::uint32_t m_current_gauge_state:4;

		// set to true while moving the storage
		bool m_moving_storage:1;

		// this is true if this torrent is considered inactive from the
		// queuing mechanism's point of view. If a torrent doesn't transfer
		// at high enough rates, it's inactive.
		bool m_inactive:1;

// ----

		// the scrape data from the tracker response, this
		// is optional and may be 0xffffff
		unsigned int m_downloaded:24;

		// the timestamp of the last scrape request to one of the trackers in
		// this torrent specified in session_time. This is signed because it must
		// be able to represent time before the session started
		std::int16_t m_last_scrape;

// ----

		// progress parts per million (the number of
		// millionths of completeness)
		unsigned int m_progress_ppm:20;
<<<<<<< HEAD
=======

		// this is true when our effective inactive state is different from our
		// actual inactive state. Whenever this state changes, there is a
		// quarantine period until we change the effective state. This is to avoid
		// flapping. If the state changes back during this period, we cancel the
		// quarantine
		bool m_pending_active_change:1;

		// if this is set, accept the save path saved in the resume data, if
		// present
		bool m_use_resume_save_path:1;

		// if set to true, add web seed URLs loaded from resume
		// data into this torrent instead of replacing the ones from the .torrent
		// file
		bool m_merge_resume_http_seeds:1;

		// if this is set, whenever transitioning into a downloading/seeding state
		// from a non-downloading/seeding state, the torrent is paused.
		bool m_stop_when_ready:1;

#if TORRENT_USE_ASSERTS
	public:
		// set to false until we've loaded resume data
		bool m_resume_data_loaded;

		// set to true when torrent is start()ed. It may only be started once
		bool m_was_started;
#endif
>>>>>>> f56d698d
	};

	struct torrent_ref_holder
	{
		torrent_ref_holder(torrent* t, char const* p)
			: m_torrent(t)
			, m_purpose(p)
		{
			if (m_torrent) m_torrent->inc_refcount(m_purpose);
		}

		~torrent_ref_holder()
		{
			if (m_torrent) m_torrent->dec_refcount(m_purpose);
		}
		torrent* m_torrent;
		char const* m_purpose;
	};

}

#endif // TORRENT_TORRENT_HPP_INCLUDED
<|MERGE_RESOLUTION|>--- conflicted
+++ resolved
@@ -1653,38 +1653,11 @@
 		// progress parts per million (the number of
 		// millionths of completeness)
 		unsigned int m_progress_ppm:20;
-<<<<<<< HEAD
-=======
-
-		// this is true when our effective inactive state is different from our
-		// actual inactive state. Whenever this state changes, there is a
-		// quarantine period until we change the effective state. This is to avoid
-		// flapping. If the state changes back during this period, we cancel the
-		// quarantine
-		bool m_pending_active_change:1;
-
-		// if this is set, accept the save path saved in the resume data, if
-		// present
-		bool m_use_resume_save_path:1;
-
-		// if set to true, add web seed URLs loaded from resume
-		// data into this torrent instead of replacing the ones from the .torrent
-		// file
-		bool m_merge_resume_http_seeds:1;
-
-		// if this is set, whenever transitioning into a downloading/seeding state
-		// from a non-downloading/seeding state, the torrent is paused.
-		bool m_stop_when_ready:1;
 
 #if TORRENT_USE_ASSERTS
-	public:
-		// set to false until we've loaded resume data
-		bool m_resume_data_loaded;
-
 		// set to true when torrent is start()ed. It may only be started once
 		bool m_was_started;
 #endif
->>>>>>> f56d698d
 	};
 
 	struct torrent_ref_holder
