--- conflicted
+++ resolved
@@ -195,11 +195,7 @@
 				break;
 			case entry::preformatted_t:
 				std::copy(e.preformatted().begin(), e.preformatted().end(), out);
-<<<<<<< HEAD
-				ret += int(e.preformatted().size());
-=======
 				ret += static_cast<int>(e.preformatted().size());
->>>>>>> f5e33932
 				break;
 			case entry::undefined_t:
 
