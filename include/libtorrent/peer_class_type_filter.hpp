--- conflicted
+++ resolved
@@ -124,15 +124,9 @@
 	private:
 		// maps socket type to a bitmask that's used to filter out
 		// (mask) bits from the m_peer_class_filter.
-<<<<<<< HEAD
-		std::uint32_t m_peer_class_type_mask[5];
+		std::uint32_t m_peer_class_type_mask[num_socket_types];
 		// peer class bitfield added based on socket type
-		std::uint32_t m_peer_class_type[5];
-=======
-		boost::uint32_t m_peer_class_type_mask[num_socket_types];
-		// peer class bitfield added based on socket type
-		boost::uint32_t m_peer_class_type[num_socket_types];
->>>>>>> 99b19366
+		std::uint32_t m_peer_class_type[num_socket_types];
 	};
 
 }
