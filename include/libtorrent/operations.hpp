/*

Copyright (c) 2015-2019, Arvid Norberg
Copyright (c) 2016, Alden Torres
All rights reserved.

Redistribution and use in source and binary forms, with or without
modification, are permitted provided that the following conditions
are met:

    * Redistributions of source code must retain the above copyright
      notice, this list of conditions and the following disclaimer.
    * Redistributions in binary form must reproduce the above copyright
      notice, this list of conditions and the following disclaimer in
      the documentation and/or other materials provided with the distribution.
    * Neither the name of the author nor the names of its
      contributors may be used to endorse or promote products derived
      from this software without specific prior written permission.

THIS SOFTWARE IS PROVIDED BY THE COPYRIGHT HOLDERS AND CONTRIBUTORS "AS IS"
AND ANY EXPRESS OR IMPLIED WARRANTIES, INCLUDING, BUT NOT LIMITED TO, THE
IMPLIED WARRANTIES OF MERCHANTABILITY AND FITNESS FOR A PARTICULAR PURPOSE
ARE DISCLAIMED. IN NO EVENT SHALL THE COPYRIGHT OWNER OR CONTRIBUTORS BE
LIABLE FOR ANY DIRECT, INDIRECT, INCIDENTAL, SPECIAL, EXEMPLARY, OR
CONSEQUENTIAL DAMAGES (INCLUDING, BUT NOT LIMITED TO, PROCUREMENT OF
SUBSTITUTE GOODS OR SERVICES; LOSS OF USE, DATA, OR PROFITS; OR BUSINESS
INTERRUPTION) HOWEVER CAUSED AND ON ANY THEORY OF LIABILITY, WHETHER IN
CONTRACT, STRICT LIABILITY, OR TORT (INCLUDING NEGLIGENCE OR OTHERWISE)
ARISING IN ANY WAY OUT OF THE USE OF THIS SOFTWARE, EVEN IF ADVISED OF THE
POSSIBILITY OF SUCH DAMAGE.

*/

#ifndef TORRENT_OPERATIONS_HPP_INCLUDED
#define TORRENT_OPERATIONS_HPP_INCLUDED

#include "libtorrent/config.hpp"
#include <cstdint>

namespace libtorrent {

	// these constants are used to identify the operation that failed, causing a
	// peer to disconnect
	enum class operation_t : std::uint8_t
	{
		// the error was unexpected and it is unknown which operation caused it
		unknown,

		// this is used when the bittorrent logic
		// determines to disconnect
		bittorrent,

		// a call to iocontrol failed
		iocontrol,

		// a call to ``getpeername()`` failed (querying the remote IP of a
		// connection)
		getpeername,

		// a call to getname failed (querying the local IP of a
		// connection)
		getname,

		// an attempt to allocate a receive buffer failed
		alloc_recvbuf,

		// an attempt to allocate a send buffer failed
		alloc_sndbuf,

		// writing to a file failed
		file_write,

		// reading from a file failed
		file_read,

		// a non-read and non-write file operation failed
		file,

		// a socket write operation failed
		sock_write,

		// a socket read operation failed
		sock_read,

		// a call to open(), to create a socket socket failed
		sock_open,

		// a call to bind() on a socket failed
		sock_bind,

		// an attempt to query the number of bytes available to read from a socket
		// failed
		available,

		// a call related to bittorrent protocol encryption failed
		encryption,

		// an attempt to connect a socket failed
		connect,

		// establishing an SSL connection failed
		ssl_handshake,

		// a connection failed to satisfy the bind interface setting
		get_interface,

		// a call to listen() on a socket
		sock_listen,

		// a call to the ioctl to bind a socket to a specific network device or
		// adapter
		sock_bind_to_device,

		// a call to accept() on a socket
		sock_accept,

		// convert a string into a valid network address
		parse_address,

		// enumeration network devices or adapters
		enum_if,

		// invoking stat() on a file
		file_stat,

		// copying a file
		file_copy,

		// allocating storage for a file
		file_fallocate,

		// creating a hard link
		file_hard_link,

		// removing a file
		file_remove,

		// renaming a file
		file_rename,

		// opening a file
		file_open,

		// creating a directory
		mkdir,

		// check fast resume data against files on disk
		check_resume,

		// an unknown exception
		exception,

		// allocate space for a piece in the cache
		alloc_cache_piece,

		// move a part-file
		partfile_move,

		// read from a part file
		partfile_read,

		// write to a part-file
		partfile_write,

		// a hostname lookup
		hostname_lookup,
<<<<<<< HEAD
		file_seek,
=======

		// create or read a symlink
>>>>>>> 96695fa7
		symlink,

		// handshake with a peer or server
		handshake,
	};

	// maps an operation id (from peer_error_alert and peer_disconnected_alert)
	// to its name. See operation_t for the constants
	TORRENT_EXPORT char const* operation_name(operation_t op);

#if TORRENT_ABI_VERSION == 1
	enum deprecated_operation_t : std::uint8_t
	{
		// the error was unexpected and it is unknown which operation caused it
		op_unknown TORRENT_DEPRECATED_ENUM,

		// this is used when the bittorrent logic
		// determines to disconnect
		op_bittorrent TORRENT_DEPRECATED_ENUM ,

		// a call to ``iocontrol()`` failed
		op_iocontrol TORRENT_DEPRECATED_ENUM,

		// a call to ``getpeername()`` failed (querying the remote IP of a
		// connection)
		op_getpeername TORRENT_DEPRECATED_ENUM,

		// a call to ``getsockname()`` failed (querying the local IP of a
		// connection)
		op_getname TORRENT_DEPRECATED_ENUM,

		// an attempt to allocate a receive buffer failed
		op_alloc_recvbuf TORRENT_DEPRECATED_ENUM,

		// an attempt to allocate a send buffer failed
		op_alloc_sndbuf TORRENT_DEPRECATED_ENUM,

		// writing to a file failed
		op_file_write TORRENT_DEPRECATED_ENUM,

		// reading from a file failed
		op_file_read TORRENT_DEPRECATED_ENUM,

		// a non-read and non-write file operation failed
		op_file TORRENT_DEPRECATED_ENUM,

		// a socket write operation failed
		op_sock_write TORRENT_DEPRECATED_ENUM,

		// a socket read operation failed
		op_sock_read TORRENT_DEPRECATED_ENUM,

		// a call to open(), to create a socket socket failed
		op_sock_open TORRENT_DEPRECATED_ENUM,

		// a call to bind() on a socket failed
		op_sock_bind TORRENT_DEPRECATED_ENUM,

		// an attempt to query the number of bytes available to read from a socket
		// failed
		op_available TORRENT_DEPRECATED_ENUM,

		// a call related to bittorrent protocol encryption failed
		op_encryption TORRENT_DEPRECATED_ENUM,

		// an attempt to connect a socket failed
		op_connect TORRENT_DEPRECATED_ENUM,

		// establishing an SSL connection failed
		op_ssl_handshake TORRENT_DEPRECATED_ENUM,

		// a connection failed to satisfy the bind interface setting
		op_get_interface TORRENT_DEPRECATED_ENUM,
	};
#endif

}

#endif // TORRENT_OPERATIONS_HPP_INCLUDED<|MERGE_RESOLUTION|>--- conflicted
+++ resolved
@@ -164,16 +164,14 @@
 
 		// a hostname lookup
 		hostname_lookup,
-<<<<<<< HEAD
-		file_seek,
-=======
 
 		// create or read a symlink
->>>>>>> 96695fa7
 		symlink,
 
 		// handshake with a peer or server
 		handshake,
+
+		file_seek,
 	};
 
 	// maps an operation id (from peer_error_alert and peer_disconnected_alert)
