/*

Copyright (c) 2003-2018, Arvid Norberg, Daniel Wallin
All rights reserved.

Redistribution and use in source and binary forms, with or without
modification, are permitted provided that the following conditions
are met:

    * Redistributions of source code must retain the above copyright
      notice, this list of conditions and the following disclaimer.
    * Redistributions in binary form must reproduce the above copyright
      notice, this list of conditions and the following disclaimer in
      the documentation and/or other materials provided with the distribution.
    * Neither the name of the author nor the names of its
      contributors may be used to endorse or promote products derived
      from this software without specific prior written permission.

THIS SOFTWARE IS PROVIDED BY THE COPYRIGHT HOLDERS AND CONTRIBUTORS "AS IS"
AND ANY EXPRESS OR IMPLIED WARRANTIES, INCLUDING, BUT NOT LIMITED TO, THE
IMPLIED WARRANTIES OF MERCHANTABILITY AND FITNESS FOR A PARTICULAR PURPOSE
ARE DISCLAIMED. IN NO EVENT SHALL THE COPYRIGHT OWNER OR CONTRIBUTORS BE
LIABLE FOR ANY DIRECT, INDIRECT, INCIDENTAL, SPECIAL, EXEMPLARY, OR
CONSEQUENTIAL DAMAGES (INCLUDING, BUT NOT LIMITED TO, PROCUREMENT OF
SUBSTITUTE GOODS OR SERVICES; LOSS OF USE, DATA, OR PROFITS; OR BUSINESS
INTERRUPTION) HOWEVER CAUSED AND ON ANY THEORY OF LIABILITY, WHETHER IN
CONTRACT, STRICT LIABILITY, OR TORT (INCLUDING NEGLIGENCE OR OTHERWISE)
ARISING IN ANY WAY OUT OF THE USE OF THIS SOFTWARE, EVEN IF ADVISED OF THE
POSSIBILITY OF SUCH DAMAGE.

*/

#ifndef TORRENT_ALERT_MANAGER_HPP_INCLUDED
#define TORRENT_ALERT_MANAGER_HPP_INCLUDED

#include "libtorrent/config.hpp"
#include "libtorrent/alert.hpp"
#include "libtorrent/heterogeneous_queue.hpp"
#include "libtorrent/stack_allocator.hpp"
#include "libtorrent/alert_types.hpp" // for num_alert_types
#include "libtorrent/aux_/array.hpp"

<<<<<<< HEAD
#include <functional>
#include <list>
#include <utility> // for std::forward
#include <mutex>
#include <condition_variable>
#include <atomic>
#include <bitset>
=======
#include "libtorrent/aux_/disable_warnings_push.hpp"

#ifndef TORRENT_NO_DEPRECATE
#include <boost/function/function1.hpp>
#endif
#include <boost/function/function0.hpp>
#include <boost/shared_ptr.hpp>
#include <boost/config.hpp>

#include "libtorrent/aux_/disable_warnings_pop.hpp"

#include <list>
#include <utility> // for std::forward

#ifdef __GNUC__
// this is to suppress the warnings for using std::auto_ptr
#pragma GCC diagnostic push
#pragma GCC diagnostic ignored "-Wdeprecated-declarations"
#endif

// used for emplace_alert() variadic template emulation for c++98
#define TORRENT_ALERT_MANAGER_MAX_ARITY 7
>>>>>>> 8808eb7c

namespace libtorrent {

#ifndef TORRENT_DISABLE_EXTENSIONS
	struct plugin;
#endif

	// this bitset is used to indicate which alert types have been dropped since
	// last queried.
	using dropped_alerts_t = std::bitset<num_alert_types>;

	class TORRENT_EXTRA_EXPORT alert_manager
	{
	public:
		alert_manager(int queue_limit
			, alert_category_t alert_mask = alert::error_notification);

		alert_manager(alert_manager const&) = delete;
		alert_manager& operator=(alert_manager const&) = delete;

		~alert_manager();

		dropped_alerts_t dropped_alerts();

		template <class T, typename... Args>
		void emplace_alert(Args&&... args) try
		{
<<<<<<< HEAD
			std::unique_lock<std::mutex> lock(m_mutex);

=======
			recursive_mutex::scoped_lock lock(m_mutex);
#ifndef TORRENT_NO_DEPRECATE
			if (m_dispatch)
			{
				m_dispatch(std::auto_ptr<alert>(new T(m_allocations[m_generation]
					, std::forward<Args>(args)...)));
				return;
			}
#endif
>>>>>>> 8808eb7c
			// don't add more than this number of alerts, unless it's a
			// high priority alert, in which case we try harder to deliver it
			// for high priority alerts, double the upper limit
			if (m_alerts[m_generation].size() >= m_queue_size_limit
				* (1 + T::priority))
			{
				// record that we dropped an alert of this type
				m_dropped.set(T::alert_type);
				return;
			}

			T& alert = m_alerts[m_generation].emplace_back<T>(
				m_allocations[m_generation], std::forward<Args>(args)...);

			maybe_notify(&alert);
		}
		catch (std::bad_alloc const&)
		{
			// record that we dropped an alert of this type
			std::unique_lock<std::mutex> lock(m_mutex);
			m_dropped.set(T::alert_type);
		}

		bool pending() const;
		void get_all(std::vector<alert*>& alerts);

		template <class T>
		bool should_post() const
		{
<<<<<<< HEAD
			if (!(m_alert_mask.load(std::memory_order_relaxed) & T::static_category))
=======
			recursive_mutex::scoped_lock lock(m_mutex);
			if (m_alerts[m_generation].size() >= m_queue_size_limit
				* (1 + T::priority))
>>>>>>> 8808eb7c
			{
				return false;
			}

			return should_post_impl(T::priority);
		}

		alert* wait_for_alert(time_duration max_wait);

		void set_alert_mask(alert_category_t const m) noexcept
		{
<<<<<<< HEAD
=======
			recursive_mutex::scoped_lock lock(m_mutex);
>>>>>>> 8808eb7c
			m_alert_mask = m;
		}

		alert_category_t alert_mask() const noexcept
		{
<<<<<<< HEAD
=======
			recursive_mutex::scoped_lock lock(m_mutex);
>>>>>>> 8808eb7c
			return m_alert_mask;
		}

		int alert_queue_size_limit() const noexcept { return m_queue_size_limit; }
		int set_alert_queue_size_limit(int queue_size_limit_);

		void set_notify_function(std::function<void()> const& fun);

#ifndef TORRENT_DISABLE_EXTENSIONS
		void add_extension(std::shared_ptr<plugin> ext);
#endif

	private:

		bool should_post_impl(int priority) const;
		void maybe_notify(alert* a, std::unique_lock<std::mutex>& lock);

<<<<<<< HEAD
		mutable std::mutex m_mutex;
		std::condition_variable m_condition;
		std::atomic<alert_category_t> m_alert_mask;
=======
		void maybe_notify(alert* a);

		// this mutex protects everything. Since it's held while executing user
		// callbacks (the notify function and extension on_alert()) it must be
		// recursive to post new alerts. This is implemented by storing the
		// current thread-id in m_mutex_holder, if it matches ours, we don't need
		// to lock
		mutable recursive_mutex m_mutex;
		condition_variable m_condition;
		boost::uint32_t m_alert_mask;
>>>>>>> 8808eb7c
		int m_queue_size_limit;

		// a bitfield where each bit represents an alert type. Every time we drop
		// an alert (because the queue is full or of some other error) we set the
		// corresponding bit in this mask, to communicate to the client that it
		// may have missed an update.
		dropped_alerts_t m_dropped;

		// this function (if set) is called whenever the number of alerts in
		// the alert queue goes from 0 to 1. The client is expected to wake up
		// its main message loop for it to poll for alerts (using get_alerts()).
		// That call will drain every alert in one atomic operation and this
		// notification function will be called again the next time an alert is
		// posted to the queue
		std::function<void()> m_notify;

		// this is either 0 or 1, it indicates which m_alerts and m_allocations
		// the alert_manager is allowed to use right now. This is swapped when
		// the client calls get_all(), at which point all of the alert objects
		// passed to the client will be owned by libtorrent again, and reset.
		int m_generation = 0;

		// this is where all alerts are queued up. There are two heterogeneous
		// queues to double buffer the thread access. The std::mutex in the alert
		// manager gives exclusive access to m_alerts[m_generation] and
		// m_allocations[m_generation] whereas the other copy is exclusively
		// used by the client thread.
		aux::array<heterogeneous_queue<alert>, 2> m_alerts;

		// this is a stack where alerts can allocate variable length content,
		// such as strings, to go with the alerts.
		aux::array<aux::stack_allocator, 2> m_allocations;

#ifndef TORRENT_DISABLE_EXTENSIONS
		std::list<std::shared_ptr<plugin>> m_ses_extensions;
#endif
	};
}

#endif<|MERGE_RESOLUTION|>--- conflicted
+++ resolved
@@ -40,7 +40,6 @@
 #include "libtorrent/alert_types.hpp" // for num_alert_types
 #include "libtorrent/aux_/array.hpp"
 
-<<<<<<< HEAD
 #include <functional>
 #include <list>
 #include <utility> // for std::forward
@@ -48,30 +47,6 @@
 #include <condition_variable>
 #include <atomic>
 #include <bitset>
-=======
-#include "libtorrent/aux_/disable_warnings_push.hpp"
-
-#ifndef TORRENT_NO_DEPRECATE
-#include <boost/function/function1.hpp>
-#endif
-#include <boost/function/function0.hpp>
-#include <boost/shared_ptr.hpp>
-#include <boost/config.hpp>
-
-#include "libtorrent/aux_/disable_warnings_pop.hpp"
-
-#include <list>
-#include <utility> // for std::forward
-
-#ifdef __GNUC__
-// this is to suppress the warnings for using std::auto_ptr
-#pragma GCC diagnostic push
-#pragma GCC diagnostic ignored "-Wdeprecated-declarations"
-#endif
-
-// used for emplace_alert() variadic template emulation for c++98
-#define TORRENT_ALERT_MANAGER_MAX_ARITY 7
->>>>>>> 8808eb7c
 
 namespace libtorrent {
 
@@ -99,20 +74,8 @@
 		template <class T, typename... Args>
 		void emplace_alert(Args&&... args) try
 		{
-<<<<<<< HEAD
-			std::unique_lock<std::mutex> lock(m_mutex);
+			std::unique_lock<std::recursive_mutex> lock(m_mutex);
 
-=======
-			recursive_mutex::scoped_lock lock(m_mutex);
-#ifndef TORRENT_NO_DEPRECATE
-			if (m_dispatch)
-			{
-				m_dispatch(std::auto_ptr<alert>(new T(m_allocations[m_generation]
-					, std::forward<Args>(args)...)));
-				return;
-			}
-#endif
->>>>>>> 8808eb7c
 			// don't add more than this number of alerts, unless it's a
 			// high priority alert, in which case we try harder to deliver it
 			// for high priority alerts, double the upper limit
@@ -132,7 +95,7 @@
 		catch (std::bad_alloc const&)
 		{
 			// record that we dropped an alert of this type
-			std::unique_lock<std::mutex> lock(m_mutex);
+			std::unique_lock<std::recursive_mutex> lock(m_mutex);
 			m_dropped.set(T::alert_type);
 		}
 
@@ -142,37 +105,18 @@
 		template <class T>
 		bool should_post() const
 		{
-<<<<<<< HEAD
-			if (!(m_alert_mask.load(std::memory_order_relaxed) & T::static_category))
-=======
-			recursive_mutex::scoped_lock lock(m_mutex);
-			if (m_alerts[m_generation].size() >= m_queue_size_limit
-				* (1 + T::priority))
->>>>>>> 8808eb7c
-			{
-				return false;
-			}
-
-			return should_post_impl(T::priority);
+			return bool(m_alert_mask.load(std::memory_order_relaxed) & T::static_category);
 		}
 
 		alert* wait_for_alert(time_duration max_wait);
 
 		void set_alert_mask(alert_category_t const m) noexcept
 		{
-<<<<<<< HEAD
-=======
-			recursive_mutex::scoped_lock lock(m_mutex);
->>>>>>> 8808eb7c
 			m_alert_mask = m;
 		}
 
 		alert_category_t alert_mask() const noexcept
 		{
-<<<<<<< HEAD
-=======
-			recursive_mutex::scoped_lock lock(m_mutex);
->>>>>>> 8808eb7c
 			return m_alert_mask;
 		}
 
@@ -187,14 +131,6 @@
 
 	private:
 
-		bool should_post_impl(int priority) const;
-		void maybe_notify(alert* a, std::unique_lock<std::mutex>& lock);
-
-<<<<<<< HEAD
-		mutable std::mutex m_mutex;
-		std::condition_variable m_condition;
-		std::atomic<alert_category_t> m_alert_mask;
-=======
 		void maybe_notify(alert* a);
 
 		// this mutex protects everything. Since it's held while executing user
@@ -202,10 +138,9 @@
 		// recursive to post new alerts. This is implemented by storing the
 		// current thread-id in m_mutex_holder, if it matches ours, we don't need
 		// to lock
-		mutable recursive_mutex m_mutex;
-		condition_variable m_condition;
-		boost::uint32_t m_alert_mask;
->>>>>>> 8808eb7c
+		mutable std::recursive_mutex m_mutex;
+		std::condition_variable_any m_condition;
+		std::atomic<alert_category_t> m_alert_mask;
 		int m_queue_size_limit;
 
 		// a bitfield where each bit represents an alert type. Every time we drop
