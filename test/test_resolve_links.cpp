/*

Copyright (c) 2014, Arvid Norberg
All rights reserved.

Redistribution and use in source and binary forms, with or without
modification, are permitted provided that the following conditions
are met:

    * Redistributions of source code must retain the above copyright
      notice, this list of conditions and the following disclaimer.
    * Redistributions in binary form must reproduce the above copyright
      notice, this list of conditions and the following disclaimer in
      the documentation and/or other materials provided with the distribution.
    * Neither the name of the author nor the names of its
      contributors may be used to endorse or promote products derived
      from this software without specific prior written permission.

THIS SOFTWARE IS PROVIDED BY THE COPYRIGHT HOLDERS AND CONTRIBUTORS "AS IS"
AND ANY EXPRESS OR IMPLIED WARRANTIES, INCLUDING, BUT NOT LIMITED TO, THE
IMPLIED WARRANTIES OF MERCHANTABILITY AND FITNESS FOR A PARTICULAR PURPOSE
ARE DISCLAIMED. IN NO EVENT SHALL THE COPYRIGHT OWNER OR CONTRIBUTORS BE
LIABLE FOR ANY DIRECT, INDIRECT, INCIDENTAL, SPECIAL, EXEMPLARY, OR
CONSEQUENTIAL DAMAGES (INCLUDING, BUT NOT LIMITED TO, PROCUREMENT OF
SUBSTITUTE GOODS OR SERVICES; LOSS OF USE, DATA, OR PROFITS; OR BUSINESS
INTERRUPTION) HOWEVER CAUSED AND ON ANY THEORY OF LIABILITY, WHETHER IN
CONTRACT, STRICT LIABILITY, OR TORT (INCLUDING NEGLIGENCE OR OTHERWISE)
ARISING IN ANY WAY OUT OF THE USE OF THIS SOFTWARE, EVEN IF ADVISED OF THE
POSSIBILITY OF SUCH DAMAGE.

*/

#include "test.hpp"

#ifndef TORRENT_DISABLE_MUTABLE_TORRENTS

#include "libtorrent/torrent_info.hpp"
#include "libtorrent/resolve_links.hpp"
#include "libtorrent/file.hpp" // for combine_path
#include "libtorrent/hex.hpp" // to_hex
#include "libtorrent/create_torrent.hpp"

#include <functional>

using namespace libtorrent;
using namespace std::placeholders;

struct test_torrent_t
{
	char const* filename1;
	char const* filename2;
	std::string::size_type expected_matches;
};

static test_torrent_t test_torrents[] = {
	// no match because shared file in test2 and test3 is not padded/aligned
	{ "test2", "test1_pad_files", 0},
	{ "test3", "test1_pad_files", 0},

	// in this case, test1 happens to have the shared file as the first one,
	// which makes it padded, however, the tail of it isn't padded, so it
	// still overlaps with the next file
	{ "test1", "test1_pad_files", 0},

	// test2 and test3 don't have the shared file aligned
	{ "test2", "test1_pad_files", 0},
	{ "test3", "test1_pad_files", 0},
	{ "test2", "test1_single", 0},

	// these are all padded. The first small file will accidentally also
	// match, even though it's not tail padded, the following file is identical
	{ "test2_pad_files", "test1_pad_files", 2},
	{ "test3_pad_files", "test1_pad_files", 2},
	{ "test3_pad_files", "test2_pad_files", 2},
	{ "test1_pad_files", "test2_pad_files", 2},
	{ "test1_pad_files", "test3_pad_files", 2},
	{ "test2_pad_files", "test3_pad_files", 2},

	// one might expect this to work, but since the tail of the single file
	// torrent is not padded, the last piece hash won't match
	{ "test1_pad_files", "test1_single", 0},

	// if it's padded on the other hand, it will work
	{ "test1_pad_files", "test1_single_padded", 1},

	// TODO: test files with different piece size (negative test)
};

// TODO: it would be nice to test resolving of more than just 2 files as well.
// like 3 single file torrents merged into one, resolving all 3 files.

TORRENT_TEST(resolve_links)
{
	std::string path = combine_path(parent_path(current_working_directory())
		, "mutable_test_torrents");

	for (int i = 0; i < int(sizeof(test_torrents)/sizeof(test_torrents[0])); ++i)
	{
		test_torrent_t const& e = test_torrents[i];

		std::string p = combine_path(path, e.filename1) + ".torrent";
<<<<<<< HEAD
		std::fprintf(stderr, "loading %s\n", p.c_str());
		std::shared_ptr<torrent_info> ti1 = std::make_shared<torrent_info>(p);

		p = combine_path(path, e.filename2) + ".torrent";
		std::fprintf(stderr, "loading %s\n", p.c_str());
		std::shared_ptr<torrent_info> ti2 = std::make_shared<torrent_info>(p);

		std::fprintf(stderr, "resolving\n");
=======
		fprintf(stdout, "loading %s\n", p.c_str());
		boost::shared_ptr<torrent_info> ti1 = boost::make_shared<torrent_info>(p);

		p = combine_path(path, e.filename2) + ".torrent";
		fprintf(stdout, "loading %s\n", p.c_str());
		boost::shared_ptr<torrent_info> ti2 = boost::make_shared<torrent_info>(p);

		fprintf(stdout, "resolving\n");
>>>>>>> 6bb2d7c0
		resolve_links l(ti1);
		l.match(ti2, ".");

		std::vector<resolve_links::link_t> const& links = l.get_links();

		std::string::size_type num_matches = std::count_if(links.begin(), links.end()
			, std::bind(&resolve_links::link_t::ti, _1));

		// some debug output in case the test fails
		if (num_matches > e.expected_matches)
		{
			file_storage const& fs = ti1->files();
			for (int i = 0; i < int(links.size()); ++i)
			{
				TORRENT_ASSERT(i < fs.num_files());
<<<<<<< HEAD
				std::fprintf(stderr, "%*s --> %s : %d\n"
					, int(fs.file_name(i).size())
					, fs.file_name(i).data()
					, links[i].ti ? aux::to_hex(links[i].ti->info_hash()).c_str()
					: "", links[i].file_idx);
=======
				fprintf(stdout, "%s --> %s : %d\n", fs.file_name(i).c_str()
					, links[i].ti ? to_hex(links[i].ti->info_hash()
						.to_string()).c_str() : "", links[i].file_idx);
>>>>>>> 6bb2d7c0
			}
		}

		TEST_EQUAL(num_matches, e.expected_matches);

	}
}

// this ensure that internally there is a range lookup
// since the zero-hash piece is in the second place
TORRENT_TEST(range_lookup_duplicated_files)
{
	file_storage fs1;
	file_storage fs2;

	fs1.add_file("test_resolve_links_dir/tmp1", 1024);
	fs1.add_file("test_resolve_links_dir/tmp2", 1024);
	fs2.add_file("test_resolve_links_dir/tmp1", 1024);
	fs2.add_file("test_resolve_links_dir/tmp2", 1024);

	libtorrent::create_torrent t1(fs1, 1024);
	libtorrent::create_torrent t2(fs2, 1024);

	t1.set_hash(0, sha1_hash::max());

	std::vector<char> tmp1;
	std::vector<char> tmp2;
	bencode(std::back_inserter(tmp1), t1.generate());
	bencode(std::back_inserter(tmp2), t2.generate());
	error_code ec;
	auto ti1 = std::make_shared<torrent_info>(&tmp1[0], int(tmp1.size()), ec);
	auto ti2 = std::make_shared<torrent_info>(&tmp2[0], int(tmp2.size()), ec);

	std::fprintf(stderr, "resolving\n");
	resolve_links l(ti1);
	l.match(ti2, ".");

	std::vector<resolve_links::link_t> const& links = l.get_links();

	std::string::size_type num_matches = std::count_if(links.begin(), links.end()
		, std::bind(&resolve_links::link_t::ti, _1));

	TEST_EQUAL(num_matches, 1);
}

#else
TORRENT_TEST(empty)
{
	TEST_CHECK(true);
}
#endif // TORRENT_DISABLE_MUTABLE_TORRENTS<|MERGE_RESOLUTION|>--- conflicted
+++ resolved
@@ -99,25 +99,14 @@
 		test_torrent_t const& e = test_torrents[i];
 
 		std::string p = combine_path(path, e.filename1) + ".torrent";
-<<<<<<< HEAD
-		std::fprintf(stderr, "loading %s\n", p.c_str());
+		std::fprintf(stdout, "loading %s\n", p.c_str());
 		std::shared_ptr<torrent_info> ti1 = std::make_shared<torrent_info>(p);
 
 		p = combine_path(path, e.filename2) + ".torrent";
-		std::fprintf(stderr, "loading %s\n", p.c_str());
+		std::fprintf(stdout, "loading %s\n", p.c_str());
 		std::shared_ptr<torrent_info> ti2 = std::make_shared<torrent_info>(p);
 
-		std::fprintf(stderr, "resolving\n");
-=======
-		fprintf(stdout, "loading %s\n", p.c_str());
-		boost::shared_ptr<torrent_info> ti1 = boost::make_shared<torrent_info>(p);
-
-		p = combine_path(path, e.filename2) + ".torrent";
-		fprintf(stdout, "loading %s\n", p.c_str());
-		boost::shared_ptr<torrent_info> ti2 = boost::make_shared<torrent_info>(p);
-
-		fprintf(stdout, "resolving\n");
->>>>>>> 6bb2d7c0
+		std::fprintf(stdout, "resolving\n");
 		resolve_links l(ti1);
 		l.match(ti2, ".");
 
@@ -133,17 +122,11 @@
 			for (int i = 0; i < int(links.size()); ++i)
 			{
 				TORRENT_ASSERT(i < fs.num_files());
-<<<<<<< HEAD
-				std::fprintf(stderr, "%*s --> %s : %d\n"
+				std::fprintf(stdout, "%*s --> %s : %d\n"
 					, int(fs.file_name(i).size())
 					, fs.file_name(i).data()
 					, links[i].ti ? aux::to_hex(links[i].ti->info_hash()).c_str()
 					: "", links[i].file_idx);
-=======
-				fprintf(stdout, "%s --> %s : %d\n", fs.file_name(i).c_str()
-					, links[i].ti ? to_hex(links[i].ti->info_hash()
-						.to_string()).c_str() : "", links[i].file_idx);
->>>>>>> 6bb2d7c0
 			}
 		}
 
