--- conflicted
+++ resolved
@@ -234,13 +234,8 @@
 	// connect the peers after setting the certificates
 	if (test.use_ssl_ports == false) port += 20;
 	std::printf("\n\n%s: ses1: connecting peer port: %d\n\n\n"
-<<<<<<< HEAD
-		, time_now_string(), port);
+		, time_now_string().c_str(), port);
 	tor1.connect_peer(tcp::endpoint(make_address("127.0.0.1", ec)
-=======
-		, time_now_string().c_str(), port);
-	tor1.connect_peer(tcp::endpoint(address::from_string("127.0.0.1", ec)
->>>>>>> b87d0129
 		, std::uint16_t(port)));
 
 	const int timeout = 40;
