--- conflicted
+++ resolved
@@ -441,14 +441,7 @@
 	if (th) *th = ret;
 
 	// wait for the torrent to be ready
-<<<<<<< HEAD
-	if (!(flags & torrent_flags::seed_mode))
-	{
-		wait_for_downloading(*ses, "ses");
-	}
-=======
 	wait_for_downloading(*ses, "ses");
->>>>>>> f81a20a0
 
 	if (incoming)
 	{
