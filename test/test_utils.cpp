/*

Copyright (c) 2016, Andrei Kurushin
Copyright (c) 2015-2016, 2019-2020, Arvid Norberg
All rights reserved.

Redistribution and use in source and binary forms, with or without
modification, are permitted provided that the following conditions
are met:

    * Redistributions of source code must retain the above copyright
      notice, this list of conditions and the following disclaimer.
    * Redistributions in binary form must reproduce the above copyright
      notice, this list of conditions and the following disclaimer in
      the documentation and/or other materials provided with the distribution.
    * Neither the name of the author nor the names of its
      contributors may be used to endorse or promote products derived
      from this software without specific prior written permission.

THIS SOFTWARE IS PROVIDED BY THE COPYRIGHT HOLDERS AND CONTRIBUTORS "AS IS"
AND ANY EXPRESS OR IMPLIED WARRANTIES, INCLUDING, BUT NOT LIMITED TO, THE
IMPLIED WARRANTIES OF MERCHANTABILITY AND FITNESS FOR A PARTICULAR PURPOSE
ARE DISCLAIMED. IN NO EVENT SHALL THE COPYRIGHT OWNER OR CONTRIBUTORS BE
LIABLE FOR ANY DIRECT, INDIRECT, INCIDENTAL, SPECIAL, EXEMPLARY, OR
CONSEQUENTIAL DAMAGES (INCLUDING, BUT NOT LIMITED TO, PROCUREMENT OF
SUBSTITUTE GOODS OR SERVICES; LOSS OF USE, DATA, OR PROFITS; OR BUSINESS
INTERRUPTION) HOWEVER CAUSED AND ON ANY THEORY OF LIABILITY, WHETHER IN
CONTRACT, STRICT LIABILITY, OR TORT (INCLUDING NEGLIGENCE OR OTHERWISE)
ARISING IN ANY WAY OUT OF THE USE OF THIS SOFTWARE, EVEN IF ADVISED OF THE
POSSIBILITY OF SUCH DAMAGE.

*/

#include "test_utils.hpp"
#include "libtorrent/time.hpp"
#include "libtorrent/aux_/merkle.hpp"

#ifdef _WIN32
#include <io.h>
#include <fcntl.h> // for _O_WRONLY
#endif

namespace libtorrent
{
	std::string time_now_string()
	{
		return time_to_string(clock_type::now());
	}

	char const* time_to_string(time_point const tp)
	{
		static const time_point start = clock_type::now();
<<<<<<< HEAD
		static char ret[200];
		int t = int(total_milliseconds(tp - start));
=======
		char ret[200];
		int t = int(total_milliseconds(clock_type::now() - start));
>>>>>>> b87d0129
		int h = t / 1000 / 60 / 60;
		t -= h * 60 * 60 * 1000;
		int m = t / 1000 / 60;
		t -= m * 60 * 1000;
		int s = t / 1000;
		t -= s * 1000;
		int ms = t;
		std::snprintf(ret, sizeof(ret), "%02d:%02d:%02d.%03d", h, m, s, ms);
		return ret;
	}
}

using namespace lt;

aux::vector<sha256_hash> build_tree(int const size)
{
	int const num_leafs = merkle_num_leafs(size);
	aux::vector<sha256_hash> full_tree(merkle_num_nodes(num_leafs));

	for (int i = 0; i < size; i++)
	{
		std::uint32_t hash[32 / 4];
		std::fill(std::begin(hash), std::end(hash), i + 1);
		full_tree[full_tree.end_index() - num_leafs + i] = sha256_hash(reinterpret_cast<char*>(hash));
	}

	merkle_fill_tree(full_tree, num_leafs);
	return full_tree;
}

#ifdef _WIN32
int EXPORT truncate(char const* file, std::int64_t size)
{
	int fd = ::_open(file, _O_WRONLY);
	if (fd < 0) return -1;
	int const err = ::_chsize_s(fd, size);
	::_close(fd);
	if (err == 0) return 0;
	errno = err;
	return -1;
}
#endif

ofstream::ofstream(char const* filename)
{
	exceptions(std::ofstream::failbit);
	native_path_string const name = convert_to_native_path_string(filename);
	open(name.c_str(), std::fstream::out | std::fstream::binary);
}
<|MERGE_RESOLUTION|>--- conflicted
+++ resolved
@@ -47,16 +47,11 @@
 		return time_to_string(clock_type::now());
 	}
 
-	char const* time_to_string(time_point const tp)
+	std::string time_to_string(time_point const tp)
 	{
 		static const time_point start = clock_type::now();
-<<<<<<< HEAD
-		static char ret[200];
+		char ret[200];
 		int t = int(total_milliseconds(tp - start));
-=======
-		char ret[200];
-		int t = int(total_milliseconds(clock_type::now() - start));
->>>>>>> b87d0129
 		int h = t / 1000 / 60 / 60;
 		t -= h * 60 * 60 * 1000;
 		int m = t / 1000 / 60;
