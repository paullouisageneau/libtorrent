/*

Copyright (c) 2015, 2017, 2019, Arvid Norberg
Copyright (c) 2017, Alden Torres
All rights reserved.

Redistribution and use in source and binary forms, with or without
modification, are permitted provided that the following conditions
are met:

    * Redistributions of source code must retain the above copyright
      notice, this list of conditions and the following disclaimer.
    * Redistributions in binary form must reproduce the above copyright
      notice, this list of conditions and the following disclaimer in
      the documentation and/or other materials provided with the distribution.
    * Neither the name of the author nor the names of its
      contributors may be used to endorse or promote products derived
      from this software without specific prior written permission.

THIS SOFTWARE IS PROVIDED BY THE COPYRIGHT HOLDERS AND CONTRIBUTORS "AS IS"
AND ANY EXPRESS OR IMPLIED WARRANTIES, INCLUDING, BUT NOT LIMITED TO, THE
IMPLIED WARRANTIES OF MERCHANTABILITY AND FITNESS FOR A PARTICULAR PURPOSE
ARE DISCLAIMED. IN NO EVENT SHALL THE COPYRIGHT OWNER OR CONTRIBUTORS BE
LIABLE FOR ANY DIRECT, INDIRECT, INCIDENTAL, SPECIAL, EXEMPLARY, OR
CONSEQUENTIAL DAMAGES (INCLUDING, BUT NOT LIMITED TO, PROCUREMENT OF
SUBSTITUTE GOODS OR SERVICES; LOSS OF USE, DATA, OR PROFITS; OR BUSINESS
INTERRUPTION) HOWEVER CAUSED AND ON ANY THEORY OF LIABILITY, WHETHER IN
CONTRACT, STRICT LIABILITY, OR TORT (INCLUDING NEGLIGENCE OR OTHERWISE)
ARISING IN ANY WAY OUT OF THE USE OF THIS SOFTWARE, EVEN IF ADVISED OF THE
POSSIBILITY OF SUCH DAMAGE.

*/

#include "test.hpp"
#include "setup_transfer.hpp" // for supports_ipv6
#include "libtorrent/enum_net.hpp"
#include "libtorrent/address.hpp"
#include "libtorrent/aux_/ip_helpers.hpp"
#include "libtorrent/error_code.hpp"
#include <cstring>

using namespace lt;
using namespace lt::aux;
using boost::none;

TORRENT_TEST(is_local)
{
	error_code ec;
	TEST_CHECK(is_local(make_address("192.168.0.1", ec)));
	TEST_CHECK(!ec);
	TEST_CHECK(is_local(make_address("10.1.1.56", ec)));
	TEST_CHECK(!ec);
	TEST_CHECK(!is_local(make_address("14.14.251.63", ec)));
	TEST_CHECK(!ec);
}

TORRENT_TEST(is_loopback)
{
	error_code ec;
	TEST_CHECK(is_loopback(make_address("127.0.0.1", ec)));
	TEST_CHECK(!ec);
	if (supports_ipv6())
	{
		TEST_CHECK(is_loopback(make_address("::1", ec)));
		TEST_CHECK(!ec);
	}
}

TORRENT_TEST(is_any)
{
	TEST_CHECK(is_any(address_v4::any()));
	error_code ec;
	TEST_CHECK(!is_any(make_address("31.53.21.64", ec)));
	TEST_CHECK(!ec);
	if (supports_ipv6())
	{
		TEST_CHECK(is_any(address_v6::any()));
		TEST_CHECK(!ec);
	}
}

TORRENT_TEST(match_addr_mask)
{
	TEST_CHECK(match_addr_mask(
		make_address("10.0.1.176"),
		make_address("10.0.1.176"),
		make_address("255.255.255.0")));

	TEST_CHECK(match_addr_mask(
		make_address("10.0.1.3"),
		make_address("10.0.3.3"),
		make_address("255.255.0.0")));

	TEST_CHECK(!match_addr_mask(
		make_address("10.0.1.3"),
		make_address("10.1.3.3"),
		make_address("255.255.0.0")));

	TEST_CHECK(match_addr_mask(
		make_address("ff00:1234::"),
		make_address("ff00:5678::"),
		make_address("ffff::")));

	TEST_CHECK(!match_addr_mask(
		make_address("ff00:1234::"),
		make_address("ff00:5678::"),
		make_address("ffff:f000::")));

	// different scope IDs always means a mismatch
	TEST_CHECK(!match_addr_mask(
		make_address("ff00:1234::%1"),
		make_address("ff00:1234::%2"),
		make_address("ffff::")));
}

TORRENT_TEST(is_ip_address)
{
	TEST_EQUAL(is_ip_address("1.2.3.4"), true);
	TEST_EQUAL(is_ip_address("a.b.c.d"), false);
	TEST_EQUAL(is_ip_address("a:b:b:c"), false);
	TEST_EQUAL(is_ip_address("::1"), true);
	TEST_EQUAL(is_ip_address("2001:db8:85a3:0:0:8a2e:370:7334"), true);
}

TORRENT_TEST(build_netmask_v4)
{
	TEST_CHECK(build_netmask(0, AF_INET)  == make_address("0.0.0.0"));
	TEST_CHECK(build_netmask(1, AF_INET)  == make_address("128.0.0.0"));
	TEST_CHECK(build_netmask(2, AF_INET)  == make_address("192.0.0.0"));
	TEST_CHECK(build_netmask(3, AF_INET)  == make_address("224.0.0.0"));
	TEST_CHECK(build_netmask(4, AF_INET)  == make_address("240.0.0.0"));
	TEST_CHECK(build_netmask(5, AF_INET)  == make_address("248.0.0.0"));
	TEST_CHECK(build_netmask(6, AF_INET)  == make_address("252.0.0.0"));
	TEST_CHECK(build_netmask(7, AF_INET)  == make_address("254.0.0.0"));
	TEST_CHECK(build_netmask(8, AF_INET)  == make_address("255.0.0.0"));
	TEST_CHECK(build_netmask(9, AF_INET)  == make_address("255.128.0.0"));
	TEST_CHECK(build_netmask(10, AF_INET) == make_address("255.192.0.0"));
	TEST_CHECK(build_netmask(11, AF_INET) == make_address("255.224.0.0"));

	TEST_CHECK(build_netmask(22, AF_INET) == make_address("255.255.252.0"));
	TEST_CHECK(build_netmask(23, AF_INET) == make_address("255.255.254.0"));
	TEST_CHECK(build_netmask(24, AF_INET) == make_address("255.255.255.0"));
	TEST_CHECK(build_netmask(25, AF_INET) == make_address("255.255.255.128"));
	TEST_CHECK(build_netmask(26, AF_INET) == make_address("255.255.255.192"));
	TEST_CHECK(build_netmask(27, AF_INET) == make_address("255.255.255.224"));
	TEST_CHECK(build_netmask(28, AF_INET) == make_address("255.255.255.240"));
	TEST_CHECK(build_netmask(29, AF_INET) == make_address("255.255.255.248"));
	TEST_CHECK(build_netmask(30, AF_INET) == make_address("255.255.255.252"));
	TEST_CHECK(build_netmask(31, AF_INET) == make_address("255.255.255.254"));
	TEST_CHECK(build_netmask(32, AF_INET) == make_address("255.255.255.255"));
}

TORRENT_TEST(build_netmask_v6)
{
	TEST_CHECK(build_netmask(0, AF_INET6)  == make_address("::"));
	TEST_CHECK(build_netmask(1, AF_INET6)  == make_address("8000::"));
	TEST_CHECK(build_netmask(2, AF_INET6)  == make_address("c000::"));
	TEST_CHECK(build_netmask(3, AF_INET6)  == make_address("e000::"));
	TEST_CHECK(build_netmask(4, AF_INET6)  == make_address("f000::"));
	TEST_CHECK(build_netmask(5, AF_INET6)  == make_address("f800::"));
	TEST_CHECK(build_netmask(6, AF_INET6)  == make_address("fc00::"));
	TEST_CHECK(build_netmask(7, AF_INET6)  == make_address("fe00::"));
	TEST_CHECK(build_netmask(8, AF_INET6)  == make_address("ff00::"));
	TEST_CHECK(build_netmask(9, AF_INET6)  == make_address("ff80::"));
	TEST_CHECK(build_netmask(10, AF_INET6) == make_address("ffc0::"));
	TEST_CHECK(build_netmask(11, AF_INET6) == make_address("ffe0::"));

	TEST_CHECK(build_netmask(119, AF_INET6) == make_address("ffff:ffff:ffff:ffff:ffff:ffff:ffff:fe00"));
	TEST_CHECK(build_netmask(120, AF_INET6) == make_address("ffff:ffff:ffff:ffff:ffff:ffff:ffff:ff00"));
	TEST_CHECK(build_netmask(121, AF_INET6) == make_address("ffff:ffff:ffff:ffff:ffff:ffff:ffff:ff80"));
	TEST_CHECK(build_netmask(122, AF_INET6) == make_address("ffff:ffff:ffff:ffff:ffff:ffff:ffff:ffc0"));
	TEST_CHECK(build_netmask(123, AF_INET6) == make_address("ffff:ffff:ffff:ffff:ffff:ffff:ffff:ffe0"));
	TEST_CHECK(build_netmask(124, AF_INET6) == make_address("ffff:ffff:ffff:ffff:ffff:ffff:ffff:fff0"));
	TEST_CHECK(build_netmask(125, AF_INET6) == make_address("ffff:ffff:ffff:ffff:ffff:ffff:ffff:fff8"));
	TEST_CHECK(build_netmask(126, AF_INET6) == make_address("ffff:ffff:ffff:ffff:ffff:ffff:ffff:fffc"));
	TEST_CHECK(build_netmask(127, AF_INET6) == make_address("ffff:ffff:ffff:ffff:ffff:ffff:ffff:fffe"));
	TEST_CHECK(build_netmask(128, AF_INET6) == make_address("ffff:ffff:ffff:ffff:ffff:ffff:ffff:ffff"));
}

TORRENT_TEST(build_netmask_unknown)
{
	TEST_CHECK(build_netmask(0, -1) == address{});
}

namespace {
	ip_route rt(char const* ip, char const* device, char const* gateway, char const* mask)
	{
		ip_route ret;
<<<<<<< HEAD
		ret.destination = make_address(ip);
		ret.gateway = make_address(gateway);
		ret.netmask = make_address(mask);
=======
		ret.destination = address::from_string(ip);
		ret.gateway = address::from_string(gateway);
		ret.netmask = address::from_string(mask);
>>>>>>> 8dbb7c42
		std::strncpy(ret.name, device, sizeof(ret.name));
		ret.name[sizeof(ret.name) - 1] = '\0';
		return ret;
	}

	ip_interface ip(char const* addr, char const* name)
	{
		ip_interface ret;
<<<<<<< HEAD
		ret.interface_address = make_address(addr);
		ret.netmask = make_address("255.255.255.255");
=======
		ret.interface_address = address::from_string(addr);
		ret.netmask = address::from_string("255.255.255.255");
>>>>>>> 8dbb7c42
		std::strncpy(ret.name, name, sizeof(ret.name));
		return ret;
	}
}

TORRENT_TEST(get_gateway_basic)
{
	std::vector<ip_route> const routes = {
		rt("0.0.0.0", "eth0", "192.168.0.1", "255.255.255.0"),
		rt("::", "eth0", "2a02::1234", "ffff::")
	};

<<<<<<< HEAD
	TEST_CHECK(get_gateway(ip("192.168.0.130", "eth0"), routes) == make_address("192.168.0.1"));
	TEST_CHECK(get_gateway(ip("2a02::4567", "ffff::", "eth0"), routes) == make_address("2a02::1234"));
=======
	TEST_CHECK(get_gateway(ip("192.168.0.130", "eth0"), routes) == address::from_string("192.168.0.1"));
	TEST_CHECK(get_gateway(ip("2a02::4567", "eth0"), routes) == address::from_string("2a02::1234"));
>>>>>>> 8dbb7c42

	// the device name does not match the route
	TEST_CHECK(get_gateway(ip("192.168.0.130", "eth1"), routes) == none);
	TEST_CHECK(get_gateway(ip("2a02::4567", "eth1"), routes) == none);

	// the gateway for the route is outside of this local network, it cannot be
	// used for this network
	TEST_CHECK(get_gateway(ip("192.168.1.130", "eth0"), routes) == none);

	// for IPv6, the address family and device name matches, so it's a match
<<<<<<< HEAD
	TEST_CHECK(get_gateway(ip("2a02:8000::0123:4567", "eth0"), routes) == make_address("2a02::1234"));
=======
	TEST_CHECK(get_gateway(ip("2a02:8000::0123:4567", "eth0"), routes) == address::from_string("2a02::1234"));
>>>>>>> 8dbb7c42
}

TORRENT_TEST(get_gateway_no_default_route)
{
	std::vector<ip_route> const routes = {
		rt("192.168.0.0", "eth0", "0.0.0.0", "0.0.0.0"),
		rt("2a02::", "eth0", "::", "ffff::")
	};

	// no default route
	TEST_CHECK(get_gateway(ip("192.168.1.130", "eth0"), routes) == none);
	TEST_CHECK(get_gateway(ip("2a02::1234", "eth0"), routes) == none);
}

TORRENT_TEST(get_gateway_local_v6)
{
	std::vector<ip_route> const routes = {
		rt("2a02::", "eth0", "::", "ffff::")
	};

	// local IPv6 addresses never have a gateway
	TEST_CHECK(get_gateway(ip("fe80::1234", "eth0"), routes) == none);
}

// an odd, imaginary setup, where the loopback network has a gateway
TORRENT_TEST(get_gateway_loopback)
{
	std::vector<ip_route> const routes = {
		rt("0.0.0.0", "eth0", "192.168.0.1", "255.255.0.0"),
		rt("0.0.0.0", "lo", "127.1.1.1", "255.0.0.0"),
		rt("::", "eth0", "fec0::1234", "ffff::"),
		rt("::", "lo", "::2", "ffff:ffff:ffff:ffff::")
	};

<<<<<<< HEAD
	TEST_CHECK(get_gateway(ip("127.0.0.1", "lo"), routes) == make_address("127.1.1.1"));
=======
	TEST_CHECK(get_gateway(ip("127.0.0.1", "lo"), routes) == address::from_string("127.1.1.1"));
>>>>>>> 8dbb7c42

	// with IPv6, there are no gateways for local or loopback addresses
	TEST_CHECK(get_gateway(ip("::1", "lo"), routes) == none);
}

TORRENT_TEST(get_gateway_netmask)
{
	std::vector<ip_route> const routes = {
		rt("0.0.0.0", "eth0", "192.168.1.1", "255.255.255.0"),
		rt("0.0.0.0", "eth0", "192.168.2.1", "0.0.0.0")
	};

	TEST_CHECK(get_gateway(ip("192.168.0.130", "eth0"), routes) == address::from_string("192.168.2.1"));
	TEST_CHECK(get_gateway(ip("192.168.1.130", "eth0"), routes) == address::from_string("192.168.1.1"));
}

TORRENT_TEST(get_gateway_multi_homed)
{
	std::vector<ip_route> const routes = {
		rt("0.0.0.0", "eth0", "192.168.0.1", "255.255.0.0"),
		rt("0.0.0.0", "eth0", "10.0.0.1", "255.0.0.0")
	};

<<<<<<< HEAD
	TEST_CHECK(get_gateway(ip("192.168.0.130", "eth0"), routes) == make_address("192.168.0.1"));
	TEST_CHECK(get_gateway(ip("10.0.1.130", "eth0"), routes) == make_address("10.0.0.1"));
=======
	TEST_CHECK(get_gateway(ip("192.168.0.130", "eth0"), routes) == address::from_string("192.168.0.1"));
	TEST_CHECK(get_gateway(ip("10.0.1.130", "eth0"), routes) == address::from_string("10.0.0.1"));
>>>>>>> 8dbb7c42
}<|MERGE_RESOLUTION|>--- conflicted
+++ resolved
@@ -186,15 +186,9 @@
 	ip_route rt(char const* ip, char const* device, char const* gateway, char const* mask)
 	{
 		ip_route ret;
-<<<<<<< HEAD
 		ret.destination = make_address(ip);
 		ret.gateway = make_address(gateway);
 		ret.netmask = make_address(mask);
-=======
-		ret.destination = address::from_string(ip);
-		ret.gateway = address::from_string(gateway);
-		ret.netmask = address::from_string(mask);
->>>>>>> 8dbb7c42
 		std::strncpy(ret.name, device, sizeof(ret.name));
 		ret.name[sizeof(ret.name) - 1] = '\0';
 		return ret;
@@ -203,13 +197,8 @@
 	ip_interface ip(char const* addr, char const* name)
 	{
 		ip_interface ret;
-<<<<<<< HEAD
 		ret.interface_address = make_address(addr);
 		ret.netmask = make_address("255.255.255.255");
-=======
-		ret.interface_address = address::from_string(addr);
-		ret.netmask = address::from_string("255.255.255.255");
->>>>>>> 8dbb7c42
 		std::strncpy(ret.name, name, sizeof(ret.name));
 		return ret;
 	}
@@ -222,13 +211,8 @@
 		rt("::", "eth0", "2a02::1234", "ffff::")
 	};
 
-<<<<<<< HEAD
 	TEST_CHECK(get_gateway(ip("192.168.0.130", "eth0"), routes) == make_address("192.168.0.1"));
-	TEST_CHECK(get_gateway(ip("2a02::4567", "ffff::", "eth0"), routes) == make_address("2a02::1234"));
-=======
-	TEST_CHECK(get_gateway(ip("192.168.0.130", "eth0"), routes) == address::from_string("192.168.0.1"));
-	TEST_CHECK(get_gateway(ip("2a02::4567", "eth0"), routes) == address::from_string("2a02::1234"));
->>>>>>> 8dbb7c42
+	TEST_CHECK(get_gateway(ip("2a02::4567", "eth0"), routes) == make_address("2a02::1234"));
 
 	// the device name does not match the route
 	TEST_CHECK(get_gateway(ip("192.168.0.130", "eth1"), routes) == none);
@@ -239,11 +223,7 @@
 	TEST_CHECK(get_gateway(ip("192.168.1.130", "eth0"), routes) == none);
 
 	// for IPv6, the address family and device name matches, so it's a match
-<<<<<<< HEAD
 	TEST_CHECK(get_gateway(ip("2a02:8000::0123:4567", "eth0"), routes) == make_address("2a02::1234"));
-=======
-	TEST_CHECK(get_gateway(ip("2a02:8000::0123:4567", "eth0"), routes) == address::from_string("2a02::1234"));
->>>>>>> 8dbb7c42
 }
 
 TORRENT_TEST(get_gateway_no_default_route)
@@ -278,11 +258,7 @@
 		rt("::", "lo", "::2", "ffff:ffff:ffff:ffff::")
 	};
 
-<<<<<<< HEAD
 	TEST_CHECK(get_gateway(ip("127.0.0.1", "lo"), routes) == make_address("127.1.1.1"));
-=======
-	TEST_CHECK(get_gateway(ip("127.0.0.1", "lo"), routes) == address::from_string("127.1.1.1"));
->>>>>>> 8dbb7c42
 
 	// with IPv6, there are no gateways for local or loopback addresses
 	TEST_CHECK(get_gateway(ip("::1", "lo"), routes) == none);
@@ -295,8 +271,8 @@
 		rt("0.0.0.0", "eth0", "192.168.2.1", "0.0.0.0")
 	};
 
-	TEST_CHECK(get_gateway(ip("192.168.0.130", "eth0"), routes) == address::from_string("192.168.2.1"));
-	TEST_CHECK(get_gateway(ip("192.168.1.130", "eth0"), routes) == address::from_string("192.168.1.1"));
+	TEST_CHECK(get_gateway(ip("192.168.0.130", "eth0"), routes) == make_address("192.168.2.1"));
+	TEST_CHECK(get_gateway(ip("192.168.1.130", "eth0"), routes) == make_address("192.168.1.1"));
 }
 
 TORRENT_TEST(get_gateway_multi_homed)
@@ -306,11 +282,6 @@
 		rt("0.0.0.0", "eth0", "10.0.0.1", "255.0.0.0")
 	};
 
-<<<<<<< HEAD
 	TEST_CHECK(get_gateway(ip("192.168.0.130", "eth0"), routes) == make_address("192.168.0.1"));
 	TEST_CHECK(get_gateway(ip("10.0.1.130", "eth0"), routes) == make_address("10.0.0.1"));
-=======
-	TEST_CHECK(get_gateway(ip("192.168.0.130", "eth0"), routes) == address::from_string("192.168.0.1"));
-	TEST_CHECK(get_gateway(ip("10.0.1.130", "eth0"), routes) == address::from_string("10.0.0.1"));
->>>>>>> 8dbb7c42
 }