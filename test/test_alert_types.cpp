/*

Copyright (c) 2017-2019, Arvid Norberg
Copyright (c) 2017, Alden Torres
All rights reserved.

Redistribution and use in source and binary forms, with or without
modification, are permitted provided that the following conditions
are met:

    * Redistributions of source code must retain the above copyright
      notice, this list of conditions and the following disclaimer.
    * Redistributions in binary form must reproduce the above copyright
      notice, this list of conditions and the following disclaimer in
      the documentation and/or other materials provided with the distribution.
    * Neither the name of the author nor the names of its
      contributors may be used to endorse or promote products derived
      from this software without specific prior written permission.

THIS SOFTWARE IS PROVIDED BY THE COPYRIGHT HOLDERS AND CONTRIBUTORS "AS IS"
AND ANY EXPRESS OR IMPLIED WARRANTIES, INCLUDING, BUT NOT LIMITED TO, THE
IMPLIED WARRANTIES OF MERCHANTABILITY AND FITNESS FOR A PARTICULAR PURPOSE
ARE DISCLAIMED. IN NO EVENT SHALL THE COPYRIGHT OWNER OR CONTRIBUTORS BE
LIABLE FOR ANY DIRECT, INDIRECT, INCIDENTAL, SPECIAL, EXEMPLARY, OR
CONSEQUENTIAL DAMAGES (INCLUDING, BUT NOT LIMITED TO, PROCUREMENT OF
SUBSTITUTE GOODS OR SERVICES; LOSS OF USE, DATA, OR PROFITS; OR BUSINESS
INTERRUPTION) HOWEVER CAUSED AND ON ANY THEORY OF LIABILITY, WHETHER IN
CONTRACT, STRICT LIABILITY, OR TORT (INCLUDING NEGLIGENCE OR OTHERWISE)
ARISING IN ANY WAY OUT OF THE USE OF THIS SOFTWARE, EVEN IF ADVISED OF THE
POSSIBILITY OF SUCH DAMAGE.

*/

#include "libtorrent/aux_/alert_manager.hpp"
#include "libtorrent/alert_types.hpp"
#include "test.hpp"
#include "setup_transfer.hpp"

#include <algorithm>

using namespace lt;

TORRENT_TEST(alerts_types)
{
	// this counter is incremented sequentially
	// with each call to TEST_ALERT_TYPE
	// it starts at 3 because the first alerts
	// are abstract
	int count_alert_types = 3;

#if TORRENT_ABI_VERSION == 1
	TEST_EQUAL(torrent_alert::alert_type, 0);
	TEST_EQUAL(peer_alert::alert_type, 1);
	TEST_EQUAL(tracker_alert::alert_type, 2);
	TEST_EQUAL(alert::debug_notification, alert_category::connect);
#endif

#define TEST_ALERT_TYPE(name, seq, prio, cat) \
	TEST_CHECK(name::priority == prio); \
	TEST_EQUAL(name::alert_type, seq); \
	TEST_EQUAL(name::static_category, cat); \
	TEST_EQUAL(count_alert_types, seq); \
	TEST_EQUAL(std::string(alert_name(name::alert_type)) + "_alert", #name); \
	count_alert_types++

#if TORRENT_ABI_VERSION == 1
	TEST_ALERT_TYPE(torrent_added_alert, 3, alert_priority::normal, alert_category::status);
#else
	++count_alert_types;
#endif

#if TORRENT_ABI_VERSION == 1
#define PROGRESS_NOTIFICATION alert::progress_notification |
#else
#define PROGRESS_NOTIFICATION
#endif

	TEST_ALERT_TYPE(torrent_removed_alert, 4, alert_priority::critical, alert_category::status);
	TEST_ALERT_TYPE(read_piece_alert, 5, alert_priority::critical, alert_category::storage);
	TEST_ALERT_TYPE(file_completed_alert, 6, alert_priority::normal, PROGRESS_NOTIFICATION alert_category::file_progress);
	TEST_ALERT_TYPE(file_renamed_alert, 7, alert_priority::critical, alert_category::storage);
	TEST_ALERT_TYPE(file_rename_failed_alert, 8, alert_priority::critical, alert_category::storage);
	TEST_ALERT_TYPE(performance_alert, 9, alert_priority::normal, alert::performance_warning);
	TEST_ALERT_TYPE(state_changed_alert, 10, alert_priority::high, alert_category::status);
	TEST_ALERT_TYPE(tracker_error_alert, 11, alert_priority::high, alert_category::tracker | alert_category::error);
	TEST_ALERT_TYPE(tracker_warning_alert, 12, alert_priority::normal, alert_category::tracker | alert_category::error);
	TEST_ALERT_TYPE(scrape_reply_alert, 13, alert_priority::critical, alert_category::tracker);
	TEST_ALERT_TYPE(scrape_failed_alert, 14, alert_priority::critical, alert_category::tracker | alert_category::error);
	TEST_ALERT_TYPE(tracker_reply_alert, 15, alert_priority::normal, alert_category::tracker);
	TEST_ALERT_TYPE(dht_reply_alert, 16, alert_priority::normal, alert_category::dht | alert_category::tracker);
	TEST_ALERT_TYPE(tracker_announce_alert, 17, alert_priority::normal, alert_category::tracker);
	TEST_ALERT_TYPE(hash_failed_alert, 18, alert_priority::normal, alert_category::status);
	TEST_ALERT_TYPE(peer_ban_alert, 19, alert_priority::normal, alert_category::peer);
	TEST_ALERT_TYPE(peer_unsnubbed_alert, 20, alert_priority::normal, alert_category::peer);
	TEST_ALERT_TYPE(peer_snubbed_alert, 21, alert_priority::normal, alert_category::peer);
	TEST_ALERT_TYPE(peer_error_alert, 22, alert_priority::normal, alert_category::peer);
	TEST_ALERT_TYPE(peer_connect_alert, 23, alert_priority::normal, alert_category::connect);
	TEST_ALERT_TYPE(peer_disconnected_alert, 24, alert_priority::normal, alert_category::connect);
	TEST_ALERT_TYPE(invalid_request_alert, 25, alert_priority::normal, alert_category::peer);
	TEST_ALERT_TYPE(torrent_finished_alert, 26, alert_priority::high, alert_category::status);
	TEST_ALERT_TYPE(piece_finished_alert, 27, alert_priority::normal, PROGRESS_NOTIFICATION alert_category::piece_progress);
	TEST_ALERT_TYPE(request_dropped_alert, 28, alert_priority::normal, PROGRESS_NOTIFICATION alert_category::block_progress | alert_category::peer);
	TEST_ALERT_TYPE(block_timeout_alert, 29, alert_priority::normal, PROGRESS_NOTIFICATION alert_category::block_progress | alert_category::peer);
	TEST_ALERT_TYPE(block_finished_alert, 30, alert_priority::normal, PROGRESS_NOTIFICATION alert_category::block_progress);
	TEST_ALERT_TYPE(block_downloading_alert, 31, alert_priority::normal, PROGRESS_NOTIFICATION alert_category::block_progress);
	TEST_ALERT_TYPE(unwanted_block_alert, 32, alert_priority::normal, alert_category::peer);
	TEST_ALERT_TYPE(storage_moved_alert, 33, alert_priority::critical, alert_category::storage);
	TEST_ALERT_TYPE(storage_moved_failed_alert, 34, alert_priority::critical, alert_category::storage);
	TEST_ALERT_TYPE(torrent_deleted_alert, 35, alert_priority::critical, alert_category::storage);
	TEST_ALERT_TYPE(torrent_delete_failed_alert, 36, alert_priority::critical, alert_category::storage | alert_category::error);
	TEST_ALERT_TYPE(save_resume_data_alert, 37, alert_priority::critical, alert_category::storage);
	TEST_ALERT_TYPE(save_resume_data_failed_alert, 38, alert_priority::critical, alert_category::storage | alert_category::error);
	TEST_ALERT_TYPE(torrent_paused_alert, 39, alert_priority::high, alert_category::status);
	TEST_ALERT_TYPE(torrent_resumed_alert, 40, alert_priority::high, alert_category::status);
	TEST_ALERT_TYPE(torrent_checked_alert, 41, alert_priority::high, alert_category::status);
	TEST_ALERT_TYPE(url_seed_alert, 42, alert_priority::normal, alert_category::peer | alert_category::error);
	TEST_ALERT_TYPE(file_error_alert, 43, alert_priority::high, alert_category::status | alert_category::error | alert_category::storage);
	TEST_ALERT_TYPE(metadata_failed_alert, 44, alert_priority::normal, alert_category::error);
	TEST_ALERT_TYPE(metadata_received_alert, 45, alert_priority::normal, alert_category::status);
	TEST_ALERT_TYPE(udp_error_alert, 46, alert_priority::normal, alert_category::error);
	TEST_ALERT_TYPE(external_ip_alert, 47, alert_priority::normal, alert_category::status);
	TEST_ALERT_TYPE(listen_failed_alert, 48, alert_priority::critical, alert_category::status | alert_category::error);
	TEST_ALERT_TYPE(listen_succeeded_alert, 49, alert_priority::critical, alert_category::status);
	TEST_ALERT_TYPE(portmap_error_alert, 50, alert_priority::normal, alert_category::port_mapping | alert_category::error);
	TEST_ALERT_TYPE(portmap_alert, 51, alert_priority::normal, alert_category::port_mapping);
	TEST_ALERT_TYPE(portmap_log_alert, 52, alert_priority::normal, alert_category::port_mapping_log);
	TEST_ALERT_TYPE(fastresume_rejected_alert, 53, alert_priority::critical, alert_category::status | alert_category::error);
	TEST_ALERT_TYPE(peer_blocked_alert, 54, alert_priority::normal, alert_category::ip_block);
	TEST_ALERT_TYPE(dht_announce_alert, 55, alert_priority::normal, alert_category::dht);
	TEST_ALERT_TYPE(dht_get_peers_alert, 56, alert_priority::normal, alert_category::dht);
#if TORRENT_ABI_VERSION <= 2
	TEST_ALERT_TYPE(stats_alert, 57, alert_priority::normal, alert_category::stats);
#else
	count_alert_types++;
#endif
	TEST_ALERT_TYPE(cache_flushed_alert, 58, alert_priority::high, alert_category::storage);
#if TORRENT_ABI_VERSION == 1
	TEST_ALERT_TYPE(anonymous_mode_alert, 59, alert_priority::normal, alert_category::error);
#else
	count_alert_types++;
#endif
	TEST_ALERT_TYPE(lsd_peer_alert, 60, alert_priority::normal, alert_category::peer);
	TEST_ALERT_TYPE(trackerid_alert, 61, alert_priority::normal, alert_category::status);
	TEST_ALERT_TYPE(dht_bootstrap_alert, 62, alert_priority::normal, alert_category::dht);
	count_alert_types++; // 63 is gone
	TEST_ALERT_TYPE(torrent_error_alert, 64, alert_priority::high, alert_category::error | alert_category::status);
	TEST_ALERT_TYPE(torrent_need_cert_alert, 65, alert_priority::critical, alert_category::status);
	TEST_ALERT_TYPE(incoming_connection_alert, 66, alert_priority::normal, alert_category::peer);
	TEST_ALERT_TYPE(add_torrent_alert, 67, alert_priority::critical, alert_category::status);
	TEST_ALERT_TYPE(state_update_alert, 68, alert_priority::high, alert_category::status);
#if TORRENT_ABI_VERSION == 1
	TEST_ALERT_TYPE(mmap_cache_alert, 69, alert_priority::normal, alert_category::error);
#else
	count_alert_types++;
#endif
	TEST_ALERT_TYPE(session_stats_alert, 70, alert_priority::critical, alert_category_t{});
	count_alert_types++;
	count_alert_types++; // 72 is gone
	TEST_ALERT_TYPE(dht_error_alert, 73, alert_priority::normal, alert_category::error | alert_category::dht);
	TEST_ALERT_TYPE(dht_immutable_item_alert, 74, alert_priority::critical, alert_category::dht);
	TEST_ALERT_TYPE(dht_mutable_item_alert, 75, alert_priority::critical, alert_category::dht);
	TEST_ALERT_TYPE(dht_put_alert, 76, alert_priority::normal, alert_category::dht);
	TEST_ALERT_TYPE(i2p_alert, 77, alert_priority::normal, alert_category::error);
	TEST_ALERT_TYPE(dht_outgoing_get_peers_alert, 78, alert_priority::normal, alert_category::dht);
	TEST_ALERT_TYPE(log_alert, 79, alert_priority::normal, alert_category::session_log);
	TEST_ALERT_TYPE(torrent_log_alert, 80, alert_priority::normal, alert_category::torrent_log);
	TEST_ALERT_TYPE(peer_log_alert, 81, alert_priority::normal, alert_category::peer_log);
	TEST_ALERT_TYPE(lsd_error_alert, 82, alert_priority::normal, alert_category::error);
	TEST_ALERT_TYPE(dht_stats_alert, 83, alert_priority::normal, alert_category_t{});
	TEST_ALERT_TYPE(incoming_request_alert, 84, alert_priority::normal, alert_category::incoming_request);
	TEST_ALERT_TYPE(dht_log_alert, 85, alert_priority::normal, alert_category::dht_log);
	TEST_ALERT_TYPE(dht_pkt_alert, 86, alert_priority::normal, alert_category::dht_log);
	TEST_ALERT_TYPE(dht_get_peers_reply_alert, 87, alert_priority::normal, alert_category::dht_operation);
	TEST_ALERT_TYPE(dht_direct_response_alert, 88, alert_priority::critical, alert_category::dht);
	TEST_ALERT_TYPE(picker_log_alert, 89, alert_priority::normal, alert_category::picker_log);
	TEST_ALERT_TYPE(session_error_alert, 90, alert_priority::normal, alert_category::error);
	TEST_ALERT_TYPE(dht_live_nodes_alert, 91, alert_priority::normal, alert_category::dht);
	TEST_ALERT_TYPE(session_stats_header_alert, 92, alert_priority::normal, alert_category_t{});
	TEST_ALERT_TYPE(dht_sample_infohashes_alert, 93, alert_priority::normal, alert_category::dht_operation);
	TEST_ALERT_TYPE(block_uploaded_alert, 94, alert_priority::normal, PROGRESS_NOTIFICATION alert_category::upload);
	TEST_ALERT_TYPE(alerts_dropped_alert, 95, alert_priority::meta, alert_category::error);
	TEST_ALERT_TYPE(socks5_alert, 96, alert_priority::normal, alert_category::error);

#undef TEST_ALERT_TYPE

	TEST_EQUAL(num_alert_types, 97);
	TEST_EQUAL(num_alert_types, count_alert_types);
}

TORRENT_TEST(dht_get_peers_reply_alert)
{
	aux::alert_manager mgr(1, dht_get_peers_reply_alert::static_category);

	TEST_EQUAL(mgr.should_post<dht_get_peers_reply_alert>(), true);

	sha1_hash const ih = rand_hash();
	tcp::endpoint const ep1 = rand_tcp_ep(rand_v4);
	tcp::endpoint const ep2 = rand_tcp_ep(rand_v4);
	tcp::endpoint const ep3 = rand_tcp_ep(rand_v4);
	tcp::endpoint const ep4 = rand_tcp_ep(rand_v6);
	tcp::endpoint const ep5 = rand_tcp_ep(rand_v6);
	std::vector<tcp::endpoint> v = {ep1, ep2, ep3, ep4, ep5};

	mgr.emplace_alert<dht_get_peers_reply_alert>(ih, v);

	auto const* a = alert_cast<dht_get_peers_reply_alert>(mgr.wait_for_alert(seconds(0)));
	TEST_CHECK(a != nullptr);

	TEST_EQUAL(a->info_hash, ih);
	TEST_EQUAL(a->num_peers(), 5);

	std::vector<tcp::endpoint> peers = a->peers();
	std::sort(v.begin(), v.end());
	std::sort(peers.begin(), peers.end());
	TEST_CHECK(v == peers);
}

TORRENT_TEST(dht_live_nodes_alert)
{
	aux::alert_manager mgr(1, dht_live_nodes_alert::static_category);

	TEST_EQUAL(mgr.should_post<dht_live_nodes_alert>(), true);

	sha1_hash const ih = rand_hash();
	sha1_hash const h1 = rand_hash();
	sha1_hash const h2 = rand_hash();
	sha1_hash const h3 = rand_hash();
	sha1_hash const h4 = rand_hash();
	sha1_hash const h5 = rand_hash();
	udp::endpoint const ep1 = rand_udp_ep(rand_v4);
	udp::endpoint const ep2 = rand_udp_ep(rand_v4);
	udp::endpoint const ep3 = rand_udp_ep(rand_v4);
	udp::endpoint const ep4 = rand_udp_ep(rand_v6);
	udp::endpoint const ep5 = rand_udp_ep(rand_v6);
	std::vector<std::pair<sha1_hash, udp::endpoint>> v;
	v.emplace_back(h1, ep1);
	v.emplace_back(h2, ep2);
	v.emplace_back(h3, ep3);
	v.emplace_back(h4, ep4);
	v.emplace_back(h5, ep5);

	mgr.emplace_alert<dht_live_nodes_alert>(ih, v);

	auto const* a = alert_cast<dht_live_nodes_alert>(mgr.wait_for_alert(seconds(0)));
	TEST_CHECK(a != nullptr);

	TEST_EQUAL(a->node_id, ih);
	TEST_EQUAL(a->num_nodes(), 5);

	auto nodes = a->nodes();
	std::sort(v.begin(), v.end());
	std::sort(nodes.begin(), nodes.end());
	TEST_CHECK(v == nodes);
}

TORRENT_TEST(session_stats_alert)
{
	aux::alert_manager mgr(1, {});

	std::vector<alert*> alerts;
	counters cnt;

	mgr.emplace_alert<session_stats_header_alert>();
	mgr.emplace_alert<session_stats_alert>(cnt);
	mgr.get_all(alerts);
	TEST_EQUAL(alerts.size(), 2);

	auto const* h = alert_cast<session_stats_header_alert>(alerts[0]);
	TEST_CHECK(h != nullptr);
	TEST_CHECK(h->message().find("session stats header: ") != std::string::npos);

	auto const* v = alert_cast<session_stats_alert>(alerts[1]);
	TEST_CHECK(v != nullptr);
	TEST_CHECK(v->message().find("session stats (") != std::string::npos);
}

TORRENT_TEST(dht_sample_infohashes_alert)
{
	aux::alert_manager mgr(1, dht_sample_infohashes_alert::static_category);

	TEST_EQUAL(mgr.should_post<dht_sample_infohashes_alert>(), true);

	sha1_hash const node_id = rand_hash();
	udp::endpoint const endpoint = rand_udp_ep();
	time_duration const interval = seconds(10);
	int const num = 100;
	sha1_hash const h1 = rand_hash();
	sha1_hash const h2 = rand_hash();
	sha1_hash const h3 = rand_hash();
	sha1_hash const h4 = rand_hash();
	sha1_hash const h5 = rand_hash();

	std::vector<sha1_hash> const v = {h1, h2, h3, h4, h5};

	sha1_hash const nh1 = rand_hash();
	sha1_hash const nh2 = rand_hash();
	sha1_hash const nh3 = rand_hash();
	sha1_hash const nh4 = rand_hash();
	sha1_hash const nh5 = rand_hash();
	udp::endpoint const nep1 = rand_udp_ep(rand_v4);
	udp::endpoint const nep2 = rand_udp_ep(rand_v4);
	udp::endpoint const nep3 = rand_udp_ep(rand_v4);
	udp::endpoint const nep4 = rand_udp_ep(rand_v6);
	udp::endpoint const nep5 = rand_udp_ep(rand_v6);
	std::vector<std::pair<sha1_hash, udp::endpoint>> nv;
	nv.emplace_back(nh1, nep1);
	nv.emplace_back(nh2, nep2);
	nv.emplace_back(nh3, nep3);
	nv.emplace_back(nh4, nep4);
	nv.emplace_back(nh5, nep5);

	mgr.emplace_alert<dht_sample_infohashes_alert>(node_id, endpoint, interval, num, v, nv);

	auto const* a = alert_cast<dht_sample_infohashes_alert>(mgr.wait_for_alert(seconds(0)));
	TEST_CHECK(a != nullptr);

	TEST_EQUAL(a->node_id, node_id);
	TEST_EQUAL(a->endpoint, endpoint);
	TEST_CHECK(a->interval == interval);
	TEST_EQUAL(a->num_infohashes, num);
	TEST_EQUAL(a->num_samples(), 5);
	TEST_CHECK(a->samples() == v);
	TEST_EQUAL(a->num_nodes(), 5);

	auto nodes = a->nodes();
	std::sort(nv.begin(), nv.end());
	std::sort(nodes.begin(), nodes.end());
	TEST_CHECK(nv == nodes);
}

<<<<<<< HEAD
#undef PROGRESS_NOTIFICATION
=======
TORRENT_TEST(performance_warning)
{
	using pw = lt::performance_alert;
	TEST_EQUAL(performance_warning_str(pw::outstanding_disk_buffer_limit_reached), "max outstanding disk writes reached"_sv);
	TEST_EQUAL(performance_warning_str(pw::outstanding_request_limit_reached), "max outstanding piece requests reached"_sv);
	TEST_EQUAL(performance_warning_str(pw::upload_limit_too_low), "upload limit too low (download rate will suffer)"_sv);
	TEST_EQUAL(performance_warning_str(pw::download_limit_too_low), "download limit too low (upload rate will suffer)"_sv);
	TEST_EQUAL(performance_warning_str(pw::send_buffer_watermark_too_low), "send buffer watermark too low (upload rate will suffer)"_sv);
	TEST_EQUAL(performance_warning_str(pw::too_many_optimistic_unchoke_slots), "too many optimistic unchoke slots"_sv);
	TEST_EQUAL(performance_warning_str(pw::too_high_disk_queue_limit), "the disk queue limit is too high compared to the cache size. The disk queue eats into the cache size"_sv);
	TEST_EQUAL(performance_warning_str(pw::aio_limit_reached), "outstanding AIO operations limit reached"_sv);
	TEST_EQUAL(performance_warning_str(pw::too_few_outgoing_ports), "too few ports allowed for outgoing connections"_sv);
	TEST_EQUAL(performance_warning_str(pw::too_few_file_descriptors), "too few file descriptors are allowed for this process. connection limit lowered"_sv);
}

#undef PROGRESS_NOTIFICATION
>>>>>>> 025a1a73
<|MERGE_RESOLUTION|>--- conflicted
+++ resolved
@@ -328,9 +328,6 @@
 	TEST_CHECK(nv == nodes);
 }
 
-<<<<<<< HEAD
-#undef PROGRESS_NOTIFICATION
-=======
 TORRENT_TEST(performance_warning)
 {
 	using pw = lt::performance_alert;
@@ -346,5 +343,4 @@
 	TEST_EQUAL(performance_warning_str(pw::too_few_file_descriptors), "too few file descriptors are allowed for this process. connection limit lowered"_sv);
 }
 
-#undef PROGRESS_NOTIFICATION
->>>>>>> 025a1a73
+#undef PROGRESS_NOTIFICATION