# This Jamfile requires boost-build v2 to build.
# The version shipped with boost 1.34.0

import modules ;
import path ;
import os ;
import errors ;
import feature : feature ;
import package ;
import virtual-target ;
import cast ;

VERSION = 2.0 ;

BOOST_ROOT = [ modules.peek : BOOST_ROOT ] ;
CXXFLAGS = [ modules.peek : CXXFLAGS ] ;
LDFLAGS = [ modules.peek : LDFLAGS ] ;

ECHO "CXXFLAGS =" $(CXXFLAGS) ;
ECHO "LDFLAGS =" $(LDFLAGS) ;
ECHO "OS =" [ os.name ] ;

if $(BOOST_ROOT)
{
	ECHO "building boost from source directory: " $(BOOST_ROOT) ;

	use-project /boost : $(BOOST_ROOT) ;
	alias boost_system : /boost/system//boost_system : : : <include>$(BOOST_ROOT) ;
}
else
{
	local boost-lib-search-path =
		<search>/usr/local/opt/boost/lib
		;

	local boost-include-path =
		<include>/usr/local/opt/boost/include
	;

	# the names are decorated in MacPorts.
	lib boost_system : : <target-os>darwin <name>boost_system-mt $(boost-lib-search-path)
		: : $(boost-include-path) ;

	lib boost_system : : <name>boost_system $(boost-lib-search-path)
		: : $(boost-include-path) ;
}

use-project /try_signal : ./deps/try_signal ;

rule linking ( properties * )
{
	local result ;
	if <simulator>on in $(properties)
	{
		result += <library>/libsimulator//simulator ;
	}

	if <target-os>windows in $(properties)
		&& ( <asserts>on in $(properties)
			|| <asserts>production in $(properties)
			|| <asio-debugging>on in $(properties) )
	{
		result += <library>dbghelp ;
	}

	# gcrypt libraries, if enabled
	if <crypto>gcrypt in $(properties)
	{
		result += <library>gcrypt ;
	}
	else if <crypto>openssl in $(properties)
	{
		result += <library>ssl ;
		result += <library>crypto ;
		if <target-os>linux in $(properties)
		{
			result += <library>dl ;
		}
	}
	else if <crypto>gnutls in $(properties)
	{
		result += <library>./deps/asio-gnutls//asio-gnutls ;
		result += <library>gnutls/<link>shared ;
	}
	else if <crypto>libcrypto in $(properties)
	{
		result += <library>crypto ;
		if <target-os>linux in $(properties)
		{
			result += <library>dl ;
		}
	}
	else if <crypto>wolfssl in $(properties)
	{
		result += <library>wolfssl ;
	}

	if <target-os>windows in $(properties)
		|| <target-os>cygwin in $(properties)
	{
		# socket functions on windows require winsock libraries
		result += <library>ws2_32
			<library>wsock32
			<library>iphlpapi
			<define>WIN32_LEAN_AND_MEAN
			<define>__USE_W32_SOCKETS
			<define>WIN32
			<define>_WIN32
		;

		# when DHT is enabled, we need ed25519 which in turn
		# needs entropy
		if ! <dht>off in $(properties)
		{
			result += <library>advapi32 ;
		}

		# windows xp has no CNG
		if ! <windows-version>xp in $(properties)
		{
			result += <library>bcrypt ;
		}
	}

	if <target-os>android in $(properties)
	{
		result += <library>dl ;
	}

	if <target-os>beos in $(properties)
	{
		result += <library>netkit <library>gcc ;
	}

	if <target-os>haiku in $(properties)
	{
		result += <library>libnetwork <library>gcc ;
	}


	if <target-os>solaris in $(properties)
	{
		result += <library>libsocket <library>libnsl ;
	}

	if <target-os>darwin in $(properties)
		|| <target-os>iphone in $(properties)
	{
		# for ip_notifier
		result += <framework>CoreFoundation <framework>SystemConfiguration ;
	}

	if ( <toolset>gcc in $(properties)
			|| <toolset>clang in $(properties) )
		&& <target-os>linux in $(properties)
		&& ( <asserts>on in $(properties)
			|| <asserts>production in $(properties)
			|| <asio-debugging>on in $(properties) )
	{
		# for backtraces in assertion failures
		# which only works on ELF targets with gcc
		result += <linkflags>-Wl,-export-dynamic <linkflags>-rdynamic ;
	}

	if <boost-link>static in $(properties)
	{
		if <link>shared in $(properties)
		{
			# if libtorrent is being built as a shared library
			# but we're linking against boost statically, we still
			# need to make boost think it's being built as a shared
			# library, so that it properly exports its symbols
			result += <define>BOOST_ALL_DYN_LINK ;
			result += <library>boost_system/<link>static/<define>BOOST_ALL_DYN_LINK ;
		}
		else
		{
			result += <library>boost_system/<link>static ;
		}

		if <toolset>gcc in $(properties)
			&& ! <target-os>windows in $(properties)
			&& <link>shared in $(properties)
		{
			result += <fpic>on ;
		}

	}
	else if <boost-link>shared in $(properties)
	{
		result += <library>boost_system/<link>shared ;
	}
	else
	{
		result += <library>boost_system ;
	}

	result += <define>BOOST_ALL_NO_LIB
		<define>BOOST_MULTI_INDEX_DISABLE_SERIALIZATION
		<define>BOOST_SYSTEM_NO_DEPRECATED
		;

	if <link>shared in $(properties)
	{
		result += <library>/try_signal//try_signal/<link>static/<fpic>on ;
	}
	else
	{
		result += <library>/try_signal//try_signal/<link>static ;
	}

	return $(result) ;
}

rule warnings ( properties * )
{
	local result ;

	if <warnings>off in $(properties)
	{
		return $(result) ;
	}

	if <toolset>clang in $(properties)
		|| <toolset>darwin in $(properties)
	{
		result += <cflags>-Weverything ;
		result += <cflags>-Wno-documentation ;
		result += <cxxflags>-Wno-c++98-compat-pedantic ;
		result += <cxxflags>-Wno-c++11-compat-pedantic ;
		result += <cflags>-Wno-padded ;
		result += <cflags>-Wno-alloca ;
		result += <cflags>-Wno-global-constructors ;
		result += <cflags>-Wno-poison-system-directories ;
# this warns on any global static object, which are used for error_category
# objects
		result += <cflags>-Wno-exit-time-destructors ;

# enable these warnings again, once the other ones are dealt with
		result += <cflags>-Wno-weak-vtables ;

		result += <cflags>-Wno-return-std-move-in-c++11 ;
		result += <cflags>-Wno-unknown-warning-option ;

# libtorrent uses alloca() carefully
		result += <cflags>-Wno-alloca ;
	}

	if <toolset>gcc in $(properties)
	{
		result += <cflags>-Wall ;
		result += <cflags>-Wextra ;
		result += <cflags>-Wpedantic ;
#		result += <cflags>-Wmisleading-indentation ;
		result += <cflags>-Wparentheses ;
		result += <cflags>-Wvla ;
		result += <cxxflags>-Wno-c++11-compat ;
		result += <cflags>-Wno-format-zero-length ;
		result += <cflags>-Wno-noexcept-type ;
	}

	if <toolset>msvc in $(properties)
	{
		# on msvc this resolves to /W4
		result += <warnings>all ;

# enable these warnings again, once the other ones are dealt with

# disable warning C4251: 'identifier' : class 'type' needs to have dll-interface to be used by clients of class 'type2'
		result += <cflags>/wd4251 ;
# disable warning C4275: non DLL-interface classkey 'identifier' used as base for DLL-interface classkey 'identifier'
		result += <cflags>/wd4275 ;
# disable warning C4373: virtual function overrides, previous versions of the compiler did not override when parameters only differed by const/volatile qualifiers
		result += <cflags>/wd4373 ;
		# C4268: 'identifier' : 'const' static/global data initialized
		#        with compiler generated default constructor fills the object with zeros
		result += <cflags>/wd4268 ;
		# C4503: 'identifier': decorated name length exceeded, name was truncated
		result += <cflags>/wd4503 ;
	}

	return $(result) ;
}

# rule for adding the right source files
# depending on target-os and features
rule building ( properties * )
{
	local result ;

	if ( <asserts>off in $(properties) &&
		! <invariant-checks>off in $(properties) )
	{
		ECHO "'invariant-check' requires enabled 'asserts' mode. (e.g. specify build params: invariant-check=on asserts=on)" ;
		result += <build>no ;
	}

<<<<<<< HEAD
	local VERSION = [ feature.get-values <cxxstd> : $(properties) ] ;
	if ! $(VERSION) || $(VERSION) < 14
	{
		ECHO "libtorrent requires at least C++14. Specify <cxxstd>14 or higher" ;
		result += <build>no ;
	}

	if <toolset>msvc in $(properties)
=======
	if <toolset>msvc in $(properties) || <toolset>intel-win in $(properties)
>>>>>>> 51fb255a
	{
		# allow larger .obj files (with more sections)
		result += <cflags>/bigobj ;
	}

	if <toolset>gcc in $(properties) && <target-os>windows in $(properties)
	{
		# allow larger .obj files (with more sections)
		result += <cflags>-Wa,-mbig-obj ;
	}

	if ( <asserts>production in $(properties)
		|| <asserts>on in $(properties) )
	{
		result += <source>src/assert.cpp ;
	}

	if <encryption>on in $(properties)
	{
		result += <source>src/pe_crypto.cpp ;
	}

	if ( <toolset>darwin in $(properties)
		|| <toolset>gcc in $(properties)
		|| <toolset>clang in $(properties)
		|| <toolset>clang-darwin in $(properties) )
		# on GCC, enabling debugging in libstdc++
		# breaks the ABI and its ability to appear
		# in shared object interfaces, so when it's
		# enabled, just export everything (since we're)
		# probably not a production build anyway
		&& ! <debug-iterators>on in $(properties)
	{
		# hide non-external symbols
		result += <cflags>-fvisibility=hidden ;
		result += <cxxflags>-fvisibility-inlines-hidden ;

		if ( <toolset>gcc in $(properties) )
		{
			result += <linkflags>-Wl,-Bsymbolic ;
		}
	}

	return $(result) ;
}

rule tag ( name : type ? : property-set )
{
	if $(type) = SHARED_LIB &&
		( ! ( [ $(property-set).get <target-os> ] in windows cygwin ) )
	{
		local name = [ virtual-target.add-prefix-and-suffix $(name)-rasterbar : $(type) : $(property-set) ] ;
		return $(name).$(VERSION) ;
	}

	return [ virtual-target.add-prefix-and-suffix $(name) : $(type) : $(property-set) ] ;
}

# the search path to pick up the openssl libraries from. This is the <search>
# property of those libraries
rule openssl-lib-path ( properties * )
{
	local OPENSSL_LIB = [ feature.get-values <openssl-lib> : $(properties) ] ;

	if <target-os>darwin in $(properties) && $(OPENSSL_LIB) = ""
	{
		# on macOS, default to pick up openssl from the homebrew installation
		# brew install openssl
		OPENSSL_LIB = /usr/local/opt/openssl/lib ;
	}
	else if <target-os>windows in $(properties) && $(OPENSSL_LIB) = ""
	{
		# on windows, assume openssl is installed to c:\OpenSSL-Win32
		if <address-model>64 in $(properties)
		{ OPENSSL_LIB = c:\\OpenSSL-Win64\\lib ; }
		else
		{ OPENSSL_LIB = c:\\OpenSSL-Win32\\lib ; }
	}

	local result ;
	result += <search>$(OPENSSL_LIB) ;
	return $(result) ;
}

# the include path to pick up openssl headers from. This is the
# usage-requirement for the openssl-related libraries
rule openssl-include-path ( properties * )
{
	local OPENSSL_INCLUDE = [ feature.get-values <openssl-include> : $(properties) ] ;

	if <target-os>darwin in $(properties) && $(OPENSSL_INCLUDE) = ""
	{
		# on macOS, default to pick up openssl from the homebrew installation
		# brew install openssl
		OPENSSL_INCLUDE = /usr/local/opt/openssl/include ;
	}
	else if <target-os>windows in $(properties) && $(OPENSSL_INCLUDE) = ""
	{
		# on windows, assume openssl is installed to c:\OpenSSL-Win32
		if <address-model>64 in $(properties)
		{ OPENSSL_INCLUDE = c:\\OpenSSL-Win64\\include ; }
		else
		{ OPENSSL_INCLUDE = c:\\OpenSSL-Win32\\include ; }
	}

	local result ;
	result += <include>$(OPENSSL_INCLUDE) ;
	return $(result) ;
}

# the search path to pick up the gnutls libraries from. This is the <search>
# property of those libraries
rule gnutls-lib-path ( properties * )
{
	local GNUTLS_LIB = [ feature.get-values <gnutls-lib> : $(properties) ] ;

	if <target-os>darwin in $(properties) && $(GNUTLS_LIB) = ""
	{
		# on macOS, default to pick up gnutls from the homebrew installation
		# brew install gnutls
		GNUTLS_LIB = /usr/local/opt/gnutls/lib ;
	}

	local result ;
	result += <search>$(GNUTLS_LIB) ;
	return $(result) ;
}

# the include path to pick up gnutls headers from. This is the
# usage-requirement for the gnutls-related libraries
rule gnutls-include-path ( properties * )
{
	local GNUTLS_INCLUDE = [ feature.get-values <gnutls-include> : $(properties) ] ;

	if <target-os>darwin in $(properties) && $(GNUTLS_INCLUDE) = ""
	{
		# on macOS, default to pick up gnutls from the homebrew installation
		# brew install gnutls
		GNUTLS_INCLUDE = /usr/local/opt/gnutls/include ;
	}

	local result ;
	result += <include>$(GNUTLS_INCLUDE) ;
	return $(result) ;
}

# the search path to pick up the wolfssl libraries from. This is the <search>
# property of those libraries
rule wolfssl-lib-path ( properties * )
{
	local WOLFSSL_LIB = [ feature.get-values <wolfssl-lib> : $(properties) ] ;

	if <target-os>linux in $(properties) && $(WOLFSSL_LIB) = ""
	{
		# on linux, default ./configure install path
		WOLFSSL_LIB = /usr/local/lib ;
	}

	local result ;
	result += <search>$(WOLFSSL_LIB) ;
	return $(result) ;
}

# the include path to pick up wolfssl headers from. This is the
# usage-requirement for the wolfssl-related libraries
rule wolfssl-include-path ( properties * )
{
	local WOLFSSL_INCLUDE = [ feature.get-values <wolfssl-include> : $(properties) ] ;

	if <target-os>linux in $(properties) && $(WOLFSSL_INCLUDE) = ""
	{
		# on linux, default ./configure install path
		WOLFSSL_INCLUDE = /usr/local/include ;
	}

	local result ;
	result += <include>$(WOLFSSL_INCLUDE) ;
	result += <include>$(WOLFSSL_INCLUDE)/wolfssl ;
	return $(result) ;
}

path-constant blacklist-file : tools/sanitizer-blacklist.txt ;

feature openssl-lib : : free path ;
feature openssl-include : : free path ;

feature gnutls-lib : : free path ;
feature gnutls-include : : free path ;

feature wolfssl-lib : : free path ;
feature wolfssl-include : : free path ;

feature test-coverage : off on : composite propagated link-incompatible ;
feature.compose <test-coverage>on : <cflags>--coverage <linkflags>--coverage ;

feature predictive-pieces : on off : composite propagated ;
feature.compose <predictive-pieces>off : <define>TORRENT_DISABLE_PREDICTIVE_PIECES ;

feature share-mode : on off : composite propagated ;
feature.compose <share-mode>off : <define>TORRENT_DISABLE_SHARE_MODE ;

feature streaming : on off : composite propagated ;
feature.compose <streaming>off : <define>TORRENT_DISABLE_STREAMING ;

feature super-seeding : on off : composite propagated ;
feature.compose <super-seeding>off : <define>TORRENT_DISABLE_SUPERSEEDING ;

feature i2p : on off : composite propagated ;
feature.compose <i2p>on : <define>TORRENT_USE_I2P=1 ;
feature.compose <i2p>off : <define>TORRENT_USE_I2P=0 ;

feature asserts : off on production system : composite propagated ;
feature.compose <asserts>on : <define>TORRENT_USE_ASSERTS=1 ;
feature.compose <asserts>production : <define>TORRENT_USE_ASSERTS=1 <define>TORRENT_PRODUCTION_ASSERTS=1 ;
feature.compose <asserts>system : <define>TORRENT_USE_ASSERTS=1 <define>TORRENT_USE_SYSTEM_ASSERTS=1 ;

feature windows-version : vista win7 win10 xp : composite propagated ;
feature.compose <windows-version>vista : <define>_WIN32_WINNT=0x0600 ;
feature.compose <windows-version>win7 : <define>_WIN32_WINNT=0x0601 ;
feature.compose <windows-version>win10 : <define>_WIN32_WINNT=0x0A00 ;
feature.compose <windows-version>xp : <define>_WIN32_WINNT=0x0501 ;

feature extensions : on off : composite propagated link-incompatible ;
feature.compose <extensions>off : <define>TORRENT_DISABLE_EXTENSIONS ;

feature asio-debugging : off on : composite propagated link-incompatible ;
feature.compose <asio-debugging>on : <define>TORRENT_ASIO_DEBUGGING ;

feature picker-debugging : off on : composite propagated link-incompatible ;
feature.compose <picker-debugging>on : <define>TORRENT_DEBUG_REFCOUNTS ;

feature mmap-disk-io : on off : composite propagated ;
feature.compose <mmap-disk-io>off : <define>TORRENT_HAVE_MMAP=0 <define>TORRENT_HAVE_MAP_VIEW_OF_FILE=0 ;

feature simulator : off on : composite propagated link-incompatible ;
feature.compose <simulator>on : <define>TORRENT_BUILD_SIMULATOR ;

feature invariant-checks : off on full : composite propagated link-incompatible ;
feature.compose <invariant-checks>on : <define>TORRENT_USE_INVARIANT_CHECKS=1 ;
feature.compose <invariant-checks>full : <define>TORRENT_USE_INVARIANT_CHECKS=1 <define>TORRENT_EXPENSIVE_INVARIANT_CHECKS ;

feature utp-log : off on : composite propagated link-incompatible ;
feature.compose <utp-log>on : <define>TORRENT_UTP_LOG_ENABLE ;

feature simulate-slow-read : off on : composite propagated ;
feature.compose <simulate-slow-read>on : <define>TORRENT_SIMULATE_SLOW_READ ;

feature logging : on off : composite propagated link-incompatible ;
feature.compose <logging>off : <define>TORRENT_DISABLE_LOGGING ;

feature alert-msg : on off : composite propagated link-incompatible ;
feature.compose <alert-msg>off : <define>TORRENT_DISABLE_ALERT_MSG ;

feature dht : on off : composite propagated link-incompatible ;
feature.compose <dht>off : <define>TORRENT_DISABLE_DHT ;

feature encryption : on off : composite propagated link-incompatible ;
feature.compose <encryption>off : <define>TORRENT_DISABLE_ENCRYPTION ;

feature mutable-torrents : on off : composite propagated link-incompatible ;
feature.compose <mutable-torrents>off : <define>TORRENT_DISABLE_MUTABLE_TORRENTS ;

feature crypto : built-in openssl wolfssl gnutls libcrypto gcrypt : composite propagated ;
feature.compose <crypto>openssl
	: <define>TORRENT_USE_LIBCRYPTO
	<define>TORRENT_USE_OPENSSL
	<define>TORRENT_SSL_PEERS
	<define>OPENSSL_NO_SSL2 ;
feature.compose <crypto>wolfssl
	: <define>TORRENT_USE_WOLFSSL
	<define>TORRENT_USE_LIBCRYPTO
	<define>TORRENT_USE_OPENSSL
	<define>OPENSSL_NO_SSL2
	<define>BOOST_ASIO_USE_WOLFSSL
	<define>OPENSSL_ALL
	<define>WOLFSSL_SHA512
	<define>WOLFSSL_NGINX
	<define>WC_NO_HARDEN ;
feature.compose <crypto>gnutls
	: <define>TORRENT_USE_GNUTLS
	<define>TORRENT_SSL_PEERS ;
feature.compose <crypto>libcrypto : <define>TORRENT_USE_LIBCRYPTO ;
feature.compose <crypto>gcrypt : <define>TORRENT_USE_LIBGCRYPT ;

feature openssl-version : 1.1 pre1.1 : composite propagated ;

feature deprecated-functions : on off : composite propagated link-incompatible ;
feature.compose <deprecated-functions>off : <define>TORRENT_NO_DEPRECATE ;

feature boost-link : default static shared : propagated composite ;

# msvc enables debug iterators by default in debug builds whereas GCC and
# clang do not, that's why "default" is there. msvc has incorrect noexcept
# constructors on some containers when enabling debug iterators, so it's
# possible to turn them off
feature debug-iterators : default off on : composite propagated link-incompatible ;
feature.compose <debug-iterators>on : <define>_GLIBCXX_DEBUG <define>_GLIBCXX_DEBUG_PEDANTIC ;
feature.compose <debug-iterators>off : <define>_ITERATOR_DEBUG_LEVEL=0 ;

feature fpic : off on : composite propagated link-incompatible ;
feature.compose <fpic>on : <cflags>-fPIC ;

feature profile-calls : off on : composite propagated link-incompatible ;
feature.compose <profile-calls>on : <define>TORRENT_PROFILE_CALLS=1 ;

# controls whether or not to export some internal
# libtorrent functions. Used for unit testing
feature export-extra : off on : composite propagated ;
# export some internal libtorrent functions
# in order to me able to unit test them.
# this is off by default to keep the export
# symbol table reasonably small
feature.compose <export-extra>on : <define>TORRENT_EXPORT_EXTRA ;

lib advapi32 : : <name>advapi32 ;
lib user32 : : <name>user32 ;
lib shell32 : : <name>shell32 ;
lib gdi32 : : <name>gdi32 ;
lib bcrypt : : <name>bcrypt ;
lib crypt32 : : <name>crypt32 ;
lib z : : <link>shared <name>z ;

# openssl libraries on windows
# technically, crypt32 is not an OpenSSL dependency, but libtorrent needs it on
# windows to access the system certificate store, for authenticating trackers
alias ssl-deps : advapi32 user32 shell32 gdi32 crypt32 ;

# pre OpenSSL 1.1 windows
lib crypto : ssl-deps : <target-os>windows <openssl-version>pre1.1 <name>libeay32
	<conditional>@openssl-lib-path : : <conditional>@openssl-include-path ;
lib ssl : ssl-deps : <target-os>windows <openssl-version>pre1.1 <name>ssleay32
	<use>crypto <conditional>@openssl-lib-path : : <conditional>@openssl-include-path ;

# OpenSSL 1.1+ windows
lib crypto : ssl-deps : <target-os>windows <openssl-version>1.1 <name>libcrypto
	<conditional>@openssl-lib-path : : <conditional>@openssl-include-path ;
lib ssl : ssl-deps : <target-os>windows <openssl-version>1.1 <name>libssl <use>crypto
	<conditional>@openssl-lib-path : : <conditional>@openssl-include-path ;

# generic OpenSSL
lib crypto : : <name>crypto <use>z <conditional>@openssl-lib-path : :
	<conditional>@openssl-include-path ;
lib ssl : : <name>ssl <use>crypto <conditional>@openssl-lib-path : :
	<conditional>@openssl-include-path ;

lib gnutls : : <name>gnutls <conditional>@gnutls-lib-path : :
	<conditional>@gnutls-include-path ;

lib wolfssl : : <name>wolfssl <conditional>@wolfssl-lib-path : :
	<conditional>@wolfssl-include-path ;

lib dbghelp : : <name>dbghelp ;

# required for networking on beos
lib netkit : : <name>net <search>/boot/system/lib <link>shared ;
lib gcc : : <name>gcc <link>static ;

# gcrypt on linux/bsd etc.
lib gcrypt : : <name>gcrypt <link>shared <search>/opt/local/lib ;
lib dl : : <link>shared <name>dl ;

lib libsocket : : <use>libnsl <name>socket <link>shared <search>/usr/sfw/lib <link>shared ;
lib libnsl : : <name>nsl <link>shared <search>/usr/sfw/lib <link>shared ;
lib libnetwork : : <name>network <link>shared ;

# socket libraries on windows
lib wsock32 : : <name>wsock32 <link>shared ;
lib ws2_32 : : <name>ws2_32 <link>shared ;
lib iphlpapi : : <name>iphlpapi <link>shared ;

SOURCES =
	alert
	alert_manager
	announce_entry
	assert
	bandwidth_limit
	bandwidth_manager
	bandwidth_queue_entry
	bdecode
	bitfield
	bloom_filter
	chained_buffer
	choker
	close_reason
	cpuid
	crc32c
	create_torrent
	directory
	disk_buffer_holder
	disk_buffer_pool
	disk_interface
	disk_io_job
	disk_io_thread_pool
	disabled_disk_io
	disk_job_fence
	disk_job_pool
	entry
	error_code
	file_storage
	escape_string
	string_util
	file
	path
	fingerprint
	gzip
	hasher
	hash_picker
	hex
	http_connection
	http_parser
	identify_client
	ip_filter
	ip_helpers
	ip_notifier
	ip_voter
	listen_socket_handle
	merkle
	merkle_tree
	peer_connection
	platform_util
	bt_peer_connection
	web_connection_base
	web_peer_connection
	http_seed_connection
	peer_connection_handle
	i2p_stream
	instantiate_connection
	natpmp
	packet_buffer
	piece_picker
	peer_list
	proxy_base
	puff
	random
	read_resume_data
	write_resume_data
	receive_buffer
	resolve_links
	session
	session_params
	session_handle
	session_impl
	session_call
	settings_pack
	sha1
	sha1_hash
	sha256
	socket_io
	socket_type
	socks5_stream
	stat
	storage_utils
	torrent
	torrent_handle
	torrent_info
	torrent_peer
	torrent_peer_allocator
	torrent_status
	time
	tracker_manager
	http_tracker_connection
	udp_tracker_connection
	timestamp_history
	udp_socket
	upnp
	utf8
	utp_socket_manager
	utp_stream
	file_view_pool
	lsd
	enum_net
	magnet_uri
	parse_url
	xml_parse
	version
	peer_class
	peer_class_set
	part_file
	stat_cache
	request_blocks
	session_stats
	performance_counters
	resolver
	session_settings
	proxy_settings
	file_progress
	ffs
	add_torrent_params
	peer_info
	stack_allocator
	generate_peer_id
	mmap
	mmap_disk_io
	mmap_storage
	posix_disk_io
	posix_part_file
	posix_storage
	ssl

# -- extensions --
	ut_pex
	ut_metadata
	smart_ban
	;

KADEMLIA_SOURCES =
	dht_state
	dht_storage
	dht_tracker
	msg
	node
	node_entry
	refresh
	rpc_manager
	find_data
	node_id
	routing_table
	traversal_algorithm
	dos_blocker
	get_peers
	item
	get_item
	put_data
	ed25519
	sample_infohashes
	dht_settings
	;

ED25519_SOURCES =
	add_scalar
	fe
	ge
	key_exchange
	keypair
	sc
	sign
	verify
	hasher512
	sha512
	;

local usage-requirements =
	<include>./include
	<include>./include/libtorrent
	<variant>release:<define>NDEBUG
	<define>_FILE_OFFSET_BITS=64
# enable cancel support in asio
	<define>BOOST_ASIO_ENABLE_CANCELIO
# make sure asio uses std::chrono
	<define>BOOST_ASIO_HAS_STD_CHRONO
	<define>BOOST_ASIO_NO_DEPRECATED
	<conditional>@linking
# msvc optimizations
	<toolset>msvc,<variant>release:<linkflags>"/OPT:ICF=5"
	<toolset>msvc,<variant>release:<linkflags>"/OPT:REF"

	# disable bogus deprecation warnings on msvc8
	<target-os>windows:<define>_SCL_SECURE_NO_DEPRECATE
	<target-os>windows:<define>_CRT_SECURE_NO_DEPRECATE

	<cxxflags>"$(CXXFLAGS:J= )"
	;

project torrent ;

lib torrent

	: # sources
	src/$(SOURCES).cpp

	: # requirements
	<threading>multi
	<define>TORRENT_BUILDING_LIBRARY
	<link>shared:<define>TORRENT_BUILDING_SHARED
	<define>BOOST_NO_DEPRECATED
	<link>shared:<define>BOOST_SYSTEM_SOURCE

	<dht>on:<source>src/kademlia/$(KADEMLIA_SOURCES).cpp
	<dht>on:<source>src/ed25519/$(ED25519_SOURCES).cpp

	<conditional>@building
	<conditional>@warnings

	<tag>@tag

	$(usage-requirements)
	<linkflags>"$(LDFLAGS:J= )"

	: # default build
	<threading>multi
	<c++-template-depth>512

	: # usage requirements
	$(usage-requirements)
	<link>shared:<define>TORRENT_LINKING_SHARED

	;


# install rules

rule generate-pkg-config ( properties * )
{
	import property-set ;
	import project ;
	import version ;

	local l = [ project.target [ project.module-name "." ] ] ;

	# this is the libtorrent library target
	local t = [ $(l).find torrent : . ] ;

	# these are the properties we're using to build it with
	local props = [ $(t).generate [ property-set.create $(properties) ] ] ;
	props = $(props[1]) ;

	local FULL_VERSION = 1.2.12 ;
	local libdir ;
	local includedir ;

	# package.paths was introduced in boost-1.70 (2018.02)
	# however, boost build's versioning scheme changed in boost-1.71 to version
	# 4.0
	local boost-build-version = [ SPLIT_BY_CHARACTERS [ version.boost-build ] : "-" ] ;
	if [ version.version-less [ SPLIT_BY_CHARACTERS $(boost-build-version[1]) : "." ] : 2018 03 ]
	{
		import option ;
		import property ;
		local prefix = [ option.get prefix : [ property.select <install-default-prefix> : $(properties) ] ] ;
		prefix = $(prefix:G=) ;
		# Or some likely defaults if neither is given.
		if ! $(prefix)
		{
			if [ modules.peek : NT ] { prefix = C:\\$(package-name) ; }
			else if [ modules.peek : UNIX ] { prefix = /usr/local ; }
		}

		libdir = $(prefix)/lib ;
		includedir = $(prefix)/include ;
	}
	else
	{
		local p = [ package.paths libtorrent : $(properties) ] ;
		libdir = [ $(p).libdir ] ;
		includedir = [ $(p).includedir ] ;
	}

	local libname = [ virtual-target.add-prefix-and-suffix "torrent-rasterbar" : SHARED_LIB : $(props) ] ;
	libname = "$(libname).$(VERSION)" ;

	local defines ;
	for d in [ $(props).raw ] {
		switch $(d)
		{
			case \<define\>TORRENT_* : {
				d = [ SPLIT_BY_CHARACTERS $(d) : ">" ] ;
				defines += " -D$(d[2])" ;
			}
			case \<define\>BOOST_* : {
				d = [ SPLIT_BY_CHARACTERS $(d) : ">" ] ;
				defines += " -D$(d[2])" ;
			}
		}
	}

	local config = "Name: libtorrent-rasterbar"
		"\nDescription: libtorrent is an open source C++ library implementing the BitTorrent protocol"
		"\nURL: https://libtorrent.org"
		"\nVersion: $(FULL_VERSION)"
		"\nLibs: -L$(libdir) -l$(libname) -lboost_system"
		"\nCflags: -I$(includedir) $(defines:J=)"
		"\n"
		;

	local dummy = @("libtorrent-rasterbar.pc":E=$(config)) ;
}
headers = [ path.glob-tree include/libtorrent : *.hpp ] ;

package.install install-torrent-lib
	: <install-source-root>libtorrent
	:
	: torrent
	: $(headers)
	;

package.install-data install-cmake-module
	: cmake/Modules
	: examples/cmake/FindLibtorrentRasterbar.cmake
	;

package.install-data install-pkg-config
	: pkgconfig
	: libtorrent-rasterbar.pc
	: <conditional>@generate-pkg-config
	;

alias install : install-torrent-lib install-cmake-module install-pkg-config ;

explicit install ;


# testing headers targets

local header_targets ;
for local target in $(headers)
{
	if ! [ path.basename $(target) ] in storage.hpp windows.hpp win_util.hpp win_crypto_provider.hpp torrent_impl.hpp io_service.hpp
	{
		# this cast tells boost build that the header files really *are* cpp files
		# otherwise the object rule doesn't know which language to interpret them as
		obj header-build/$(target).o : [ cast.cast _ cpp : $(target) ]
			: <library>torrent <cxxflags>-fsyntax-only
			: <cxxstd>14 ;
		explicit header-build/$(target).o ;
		header_targets += $(target) ;
	}
}

alias check-headers : header-build/$(header_targets).o ;
explicit check-headers ;<|MERGE_RESOLUTION|>--- conflicted
+++ resolved
@@ -295,7 +295,6 @@
 		result += <build>no ;
 	}
 
-<<<<<<< HEAD
 	local VERSION = [ feature.get-values <cxxstd> : $(properties) ] ;
 	if ! $(VERSION) || $(VERSION) < 14
 	{
@@ -303,10 +302,7 @@
 		result += <build>no ;
 	}
 
-	if <toolset>msvc in $(properties)
-=======
 	if <toolset>msvc in $(properties) || <toolset>intel-win in $(properties)
->>>>>>> 51fb255a
 	{
 		# allow larger .obj files (with more sections)
 		result += <cflags>/bigobj ;
