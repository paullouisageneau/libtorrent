--- conflicted
+++ resolved
@@ -1,14 +1,11 @@
-<<<<<<< HEAD
 	* move session_flags to session_params
 	* the entry class is now a standard variant type
 	* use std::string_view instead of boost counterpart
 	* libtorrent now requires C++17 to build
 	* added support for WebTorrent
 
-=======
 	* fix issue where set_piece_hashes() would not propagate file errors
 	* add missing python binding for event_t
->>>>>>> 72a09da8
 	* add work-around for systems without fseeko() (such as Android)
 	* add convenience header libtorrent/libtorrent.hpp
 	* increase default max_allowed_in_request_queue
