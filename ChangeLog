--- conflicted
+++ resolved
@@ -1,4 +1,3 @@
-<<<<<<< HEAD
 2.0 release
 
 	* deprecate set_file_hash() in torrent creator, as it's superceded by v2 torrents
@@ -28,9 +27,7 @@
 	* libtorrent now requires C++14 to build
 	* added support for GnuTLS for HTTPS and torrents over SSL
 
-=======
 	* don't leave lingering part files handles open
->>>>>>> 11517b5f
 	* disallow calling add_piece() during checking
 	* fix incorrect filename truncation at multi-byte character
 	* always announce listen port 1 when using a proxy
