--- conflicted
+++ resolved
@@ -1,4 +1,3 @@
-<<<<<<< HEAD
 2.0 release
 
 	* remove bittyrant choking algorithm
@@ -24,9 +23,7 @@
 	* libtorrent now requires C++14 to build
 
 
-=======
 	* fix issue with outgoing_interfaces setting, where bind() would be called twice
->>>>>>> 9ac4e6ee
 	* add build option to disable share-mode
 	* support validation of HTTPS trackers
 	* deprecate strict super seeding mode
