--- conflicted
+++ resolved
@@ -1,4 +1,3 @@
-<<<<<<< HEAD
 	* fix python binding regression in session constructor flags
 	* fix unaligned piece requests in mmap_storage
 	* improve client_data_t ergonomics
@@ -45,9 +44,7 @@
 	* libtorrent now requires C++14 to build
 	* added support for GnuTLS for HTTPS and torrents over SSL
 
-=======
 	* fix python binding for "value" in dht put alerts
->>>>>>> 7b71f6ff
 	* fix bug in python binding for dht_put_mutable_item
 	* fix uTP issue acking FIN packets
 	* validate HTTPS certificates by default (trackers and web seeds)
