--- conflicted
+++ resolved
@@ -1,4 +1,3 @@
-<<<<<<< HEAD
 1.2 release
 
 	* requires boost >= 1.58 to build
@@ -94,9 +93,8 @@
 	* improved support for listening on multiple sockets and interfaces
 	* resume data no longer has timestamps of files
 	* require C++11 to build libtorrent
-=======
+
 1.1.12 release
->>>>>>> 43427251
 
 	* uTP performance fixes
 
