--- conflicted
+++ resolved
@@ -1,38 +1,21 @@
 set -ex
 
 cd test
-<<<<<<< HEAD
-nice b2 -j$(nproc) -l300 link=static deprecated-functions=on,off crypto=openssl,built-in
-nice b2 -j$(nproc) -l300 link=static crypto=gnutls webtorrent=on
+nice b2 -l300 link=static deprecated-functions=on,off crypto=openssl,built-in
+nice b2 -l300 link=static crypto=gnutls webtorrent=on
 
 cd ../simulation
-nice b2 -j$(nproc) -l300 link=static
+nice b2 -l300 link=static
 
 cd ../examples
-nice b2 -j$(nproc) link=static deprecated-functions=on,off crypto=openssl
+nice b2 link=static deprecated-functions=on,off crypto=openssl
 
 cd ../tools
-nice b2 -j$(nproc) link=static deprecated-functions=on,off crypto=openssl
-=======
-b2 -l300 link=static deprecated-functions=on,off crypto=openssl,built-in
-
-cd ../simulation
-b2 -l300 link=static
-
-cd ../examples
-b2 link=static deprecated-functions=on,off crypto=openssl
-
-cd ../tools
-b2 link=static deprecated-functions=on,off crypto=openssl
->>>>>>> 46727ed9
+nice b2 link=static deprecated-functions=on,off crypto=openssl
 
 cd ../docs
 make spell-check
 
 cd ../bindings/python
-<<<<<<< HEAD
-nice b2 -j$(nproc) stage_module stage_dependencies
-=======
-b2 stage_module stage_dependencies
->>>>>>> 46727ed9
+nice b2 stage_module stage_dependencies
 LD_LIBRARY_PATH=./dependencies python3 test.py
