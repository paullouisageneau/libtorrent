--- conflicted
+++ resolved
@@ -585,11 +585,8 @@
 SIGINT
 GNUTLS
 libgnutls
-<<<<<<< HEAD
+0x200000
 google
 WebTorrent
 WebRTC
-WebSocket
-=======
-0x200000
->>>>>>> 3914684d
+WebSocket