'
's
libtorrent
API
APIs
ABI
SHA-1
ed25519
const
BEP
bdecode
bdecoded
bencode
bencoding
bencoded
int64
uint64
enum
enums
struct
structs
bool
realloc
merkle
hpp
bittyrant
bittorrent
bitmask
bitmasks
SSL
asio
uTP
TCP
UDP
IP
IPv4
IPv6
QoS
TOS
unchoke
unchoked
dict
kiB
MiB
DHT
adler32
LRU
UPnP
NAT
PMP
Arvid
Norberg
RTT
internet
TODO
UNC
plugin
plugins
symlink
symlinks
CRC32
UTF
bitfield
RSS
socks5
socks4
metadata
posix
downloaders
bitset
kB
hostname
indices
dht
noseed
BFpe
BFsd
i2p
async
uTorrent
pred
sha1
pread
preadv
pwrite
pwritev
readv
writev
ftruncate
iovec
uint8
addr
iov
reannounce
PEM
pem
dh_params
outform
pex
trackerless
sig
ip
HTTP
URL
URLs
username
auth
idx
num
passphrase
UUID
UUIDs
uuid
performant
preformatted
SHA
buf
bufs
sizeof
params
ptr
msvc
mutex
eventfd
uint32
HWND
IPs
CIDR
kademlia
userdata
dont
OR
ORed
Diffie
OpenSSL
openssl
libtorrent's
filesystem
url
fs
io
ssl
errc
dh
dhparam
dhparams
0x01
0x02
0x04
0x08
http
failcount
superseeding
foo
baz
JSON
HTTPS
v4
v6
upnp
x509
process'
crc32
mtime
fallback
accessor
utf
str
bw
trackerid
timestamp
prioritisation
filehash
len
partfile
prepended
vec
dir
ut
ih
ec
cb
cid
mj
prio
src
'put'
'mtime'
'fingerprints'
'query'
'ro'
<<<<<<< HEAD
GCC
prioritization
nullptr
nothrow
precompute
recomputation
RPC
unchoking
ep
nid
crypto
uri
infohashes
rw
holepunch
TLS
RC4
Hellman
html
namespace
dn
pe
lt
tex
natpmp
=======
pre-partfile
pre
>>>>>>> a06e4f69
<|MERGE_RESOLUTION|>--- conflicted
+++ resolved
@@ -189,7 +189,8 @@
 'fingerprints'
 'query'
 'ro'
-<<<<<<< HEAD
+pre-partfile
+pre
 GCC
 prioritization
 nullptr
@@ -214,8 +215,4 @@
 pe
 lt
 tex
-natpmp
-=======
-pre-partfile
-pre
->>>>>>> a06e4f69
+natpmp